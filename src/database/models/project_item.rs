--- conflicted
+++ resolved
@@ -662,11 +662,7 @@
             m.updated updated, m.approved approved, m.status status, m.requested_status requested_status,
             m.issues_url issues_url, m.source_url source_url, m.wiki_url wiki_url, m.discord_url discord_url, m.license_url license_url,
             m.team_id team_id, m.client_side client_side, m.server_side server_side, m.license license, m.slug slug, m.moderation_message moderation_message, m.moderation_message_body moderation_message_body,
-<<<<<<< HEAD
-            cs.name client_side_type, ss.name server_side_type, l.short short, l.name license_name, pt.name project_type_name, m.flame_anvil_project flame_anvil_project, m.flame_anvil_user flame_anvil_user,
-=======
-            s.status status_name, cs.name client_side_type, ss.name server_side_type, pt.name project_type_name, m.flame_anvil_project flame_anvil_project, m.flame_anvil_user flame_anvil_user,
->>>>>>> c34e2ab3
+            cs.name client_side_type, ss.name server_side_type, pt.name project_type_name, m.flame_anvil_project flame_anvil_project, m.flame_anvil_user flame_anvil_user,
             ARRAY_AGG(DISTINCT c.category || ' |||| ' || mc.is_additional) filter (where c.category is not null) categories,
             ARRAY_AGG(DISTINCT v.id || ' |||| ' || v.date_published) filter (where v.id is not null) versions,
             ARRAY_AGG(DISTINCT mg.image_url || ' |||| ' || mg.featured || ' |||| ' || mg.created || ' |||| ' || COALESCE(mg.title, ' ') || ' |||| ' || COALESCE(mg.description, ' ')) filter (where mg.image_url is not null) gallery,
@@ -682,11 +678,7 @@
             LEFT JOIN versions v ON v.mod_id = m.id AND v.status = ANY($2)
             LEFT JOIN mods_gallery mg ON mg.mod_id = m.id
             WHERE m.id = $1
-<<<<<<< HEAD
-            GROUP BY pt.id, cs.id, ss.id, l.id, m.id;
-=======
-            GROUP BY pt.id, s.id, cs.id, ss.id, m.id;
->>>>>>> c34e2ab3
+            GROUP BY pt.id, cs.id, ss.id, m.id;
             ",
             id as ProjectId,
             &*crate::models::projects::VersionStatus::iterator().filter(|x| x.is_listed()).map(|x| x.to_string()).collect::<Vec<String>>()
@@ -826,14 +818,6 @@
                         }
                     })
                     .collect(),
-<<<<<<< HEAD
-                license_id: m.short,
-                license_name: m.license_name,
-=======
-                status: crate::models::projects::ProjectStatus::from_str(
-                    &m.status_name,
-                ),
->>>>>>> c34e2ab3
                 client_side: crate::models::projects::SideType::from_str(
                     &m.client_side_type,
                 ),
@@ -864,11 +848,7 @@
             m.updated updated, m.approved approved, m.status status, m.requested_status requested_status,
             m.issues_url issues_url, m.source_url source_url, m.wiki_url wiki_url, m.discord_url discord_url, m.license_url license_url,
             m.team_id team_id, m.client_side client_side, m.server_side server_side, m.license license, m.slug slug, m.moderation_message moderation_message, m.moderation_message_body moderation_message_body,
-<<<<<<< HEAD
-            cs.name client_side_type, ss.name server_side_type, l.short short, l.name license_name, pt.name project_type_name, m.flame_anvil_project flame_anvil_project, m.flame_anvil_user flame_anvil_user,
-=======
-            s.status status_name, cs.name client_side_type, ss.name server_side_type, pt.name project_type_name, m.flame_anvil_project flame_anvil_project, m.flame_anvil_user flame_anvil_user,
->>>>>>> c34e2ab3
+            cs.name client_side_type, ss.name server_side_type, pt.name project_type_name, m.flame_anvil_project flame_anvil_project, m.flame_anvil_user flame_anvil_user,
             ARRAY_AGG(DISTINCT c.category || ' |||| ' || mc.is_additional) filter (where c.category is not null) categories,
             ARRAY_AGG(DISTINCT v.id || ' |||| ' || v.date_published) filter (where v.id is not null) versions,
             ARRAY_AGG(DISTINCT mg.image_url || ' |||| ' || mg.featured || ' |||| ' || mg.created || ' |||| ' || COALESCE(mg.title, ' ') || ' |||| ' || COALESCE(mg.description, ' ')) filter (where mg.image_url is not null) gallery,
@@ -884,11 +864,7 @@
             LEFT JOIN versions v ON v.mod_id = m.id AND v.status = ANY($2)
             LEFT JOIN mods_gallery mg ON mg.mod_id = m.id
             WHERE m.id = ANY($1)
-<<<<<<< HEAD
-            GROUP BY pt.id, cs.id, ss.id, l.id, m.id;
-=======
-            GROUP BY pt.id, s.id, cs.id, ss.id, m.id;
->>>>>>> c34e2ab3
+            GROUP BY pt.id, cs.id, ss.id, m.id;
             ",
             &project_ids_parsed,
             &*crate::models::projects::VersionStatus::iterator().filter(|x| x.is_listed()).map(|x| x.to_string()).collect::<Vec<String>>()
@@ -1020,12 +996,6 @@
                                 }
                             })
                             .collect(),
-<<<<<<< HEAD
-                        license_id: m.short,
-                        license_name: m.license_name,
-=======
-                        status: crate::models::projects::ProjectStatus::from_str(&m.status_name),
->>>>>>> c34e2ab3
                         client_side: crate::models::projects::SideType::from_str(&m.client_side_type),
                         server_side: crate::models::projects::SideType::from_str(&m.server_side_type),
                     }}))
@@ -1044,12 +1014,6 @@
     pub versions: Vec<VersionId>,
     pub donation_urls: Vec<DonationUrl>,
     pub gallery_items: Vec<GalleryItem>,
-<<<<<<< HEAD
-    pub license_id: String,
-    pub license_name: String,
-=======
-    pub status: crate::models::projects::ProjectStatus,
->>>>>>> c34e2ab3
     pub client_side: crate::models::projects::SideType,
     pub server_side: crate::models::projects::SideType,
 }