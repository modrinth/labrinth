--- conflicted
+++ resolved
@@ -1,11 +1,8 @@
 use std::collections::HashMap;
 
 use super::v3::project_creation::CreateError;
-<<<<<<< HEAD
 use super::ApiError;
-=======
 use crate::models::v2::projects::LegacySideType;
->>>>>>> f731c108
 use crate::util::actix::{generate_multipart, MultipartSegment, MultipartSegmentData};
 use actix_multipart::Multipart;
 use actix_web::http::header::{HeaderMap, TryIntoHeaderPair};
@@ -38,7 +35,6 @@
     }
 }
 
-<<<<<<< HEAD
 // This only removes the body of 404 responses
 // This should not be used on the fallback no-route-found handler
 pub fn flatten_404_error(res: ApiError) -> Result<HttpResponse, ApiError> {
@@ -48,10 +44,16 @@
     }
 }
 
-pub async fn alter_actix_multipart<T, U>(
-=======
+// This only removes the body of 404 responses
+// This should not be used on the fallback no-route-found handler
+pub fn flatten_404_error(res: ApiError) -> Result<HttpResponse, ApiError> {
+    match res {
+        ApiError::NotFound => Ok(HttpResponse::NotFound().body("")),
+        _ => Err(res),
+    }
+}
+
 pub async fn alter_actix_multipart<T, U, Fut>(
->>>>>>> f731c108
     mut multipart: Multipart,
     mut headers: HeaderMap,
     mut closure: impl FnMut(T) -> Fut,
