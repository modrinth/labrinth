use crate::database::models::{project_item, version_item};
use crate::database::redis::RedisPool;
use crate::file_hosting::FileHost;
use crate::models;
use crate::models::projects::{
    DonationLink, MonetizationStatus, Project, ProjectStatus, SearchRequest, Version,
};
use crate::models::v2::projects::{LegacyProject, LegacySideType};
use crate::models::v2::search::LegacySearchResults;
use crate::queue::session::AuthQueue;
use crate::routes::v3::projects::ProjectIds;
use crate::routes::{v2_reroute, v3, ApiError};
use crate::search::{search_for_project, SearchConfig, SearchError};
use actix_web::{delete, get, patch, post, web, HttpRequest, HttpResponse};

use itertools::Itertools;
use serde::{Deserialize, Serialize};
use sqlx::PgPool;
use std::sync::Arc;
use validator::Validate;

pub fn config(cfg: &mut web::ServiceConfig) {
    cfg.service(project_search);
    cfg.service(projects_get);
    cfg.service(projects_edit);
    cfg.service(random_projects_get);

    cfg.service(
        web::scope("project")
            .service(project_get)
            .service(project_get_check)
            .service(project_delete)
            .service(project_edit)
            .service(project_icon_edit)
            .service(delete_project_icon)
            .service(add_gallery_item)
            .service(edit_gallery_item)
            .service(delete_gallery_item)
            .service(project_follow)
            .service(project_unfollow)
            .service(super::teams::team_members_get_project)
            .service(
                web::scope("{project_id}")
                    .service(super::versions::version_list)
                    .service(super::versions::version_project_get)
                    .service(dependency_list),
            ),
    );
}

#[get("search")]
pub async fn project_search(
    web::Query(info): web::Query<SearchRequest>,
    config: web::Data<SearchConfig>,
) -> Result<HttpResponse, SearchError> {
    // TODO: make this nicer
    // Search now uses loader_fields instead of explicit 'client_side' and 'server_side' fields
    // While the backend for this has changed, it doesnt affect much
    // in the API calls except that 'versions:x' is now 'game_versions:x'
    let facets: Option<Vec<Vec<Vec<String>>>> = if let Some(facets) = info.facets {
        let facets = serde_json::from_str::<Vec<Vec<serde_json::Value>>>(&facets)?;
        // Search can now *optionally* have a third inner array: So Vec(AND)<Vec(OR)<Vec(AND)< _ >>>
        // For every inner facet, we will check if it can be deserialized into a Vec<&str>, and do so.
        // If not, we will assume it is a single facet and wrap it in a Vec.
        let facets: Vec<Vec<Vec<String>>> = facets
            .into_iter()
            .map(|facets| {
                facets
                        .into_iter()
                        .map(|facet| {
                            if facet.is_array() {
                                serde_json::from_value::<Vec<String>>(facet).unwrap_or_default()
                            } else {
                                vec![serde_json::from_value::<String>(facet.clone())
                                    .unwrap_or_default()]
                            }
                        })
                        .collect_vec()
            })
            .collect_vec();

        // We will now convert side_types to their new boolean format
        let facets = v2_reroute::convert_side_type_facets_v3(facets);

        Some(
            facets
                .into_iter()
                .map(|facet| {
                    facet
                        .into_iter()
                        .map(|facets| {
                            facets
                                .into_iter()
                                .map(|facet| {
                                    let val = match facet.split(':').nth(1) {
                                        Some(val) => val,
                                        None => return facet.to_string(),
                                    };

                                    if facet.starts_with("versions:") {
                                        format!("game_versions:{}", val)
                                    } else if facet.starts_with("project_type:") {
                                        format!("project_types:{}", val)
                                    } else if facet.starts_with("title:") {
                                        format!("name:{}", val)
                                    } else {
                                        facet.to_string()
                                    }
                                })
                                .collect::<Vec<_>>()
                        })
                        .collect::<Vec<_>>()
                })
                .collect(),
        )
    } else {
        None
    };

    let info = SearchRequest {
        facets: facets.and_then(|x| serde_json::to_string(&x).ok()),
        ..info
    };

    let results = search_for_project(&info, &config).await?;

    let results = LegacySearchResults::from(results);

    Ok(HttpResponse::Ok().json(results))
}

#[derive(Deserialize, Validate)]
pub struct RandomProjects {
    #[validate(range(min = 1, max = 100))]
    pub count: u32,
}

#[get("projects_random")]
pub async fn random_projects_get(
    web::Query(count): web::Query<RandomProjects>,
    pool: web::Data<PgPool>,
    redis: web::Data<RedisPool>,
) -> Result<HttpResponse, ApiError> {
    let count = v3::projects::RandomProjects { count: count.count };

    let response =
        v3::projects::random_projects_get(web::Query(count), pool.clone(), redis.clone())
            .await
            .or_else(v2_reroute::flatten_404_error)
            .or_else(v2_reroute::flatten_404_error)?;
    // Convert response to V2 format
    match v2_reroute::extract_ok_json::<Vec<Project>>(response).await {
        Ok(project) => {
            let legacy_projects = LegacyProject::from_many(project, &**pool, &redis).await?;
            Ok(HttpResponse::Ok().json(legacy_projects))
        }
        Err(response) => Ok(response),
    }
}

#[get("projects")]
pub async fn projects_get(
    req: HttpRequest,
    web::Query(ids): web::Query<ProjectIds>,
    pool: web::Data<PgPool>,
    redis: web::Data<RedisPool>,
    session_queue: web::Data<AuthQueue>,
) -> Result<HttpResponse, ApiError> {
    // Call V3 project creation
    let response = v3::projects::projects_get(
        req,
        web::Query(ids),
        pool.clone(),
        redis.clone(),
        session_queue,
    )
    .await
    .or_else(v2_reroute::flatten_404_error)
    .or_else(v2_reroute::flatten_404_error)?;

    // Convert response to V2 format
    match v2_reroute::extract_ok_json::<Vec<Project>>(response).await {
        Ok(project) => {
            let legacy_projects = LegacyProject::from_many(project, &**pool, &redis).await?;
            Ok(HttpResponse::Ok().json(legacy_projects))
        }
        Err(response) => Ok(response),
    }
}

#[get("{id}")]
pub async fn project_get(
    req: HttpRequest,
    info: web::Path<(String,)>,
    pool: web::Data<PgPool>,
    redis: web::Data<RedisPool>,
    session_queue: web::Data<AuthQueue>,
) -> Result<HttpResponse, ApiError> {
    // Convert V2 data to V3 data
    // Call V3 project creation
    let response = v3::projects::project_get(req, info, pool.clone(), redis.clone(), session_queue)
        .await
        .or_else(v2_reroute::flatten_404_error)
        .or_else(v2_reroute::flatten_404_error)?;

    // Convert response to V2 format
    match v2_reroute::extract_ok_json::<Project>(response).await {
        Ok(project) => {
            let version_item = match project.versions.first() {
                Some(vid) => version_item::Version::get((*vid).into(), &**pool, &redis).await?,
                None => None,
            };
            let project = LegacyProject::from(project, version_item);
            Ok(HttpResponse::Ok().json(project))
        }
        Err(response) => Ok(response),
    }
}

//checks the validity of a project id or slug
#[get("{id}/check")]
pub async fn project_get_check(
    info: web::Path<(String,)>,
    pool: web::Data<PgPool>,
    redis: web::Data<RedisPool>,
) -> Result<HttpResponse, ApiError> {
    v3::projects::project_get_check(info, pool, redis)
        .await
        .or_else(v2_reroute::flatten_404_error)
        .or_else(v2_reroute::flatten_404_error)
}

#[derive(Serialize)]
struct DependencyInfo {
    pub projects: Vec<Project>,
    pub versions: Vec<models::projects::Version>,
}

#[get("dependencies")]
pub async fn dependency_list(
    req: HttpRequest,
    info: web::Path<(String,)>,
    pool: web::Data<PgPool>,
    redis: web::Data<RedisPool>,
    session_queue: web::Data<AuthQueue>,
) -> Result<HttpResponse, ApiError> {
    // TODO: requires V2 conversion and tests, probably
    v3::projects::dependency_list(req, info, pool, redis, session_queue)
        .await
        .or_else(v2_reroute::flatten_404_error)
        .or_else(v2_reroute::flatten_404_error)
}

#[derive(Serialize, Deserialize, Validate)]
pub struct EditProject {
    #[validate(
        length(min = 3, max = 64),
        custom(function = "crate::util::validate::validate_name")
    )]
    pub title: Option<String>,
    #[validate(length(min = 3, max = 256))]
    pub description: Option<String>,
    #[validate(length(max = 65536))]
    pub body: Option<String>,
    #[validate(length(max = 3))]
    pub categories: Option<Vec<String>>,
    #[validate(length(max = 256))]
    pub additional_categories: Option<Vec<String>>,
    #[serde(
        default,
        skip_serializing_if = "Option::is_none",
        with = "::serde_with::rust::double_option"
    )]
    #[validate(
        custom(function = "crate::util::validate::validate_url"),
        length(max = 2048)
    )]
    pub issues_url: Option<Option<String>>,
    #[serde(
        default,
        skip_serializing_if = "Option::is_none",
        with = "::serde_with::rust::double_option"
    )]
    #[validate(
        custom(function = "crate::util::validate::validate_url"),
        length(max = 2048)
    )]
    pub source_url: Option<Option<String>>,
    #[serde(
        default,
        skip_serializing_if = "Option::is_none",
        with = "::serde_with::rust::double_option"
    )]
    #[validate(
        custom(function = "crate::util::validate::validate_url"),
        length(max = 2048)
    )]
    pub wiki_url: Option<Option<String>>,
    #[serde(
        default,
        skip_serializing_if = "Option::is_none",
        with = "::serde_with::rust::double_option"
    )]
    #[validate(
        custom(function = "crate::util::validate::validate_url"),
        length(max = 2048)
    )]
    pub license_url: Option<Option<String>>,
    #[serde(
        default,
        skip_serializing_if = "Option::is_none",
        with = "::serde_with::rust::double_option"
    )]
    #[validate(
        custom(function = "crate::util::validate::validate_url"),
        length(max = 2048)
    )]
    pub discord_url: Option<Option<String>>,
    #[validate]
    pub donation_urls: Option<Vec<DonationLink>>,
    pub license_id: Option<String>,
    pub client_side: Option<LegacySideType>,
    pub server_side: Option<LegacySideType>,
    #[validate(
        length(min = 3, max = 64),
        regex = "crate::util::validate::RE_URL_SAFE"
    )]
    pub slug: Option<String>,
    pub status: Option<ProjectStatus>,
    #[serde(
        default,
        skip_serializing_if = "Option::is_none",
        with = "::serde_with::rust::double_option"
    )]
    pub requested_status: Option<Option<ProjectStatus>>,
    #[serde(
        default,
        skip_serializing_if = "Option::is_none",
        with = "::serde_with::rust::double_option"
    )]
    #[validate(length(max = 2000))]
    pub moderation_message: Option<Option<String>>,
    #[serde(
        default,
        skip_serializing_if = "Option::is_none",
        with = "::serde_with::rust::double_option"
    )]
    #[validate(length(max = 65536))]
    pub moderation_message_body: Option<Option<String>>,
    pub monetization_status: Option<MonetizationStatus>,
}

#[patch("{id}")]
pub async fn project_edit(
    req: HttpRequest,
    info: web::Path<(String,)>,
    pool: web::Data<PgPool>,
    config: web::Data<SearchConfig>,
    new_project: web::Json<EditProject>,
    redis: web::Data<RedisPool>,
    session_queue: web::Data<AuthQueue>,
) -> Result<HttpResponse, ApiError> {
    let v2_new_project = new_project.into_inner();
    let client_side = v2_new_project.client_side;
    let server_side = v2_new_project.server_side;
    let new_slug = v2_new_project.slug.clone();

    // TODO: Some kind of handling here to ensure project type is fine.
    // We expect the version uploaded to be of loader type modpack, but there might  not be a way to check here for that.
    // After all, theoretically, they could be creating a genuine 'fabric' mod, and modpack no longer carries information on whether its a mod or modpack,
    // as those are out to the versions.

    // Ideally this would, if the project 'should' be a modpack:
    // - change the loaders to mrpack only
    // - add categories to the project for the corresponding loaders

    let new_project = v3::projects::EditProject {
        name: v2_new_project.title,
        summary: v2_new_project.description, // Description becomes summary
        description: v2_new_project.body,    // Body becomes description
        categories: v2_new_project.categories,
        additional_categories: v2_new_project.additional_categories,
        issues_url: v2_new_project.issues_url,
        source_url: v2_new_project.source_url,
        wiki_url: v2_new_project.wiki_url,
        license_url: v2_new_project.license_url,
        discord_url: v2_new_project.discord_url,
        donation_urls: v2_new_project.donation_urls,
        license_id: v2_new_project.license_id,
        slug: v2_new_project.slug,
        status: v2_new_project.status,
        requested_status: v2_new_project.requested_status,
        moderation_message: v2_new_project.moderation_message,
        moderation_message_body: v2_new_project.moderation_message_body,
        monetization_status: v2_new_project.monetization_status,
    };

    // This returns 204 or failure so we don't need to do anything with it
    let project_id = info.clone().0;
    let mut response = v3::projects::project_edit(
        req.clone(),
        info,
        pool.clone(),
        config,
        web::Json(new_project),
        redis.clone(),
        session_queue.clone(),
    )
    .await
    .or_else(v2_reroute::flatten_404_error)
    .or_else(v2_reroute::flatten_404_error)?;

    // If client and server side were set, we will call
    // the version setting route for each version to set the side types for each of them.
    if response.status().is_success() && (client_side.is_some() || server_side.is_some()) {
        let project_item =
            project_item::Project::get(&new_slug.unwrap_or(project_id), &**pool, &redis).await?;
        let version_ids = project_item.map(|x| x.versions).unwrap_or_default();
        let versions = version_item::Version::get_many(&version_ids, &**pool, &redis).await?;
        for version in versions {
            let version = Version::from(version);
            let mut fields = version.fields;
            let (current_client_side, current_server_side) =
                v2_reroute::convert_side_types_v2(&fields);
            let client_side = client_side.unwrap_or(current_client_side);
            let server_side = server_side.unwrap_or(current_server_side);
            fields.extend(v2_reroute::convert_side_types_v3(client_side, server_side));

            response = v3::versions::version_edit_helper(
                req.clone(),
                (version.id,),
                pool.clone(),
                redis.clone(),
                v3::versions::EditVersion {
                    fields,
                    ..Default::default()
                },
                session_queue.clone(),
            )
            .await?;
        }
    }
    Ok(response)
}

#[derive(Deserialize, Validate)]
pub struct BulkEditProject {
    #[validate(length(max = 3))]
    pub categories: Option<Vec<String>>,
    #[validate(length(max = 3))]
    pub add_categories: Option<Vec<String>>,
    pub remove_categories: Option<Vec<String>>,

    #[validate(length(max = 256))]
    pub additional_categories: Option<Vec<String>>,
    #[validate(length(max = 3))]
    pub add_additional_categories: Option<Vec<String>>,
    pub remove_additional_categories: Option<Vec<String>>,

    #[validate]
    pub donation_urls: Option<Vec<DonationLink>>,
    #[validate]
    pub add_donation_urls: Option<Vec<DonationLink>>,
    #[validate]
    pub remove_donation_urls: Option<Vec<DonationLink>>,

    #[serde(
        default,
        skip_serializing_if = "Option::is_none",
        with = "::serde_with::rust::double_option"
    )]
    #[validate(
        custom(function = "crate::util::validate::validate_url"),
        length(max = 2048)
    )]
    pub issues_url: Option<Option<String>>,
    #[serde(
        default,
        skip_serializing_if = "Option::is_none",
        with = "::serde_with::rust::double_option"
    )]
    #[validate(
        custom(function = "crate::util::validate::validate_url"),
        length(max = 2048)
    )]
    pub source_url: Option<Option<String>>,
    #[serde(
        default,
        skip_serializing_if = "Option::is_none",
        with = "::serde_with::rust::double_option"
    )]
    #[validate(
        custom(function = "crate::util::validate::validate_url"),
        length(max = 2048)
    )]
    pub wiki_url: Option<Option<String>>,
    #[serde(
        default,
        skip_serializing_if = "Option::is_none",
        with = "::serde_with::rust::double_option"
    )]
    #[validate(
        custom(function = "crate::util::validate::validate_url"),
        length(max = 2048)
    )]
    pub discord_url: Option<Option<String>>,
}

#[patch("projects")]
pub async fn projects_edit(
    req: HttpRequest,
    web::Query(ids): web::Query<ProjectIds>,
    pool: web::Data<PgPool>,
    bulk_edit_project: web::Json<BulkEditProject>,
    redis: web::Data<RedisPool>,
    session_queue: web::Data<AuthQueue>,
) -> Result<HttpResponse, ApiError> {
    let bulk_edit_project = bulk_edit_project.into_inner();
    v3::projects::projects_edit(
        req,
        web::Query(ids),
        pool.clone(),
        web::Json(v3::projects::BulkEditProject {
            categories: bulk_edit_project.categories,
            add_categories: bulk_edit_project.add_categories,
            remove_categories: bulk_edit_project.remove_categories,
            additional_categories: bulk_edit_project.additional_categories,
            add_additional_categories: bulk_edit_project.add_additional_categories,
            remove_additional_categories: bulk_edit_project.remove_additional_categories,
            donation_urls: bulk_edit_project.donation_urls,
            add_donation_urls: bulk_edit_project.add_donation_urls,
            remove_donation_urls: bulk_edit_project.remove_donation_urls,
            issues_url: bulk_edit_project.issues_url,
            source_url: bulk_edit_project.source_url,
            wiki_url: bulk_edit_project.wiki_url,
            discord_url: bulk_edit_project.discord_url,
        }),
        redis,
        session_queue,
    )
    .await
    .or_else(v2_reroute::flatten_404_error)
}

<<<<<<< HEAD
#[derive(Deserialize)]
pub struct SchedulingData {
    pub time: DateTime<Utc>,
    pub requested_status: ProjectStatus,
}

#[post("{id}/schedule")]
pub async fn project_schedule(
    req: HttpRequest,
    info: web::Path<(String,)>,
    pool: web::Data<PgPool>,
    redis: web::Data<RedisPool>,
    session_queue: web::Data<AuthQueue>,
    scheduling_data: web::Json<SchedulingData>,
) -> Result<HttpResponse, ApiError> {
    let scheduling_data = scheduling_data.into_inner();
    v3::projects::project_schedule(
        req,
        info,
        pool,
        redis,
        session_queue,
        web::Json(v3::projects::SchedulingData {
            time: scheduling_data.time,
            requested_status: scheduling_data.requested_status,
        }),
    )
    .await
    .or_else(v2_reroute::flatten_404_error)
}

=======
>>>>>>> 58093a94
#[derive(Serialize, Deserialize)]
pub struct Extension {
    pub ext: String,
}

#[patch("{id}/icon")]
#[allow(clippy::too_many_arguments)]
pub async fn project_icon_edit(
    web::Query(ext): web::Query<Extension>,
    req: HttpRequest,
    info: web::Path<(String,)>,
    pool: web::Data<PgPool>,
    redis: web::Data<RedisPool>,
    file_host: web::Data<Arc<dyn FileHost + Send + Sync>>,
    payload: web::Payload,
    session_queue: web::Data<AuthQueue>,
) -> Result<HttpResponse, ApiError> {
    v3::projects::project_icon_edit(
        web::Query(v3::projects::Extension { ext: ext.ext }),
        req,
        info,
        pool,
        redis,
        file_host,
        payload,
        session_queue,
    )
    .await
    .or_else(v2_reroute::flatten_404_error)
}

#[delete("{id}/icon")]
pub async fn delete_project_icon(
    req: HttpRequest,
    info: web::Path<(String,)>,
    pool: web::Data<PgPool>,
    redis: web::Data<RedisPool>,
    file_host: web::Data<Arc<dyn FileHost + Send + Sync>>,
    session_queue: web::Data<AuthQueue>,
) -> Result<HttpResponse, ApiError> {
    v3::projects::delete_project_icon(req, info, pool, redis, file_host, session_queue)
        .await
        .or_else(v2_reroute::flatten_404_error)
}

#[derive(Serialize, Deserialize, Validate)]
pub struct GalleryCreateQuery {
    pub featured: bool,
    #[validate(length(min = 1, max = 255))]
    pub title: Option<String>,
    #[validate(length(min = 1, max = 2048))]
    pub description: Option<String>,
    pub ordering: Option<i64>,
}

#[post("{id}/gallery")]
#[allow(clippy::too_many_arguments)]
pub async fn add_gallery_item(
    web::Query(ext): web::Query<Extension>,
    req: HttpRequest,
    web::Query(item): web::Query<GalleryCreateQuery>,
    info: web::Path<(String,)>,
    pool: web::Data<PgPool>,
    redis: web::Data<RedisPool>,
    file_host: web::Data<Arc<dyn FileHost + Send + Sync>>,
    payload: web::Payload,
    session_queue: web::Data<AuthQueue>,
) -> Result<HttpResponse, ApiError> {
    v3::projects::add_gallery_item(
        web::Query(v3::projects::Extension { ext: ext.ext }),
        req,
        web::Query(v3::projects::GalleryCreateQuery {
            featured: item.featured,
            name: item.title,
            description: item.description,
            ordering: item.ordering,
        }),
        info,
        pool,
        redis,
        file_host,
        payload,
        session_queue,
    )
    .await
    .or_else(v2_reroute::flatten_404_error)
}

#[derive(Serialize, Deserialize, Validate)]
pub struct GalleryEditQuery {
    /// The url of the gallery item to edit
    pub url: String,
    pub featured: Option<bool>,
    #[serde(
        default,
        skip_serializing_if = "Option::is_none",
        with = "::serde_with::rust::double_option"
    )]
    #[validate(length(min = 1, max = 255))]
    pub title: Option<Option<String>>,
    #[serde(
        default,
        skip_serializing_if = "Option::is_none",
        with = "::serde_with::rust::double_option"
    )]
    #[validate(length(min = 1, max = 2048))]
    pub description: Option<Option<String>>,
    pub ordering: Option<i64>,
}

#[patch("{id}/gallery")]
pub async fn edit_gallery_item(
    req: HttpRequest,
    web::Query(item): web::Query<GalleryEditQuery>,
    info: web::Path<(String,)>,
    pool: web::Data<PgPool>,
    redis: web::Data<RedisPool>,
    session_queue: web::Data<AuthQueue>,
) -> Result<HttpResponse, ApiError> {
    v3::projects::edit_gallery_item(
        req,
        web::Query(v3::projects::GalleryEditQuery {
            url: item.url,
            featured: item.featured,
            name: item.title,
            description: item.description,
            ordering: item.ordering,
        }),
        info,
        pool,
        redis,
        session_queue,
    )
    .await
    .or_else(v2_reroute::flatten_404_error)
}

#[derive(Serialize, Deserialize)]
pub struct GalleryDeleteQuery {
    pub url: String,
}

#[delete("{id}/gallery")]
pub async fn delete_gallery_item(
    req: HttpRequest,
    web::Query(item): web::Query<GalleryDeleteQuery>,
    info: web::Path<(String,)>,
    pool: web::Data<PgPool>,
    redis: web::Data<RedisPool>,
    file_host: web::Data<Arc<dyn FileHost + Send + Sync>>,
    session_queue: web::Data<AuthQueue>,
) -> Result<HttpResponse, ApiError> {
    v3::projects::delete_gallery_item(
        req,
        web::Query(v3::projects::GalleryDeleteQuery { url: item.url }),
        info,
        pool,
        redis,
        file_host,
        session_queue,
    )
    .await
    .or_else(v2_reroute::flatten_404_error)
}

#[delete("{id}")]
pub async fn project_delete(
    req: HttpRequest,
    info: web::Path<(String,)>,
    pool: web::Data<PgPool>,
    redis: web::Data<RedisPool>,
    config: web::Data<SearchConfig>,
    session_queue: web::Data<AuthQueue>,
) -> Result<HttpResponse, ApiError> {
    v3::projects::project_delete(req, info, pool, redis, config, session_queue)
        .await
        .or_else(v2_reroute::flatten_404_error)
}

#[post("{id}/follow")]
pub async fn project_follow(
    req: HttpRequest,
    info: web::Path<(String,)>,
    pool: web::Data<PgPool>,
    redis: web::Data<RedisPool>,
    session_queue: web::Data<AuthQueue>,
) -> Result<HttpResponse, ApiError> {
    v3::projects::project_follow(req, info, pool, redis, session_queue)
        .await
        .or_else(v2_reroute::flatten_404_error)
}

#[delete("{id}/follow")]
pub async fn project_unfollow(
    req: HttpRequest,
    info: web::Path<(String,)>,
    pool: web::Data<PgPool>,
    redis: web::Data<RedisPool>,
    session_queue: web::Data<AuthQueue>,
) -> Result<HttpResponse, ApiError> {
    v3::projects::project_unfollow(req, info, pool, redis, session_queue)
        .await
        .or_else(v2_reroute::flatten_404_error)
}<|MERGE_RESOLUTION|>--- conflicted
+++ resolved
@@ -542,40 +542,6 @@
     .or_else(v2_reroute::flatten_404_error)
 }
 
-<<<<<<< HEAD
-#[derive(Deserialize)]
-pub struct SchedulingData {
-    pub time: DateTime<Utc>,
-    pub requested_status: ProjectStatus,
-}
-
-#[post("{id}/schedule")]
-pub async fn project_schedule(
-    req: HttpRequest,
-    info: web::Path<(String,)>,
-    pool: web::Data<PgPool>,
-    redis: web::Data<RedisPool>,
-    session_queue: web::Data<AuthQueue>,
-    scheduling_data: web::Json<SchedulingData>,
-) -> Result<HttpResponse, ApiError> {
-    let scheduling_data = scheduling_data.into_inner();
-    v3::projects::project_schedule(
-        req,
-        info,
-        pool,
-        redis,
-        session_queue,
-        web::Json(v3::projects::SchedulingData {
-            time: scheduling_data.time,
-            requested_status: scheduling_data.requested_status,
-        }),
-    )
-    .await
-    .or_else(v2_reroute::flatten_404_error)
-}
-
-=======
->>>>>>> 58093a94
 #[derive(Serialize, Deserialize)]
 pub struct Extension {
     pub ext: String,
