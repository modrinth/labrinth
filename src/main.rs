--- conflicted
+++ resolved
@@ -1,18 +1,11 @@
-<<<<<<< HEAD
 use axum::http::header::AUTHORIZATION;
 use axum::routing::get;
 use axum::Extension;
 use axum_prometheus::PrometheusMetricLayer;
-=======
-use actix_web::{App, HttpServer};
-use actix_web_prom::PrometheusMetricsBuilder;
-use env_logger::Env;
->>>>>>> 0a0837ea
 use governor::middleware::StateInformationMiddleware;
 use governor::{Quota, RateLimiter};
 use labrinth::database::redis::RedisPool;
 use labrinth::file_hosting::S3Host;
-<<<<<<< HEAD
 use labrinth::scheduler::schedule;
 use labrinth::search;
 use labrinth::util::ratelimit::{ratelimit, KeyedRateLimiter};
@@ -27,15 +20,6 @@
 use tracing::{error, info};
 use tracing_subscriber::layer::SubscriberExt;
 use tracing_subscriber::util::SubscriberInitExt;
-=======
-use labrinth::search;
-use labrinth::util::ratelimit::{KeyedRateLimiter, RateLimit};
-use labrinth::{check_env_vars, clickhouse, database, file_hosting, queue};
-use log::{error, info};
-use std::num::NonZeroU32;
-use std::sync::Arc;
-use std::time::Duration;
->>>>>>> 0a0837ea
 
 #[cfg(feature = "jemalloc")]
 #[global_allocator]
@@ -125,17 +109,9 @@
 
     let maxmind_reader = Arc::new(queue::maxmind::MaxMindIndexer::new().await.unwrap());
 
-<<<<<<< HEAD
-=======
-    let prometheus = PrometheusMetricsBuilder::new("labrinth")
-        .endpoint("/metrics")
-        .build()
-        .expect("Failed to create prometheus metrics middleware");
-
->>>>>>> 0a0837ea
     let search_config = search::SearchConfig::new(None);
 
-    let mut labrinth_config = labrinth::app_setup(
+    let labrinth_config = labrinth::app_setup(
         pool.clone(),
         redis_pool.clone(),
         search_config.clone(),
@@ -145,7 +121,6 @@
         false,
     );
 
-<<<<<<< HEAD
     // let (prometheus_layer, metric_handle) = PrometheusMetricLayer::pair();
 
     let limiter: Arc<KeyedRateLimiter> = Arc::new(
@@ -184,27 +159,11 @@
             AUTHORIZATION,
         )))
         .layer(TraceLayer::new_for_http())
-        .layer(sentry_tower::NewSentryLayer::new_from_top())
-        .layer(sentry_tower::SentryHttpLayer::with_transaction())
+        // .layer(sentry::NewSentryLayer::new_from_top())
+        // .layer(sentry::SentryHttpLayer::with_transaction())
         .into_make_service_with_connect_info::<SocketAddr>();
 
     // run our app with hyper, listening globally on port 3000
     let listener = tokio::net::TcpListener::bind("0.0.0.0:8000").await?;
     axum::serve(listener, app).await
-=======
-    info!("Starting Actix HTTP server!");
-
-    // Init App
-    HttpServer::new(move || {
-        App::new()
-            .wrap(prometheus.clone())
-            .wrap(RateLimit(Arc::clone(&labrinth_config.rate_limiter)))
-            .wrap(actix_web::middleware::Compress::default())
-            .wrap(sentry_actix::Sentry::new())
-            .configure(|cfg| labrinth::app_config(cfg, labrinth_config.clone()))
-    })
-    .bind(dotenvy::var("BIND_ADDR").unwrap())?
-    .run()
-    .await
->>>>>>> 0a0837ea
 }