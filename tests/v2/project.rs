use crate::common::{
    api_common::ApiProject,
    api_v2::{
        request_data::{get_public_project_creation_data_json, get_public_version_creation_data},
        ApiV2,
    },
<<<<<<< HEAD
    database::{generate_random_name, FRIEND_USER_ID, FRIEND_USER_PAT, USER_USER_PAT},
    dummy_data::TestFile,
=======
    database::{
        ADMIN_USER_PAT, ENEMY_USER_PAT, FRIEND_USER_ID, FRIEND_USER_PAT, MOD_USER_PAT,
        USER_USER_PAT,
    },
    dummy_data::{TestFile, DUMMY_CATEGORIES},
>>>>>>> 2d92b084
    environment::{with_test_environment, TestEnvironment},
    permissions::{PermissionsTest, PermissionsTestContext},
};
use actix_http::StatusCode;
use actix_web::test;
use futures::StreamExt;
use itertools::Itertools;
use labrinth::{
    database::models::project_item::PROJECTS_SLUGS_NAMESPACE,
    models::{ids::base62_impl::parse_base62, projects::ProjectId, teams::ProjectPermissions},
    util::actix::{AppendsMultipart, MultipartSegment, MultipartSegmentData},
};
use serde_json::json;

#[actix_rt::test]
async fn test_project_type_sanity() {
    with_test_environment(None, |test_env: TestEnvironment<ApiV2>| async move {
        let api = &test_env.api;

        // Perform all other patch tests on both 'mod' and 'modpack'
        for (mod_or_modpack, slug, file) in [
            ("mod", "test-mod", TestFile::build_random_jar()),
            ("modpack", "test-modpack", TestFile::build_random_mrpack()),
        ] {
            let (test_project, test_version) = api
                .add_public_project(slug, Some(file), None, USER_USER_PAT)
                .await;
            let test_project_slug = test_project.slug.as_ref().unwrap();

            // TODO:
            // assert_eq!(test_project.project_type, mod_or_modpack);
            assert_eq!(test_project.loaders, vec!["fabric"]);
            assert_eq!(test_version[0].loaders, vec!["fabric"]);

            let project = api
                .get_project_deserialized(test_project_slug, USER_USER_PAT)
                .await;
            assert_eq!(test_project.loaders, vec!["fabric"]);
            assert_eq!(project.project_type, mod_or_modpack);

            let version = api
                .get_version_deserialized(&test_version[0].id.to_string(), USER_USER_PAT)
                .await;
            assert_eq!(
                version.loaders.iter().map(|x| &x.0).collect_vec(),
                vec!["fabric"]
            );
        }

        // TODO: as we get more complicated strucures with v3 testing, and alpha/beta get more complicated, we should add more tests here,
        // to ensure that projects created with v3 routes are still valid and work with v3 routes.
    })
    .await;
}

#[actix_rt::test]
async fn test_add_remove_project() {
    // Test setup and dummy data
    with_test_environment(None, |test_env: TestEnvironment<ApiV2>| async move {
        let api = &test_env.api;

        // Generate test project data.
        let mut json_data =
            get_public_project_creation_data_json("demo", Some(&TestFile::BasicMod));

        // Basic json
        let json_segment = MultipartSegment {
            name: "data".to_string(),
            filename: None,
            content_type: Some("application/json".to_string()),
            data: MultipartSegmentData::Text(serde_json::to_string(&json_data).unwrap()),
        };

        // Basic json, with a different file
        json_data["initial_versions"][0]["file_parts"][0] = json!("basic-mod-different.jar");
        let json_diff_file_segment = MultipartSegment {
            data: MultipartSegmentData::Text(serde_json::to_string(&json_data).unwrap()),
            ..json_segment.clone()
        };

        // Basic json, with a different file, and a different slug
        json_data["slug"] = json!("new_demo");
        json_data["initial_versions"][0]["file_parts"][0] = json!("basic-mod-different.jar");
        let json_diff_slug_file_segment = MultipartSegment {
            data: MultipartSegmentData::Text(serde_json::to_string(&json_data).unwrap()),
            ..json_segment.clone()
        };

        // Basic file
        let file_segment = MultipartSegment {
            name: "basic-mod.jar".to_string(),
            filename: Some("basic-mod.jar".to_string()),
            content_type: Some("application/java-archive".to_string()),
            // TODO: look at these: can be simplified with TestFile
            data: MultipartSegmentData::Binary(
                include_bytes!("../../tests/files/basic-mod.jar").to_vec(),
            ),
        };

        // Differently named file, with the same content (for hash testing)
        let file_diff_name_segment = MultipartSegment {
            name: "basic-mod-different.jar".to_string(),
            filename: Some("basic-mod-different.jar".to_string()),
            content_type: Some("application/java-archive".to_string()),
            data: MultipartSegmentData::Binary(
                include_bytes!("../../tests/files/basic-mod.jar").to_vec(),
            ),
        };

        // Differently named file, with different content
        let file_diff_name_content_segment = MultipartSegment {
            name: "basic-mod-different.jar".to_string(),
            filename: Some("basic-mod-different.jar".to_string()),
            content_type: Some("application/java-archive".to_string()),
            data: MultipartSegmentData::Binary(
                include_bytes!("../../tests/files/basic-mod-different.jar").to_vec(),
            ),
        };

        // Add a project- simple, should work.
        let req = test::TestRequest::post()
            .uri("/v2/project")
            .append_header(("Authorization", USER_USER_PAT))
            .set_multipart(vec![json_segment.clone(), file_segment.clone()])
            .to_request();
        let resp = test_env.call(req).await;

        let status = resp.status();
        assert_eq!(status, 200);

        // Get the project we just made, and confirm that it's correct
        let project = api.get_project_deserialized("demo", USER_USER_PAT).await;
        assert!(project.versions.len() == 1);
        let uploaded_version_id = project.versions[0];

        // Checks files to ensure they were uploaded and correctly identify the file
        let hash = sha1::Sha1::from(include_bytes!("../../tests/files/basic-mod.jar"))
            .digest()
            .to_string();
        let version = api
            .get_version_from_hash_deserialized(&hash, "sha1", USER_USER_PAT)
            .await;
        assert_eq!(version.id, uploaded_version_id);

        // Reusing with a different slug and the same file should fail
        // Even if that file is named differently
        let req = test::TestRequest::post()
            .uri("/v2/project")
            .append_header(("Authorization", USER_USER_PAT))
            .set_multipart(vec![
                json_diff_slug_file_segment.clone(), // Different slug, different file name
                file_diff_name_segment.clone(),      // Different file name, same content
            ])
            .to_request();

        let resp = test_env.call(req).await;
        assert_eq!(resp.status(), 400);

        // Reusing with the same slug and a different file should fail
        let req = test::TestRequest::post()
            .uri("/v2/project")
            .append_header(("Authorization", USER_USER_PAT))
            .set_multipart(vec![
                json_diff_file_segment.clone(), // Same slug, different file name
                file_diff_name_content_segment.clone(), // Different file name, different content
            ])
            .to_request();

        let resp = test_env.call(req).await;
        assert_eq!(resp.status(), 400);

        // Different slug, different file should succeed
        let req = test::TestRequest::post()
            .uri("/v2/project")
            .append_header(("Authorization", USER_USER_PAT))
            .set_multipart(vec![
                json_diff_slug_file_segment.clone(), // Different slug, different file name
                file_diff_name_content_segment.clone(), // Different file name, same content
            ])
            .to_request();

        let resp = test_env.call(req).await;
        assert_eq!(resp.status(), 200);

        // Get
        let project = api.get_project_deserialized("demo", USER_USER_PAT).await;
        let id = project.id.to_string();

        // Remove the project
        let resp = test_env.api.remove_project("demo", USER_USER_PAT).await;
        assert_eq!(resp.status(), 204);

        // Confirm that the project is gone from the cache
        let mut redis_conn = test_env.db.redis_pool.connect().await.unwrap();
        assert_eq!(
            redis_conn
                .get(PROJECTS_SLUGS_NAMESPACE, "demo")
                .await
                .unwrap()
                .map(|x| x.parse::<i64>().unwrap()),
            None
        );
        assert_eq!(
            redis_conn
                .get(PROJECTS_SLUGS_NAMESPACE, &id)
                .await
                .unwrap()
                .map(|x| x.parse::<i64>().unwrap()),
            None
        );

        // Old slug no longer works
        let resp = api.get_project("demo", USER_USER_PAT).await;
        assert_eq!(resp.status(), 404);
    })
    .await;
}

#[actix_rt::test]
async fn permissions_upload_version() {
    with_test_environment(None, |test_env: TestEnvironment<ApiV2>| async move {
        let alpha_project_id = &test_env.dummy.as_ref().unwrap().project_alpha.project_id;
        let alpha_version_id = &test_env.dummy.as_ref().unwrap().project_alpha.version_id;
        let alpha_team_id = &test_env.dummy.as_ref().unwrap().project_alpha.team_id;
        let alpha_file_hash = &test_env.dummy.as_ref().unwrap().project_alpha.file_hash;

        let upload_version = ProjectPermissions::UPLOAD_VERSION;

        // Upload version with basic-mod.jar
        let req_gen = |ctx: &PermissionsTestContext| {
            let project_id = ctx.project_id.unwrap();
            let project_id = ProjectId(parse_base62(project_id).unwrap());
            let multipart = get_public_version_creation_data(
                project_id,
                "1.0.0",
                TestFile::BasicMod,
                None,
                None,
            );
            test::TestRequest::post()
                .uri("/v2/version")
                .set_multipart(multipart.segment_data)
        };
        PermissionsTest::new(&test_env)
            .simple_project_permissions_test(upload_version, req_gen)
            .await
            .unwrap();

        // Upload file to existing version
        // Uses alpha project, as it has an existing version
        let req_gen = |_: &PermissionsTestContext| {
            test::TestRequest::post()
                .uri(&format!("/v2/version/{}/file", alpha_version_id))
                .set_multipart([
                    MultipartSegment {
                        name: "data".to_string(),
                        filename: None,
                        content_type: Some("application/json".to_string()),
                        data: MultipartSegmentData::Text(
                            serde_json::to_string(&json!({
                                "file_parts": ["basic-mod-different.jar"],
                            }))
                            .unwrap(),
                        ),
                    },
                    MultipartSegment {
                        name: "basic-mod-different.jar".to_string(),
                        filename: Some("basic-mod-different.jar".to_string()),
                        content_type: Some("application/java-archive".to_string()),
                        data: MultipartSegmentData::Binary(
                            include_bytes!("../../tests/files/basic-mod-different.jar").to_vec(),
                        ),
                    },
                ])
        };
        PermissionsTest::new(&test_env)
            .with_existing_project(alpha_project_id, alpha_team_id)
            .with_user(FRIEND_USER_ID, FRIEND_USER_PAT, true)
            .simple_project_permissions_test(upload_version, req_gen)
            .await
            .unwrap();

        // Patch version
        // Uses alpha project, as it has an existing version
        let req_gen = |_: &PermissionsTestContext| {
            test::TestRequest::patch()
                .uri(&format!("/v2/version/{}", alpha_version_id))
                .set_json(json!({
                    "name": "Basic Mod",
                }))
        };
        PermissionsTest::new(&test_env)
            .with_existing_project(alpha_project_id, alpha_team_id)
            .with_user(FRIEND_USER_ID, FRIEND_USER_PAT, true)
            .simple_project_permissions_test(upload_version, req_gen)
            .await
            .unwrap();

        // Delete version file
        // Uses alpha project, as it has an existing version
        let delete_version = ProjectPermissions::DELETE_VERSION;
        let req_gen = |_: &PermissionsTestContext| {
            test::TestRequest::delete().uri(&format!("/v2/version_file/{}", alpha_file_hash))
        };

        PermissionsTest::new(&test_env)
            .with_existing_project(alpha_project_id, alpha_team_id)
            .with_user(FRIEND_USER_ID, FRIEND_USER_PAT, true)
            .simple_project_permissions_test(delete_version, req_gen)
            .await
            .unwrap();

        // Delete version
        // Uses alpha project, as it has an existing version
        let req_gen = |_: &PermissionsTestContext| {
            test::TestRequest::delete().uri(&format!("/v2/version/{}", alpha_version_id))
        };
        PermissionsTest::new(&test_env)
            .with_existing_project(alpha_project_id, alpha_team_id)
            .with_user(FRIEND_USER_ID, FRIEND_USER_PAT, true)
            .simple_project_permissions_test(delete_version, req_gen)
            .await
            .unwrap();
    })
    .await;
}

#[actix_rt::test]
pub async fn test_patch_v2() {
    // Hits V3-specific patchable fields
    // Other fields are tested in test_patch_project (the v2 version of that test)
    with_test_environment(None, |test_env: TestEnvironment<ApiV2>| async move {
        let api = &test_env.api;

        let alpha_project_slug = &test_env.dummy.as_ref().unwrap().project_alpha.project_slug;

        // Sucessful request to patch many fields.
        let resp = api
            .edit_project(
                alpha_project_slug,
                json!({
                    "client_side": "unsupported",
                    "server_side": "required",
                }),
                USER_USER_PAT,
            )
            .await;
        assert_eq!(resp.status(), 204);

        let project = api
            .get_project_deserialized(alpha_project_slug, USER_USER_PAT)
            .await;

<<<<<<< HEAD
=======
        // New slug does work
        let project = api.get_project_deserialized("newslug", USER_USER_PAT).await;
        assert_eq!(project.slug.unwrap(), "newslug");
        assert_eq!(project.title, "New successful title");
        assert_eq!(project.description, "New successful description");
        assert_eq!(project.body, "New successful body");
        assert_eq!(project.categories, vec![DUMMY_CATEGORIES[0]]);
        assert_eq!(project.license.id, "MIT");
        assert_eq!(project.issues_url, Some("https://github.com".to_string()));
        assert_eq!(project.discord_url, Some("https://discord.gg".to_string()));
        assert_eq!(project.wiki_url, Some("https://wiki.com".to_string()));
>>>>>>> 2d92b084
        // Note: the original V2 value of this was "optional",
        // but Required/Optional is no longer a carried combination in v3, as the changes made were lossy.
        // Now, the test Required/Unsupported combination is tested instead.
        // Setting Required/Optional in v2 will not work, this is known and accepteed.
        assert_eq!(project.client_side.as_str(), "unsupported");
        assert_eq!(project.server_side.as_str(), "required");
    })
    .await;
}

#[actix_rt::test]
async fn permissions_patch_project_v2() {
    with_test_environment(Some(8), |test_env: TestEnvironment<ApiV2>| async move {
        // TODO: This only includes v2 ones (as it should. See v3)
        // For each permission covered by EDIT_DETAILS, ensure the permission is required
        let edit_details = ProjectPermissions::EDIT_DETAILS;
        let test_pairs = [
            ("description", json!("description")),
            ("issues_url", json!("https://issues.com")),
            ("source_url", json!("https://source.com")),
            ("wiki_url", json!("https://wiki.com")),
            (
                "donation_urls",
                json!([{
                    "id": "paypal",
                    "platform": "Paypal",
                    "url": "https://paypal.com"
                }]),
            ),
            ("discord_url", json!("https://discord.com")),
        ];

        futures::stream::iter(test_pairs)
            .map(|(key, value)| {
                let test_env = test_env.clone();
                async move {
                    let req_gen = |ctx: &PermissionsTestContext| {
                        test::TestRequest::patch()
                            .uri(&format!("/v2/project/{}", ctx.project_id.unwrap()))
                            .set_json(json!({
                                key: if key == "slug" {
                                    json!(generate_random_name("randomslug"))
                                } else {
                                    value.clone()
                                },
                            }))
                    };
                    PermissionsTest::new(&test_env)
                        .simple_project_permissions_test(edit_details, req_gen)
                        .await
                        .into_iter();
                }
            })
            .buffer_unordered(4)
            .collect::<Vec<_>>()
            .await;

        // Edit body
        // Cannot bulk edit body
        let edit_body = ProjectPermissions::EDIT_BODY;
        let req_gen = |ctx: &PermissionsTestContext| {
            test::TestRequest::patch()
                .uri(&format!("/v2/project/{}", ctx.project_id.unwrap()))
                .set_json(json!({
                    "body": "new body!", // new body
                }))
        };
        PermissionsTest::new(&test_env)
            .simple_project_permissions_test(edit_body, req_gen)
            .await
            .unwrap();
    })
    .await;
}

#[actix_rt::test]
pub async fn test_bulk_edit_links() {
    with_test_environment(None, |test_env: TestEnvironment<ApiV2>| async move {
        let api = &test_env.api;
        let alpha_project_id: &str = &test_env.dummy.as_ref().unwrap().project_alpha.project_id;
        let beta_project_id: &str = &test_env.dummy.as_ref().unwrap().project_beta.project_id;

        let resp = api
            .edit_project_bulk(
                &[alpha_project_id, beta_project_id],
                json!({
                    "issues_url": "https://github.com",
                    "donation_urls": [
                        {
                            "id": "patreon",
                            "platform": "Patreon",
                            "url": "https://www.patreon.com/my_user"
                        }
                    ],
                }),
                ADMIN_USER_PAT,
            )
            .await;
        assert_eq!(resp.status(), StatusCode::NO_CONTENT);

        let alpha_body = api
            .get_project_deserialized(alpha_project_id, ADMIN_USER_PAT)
            .await;
        let donation_urls = alpha_body.donation_urls.unwrap();
        assert_eq!(donation_urls.len(), 1);
        assert_eq!(donation_urls[0].url, "https://www.patreon.com/my_user");
        assert_eq!(
            alpha_body.issues_url,
            Some("https://github.com".to_string())
        );
        assert_eq!(alpha_body.discord_url, None);

        let beta_body = api
            .get_project_deserialized(beta_project_id, ADMIN_USER_PAT)
            .await;
        let donation_urls = beta_body.donation_urls.unwrap();
        assert_eq!(donation_urls.len(), 1);
        assert_eq!(donation_urls[0].url, "https://www.patreon.com/my_user");
        assert_eq!(beta_body.issues_url, Some("https://github.com".to_string()));
        assert_eq!(beta_body.discord_url, None);

        let resp = api
            .edit_project_bulk(
                &[alpha_project_id, beta_project_id],
                json!({
                    "discord_url": "https://discord.gg",
                    "issues_url": null,
                    "add_donation_urls": [
                        {
                            "id": "bmac",
                            "platform": "Buy Me a Coffee",
                            "url": "https://www.buymeacoffee.com/my_user"
                        }
                    ],
                }),
                ADMIN_USER_PAT,
            )
            .await;
        assert_eq!(resp.status(), StatusCode::NO_CONTENT);

        let alpha_body = api
            .get_project_deserialized(alpha_project_id, ADMIN_USER_PAT)
            .await;
        let donation_urls = alpha_body
            .donation_urls
            .unwrap()
            .into_iter()
            .sorted_by_key(|x| x.id.clone())
            .collect_vec();
        assert_eq!(donation_urls.len(), 2);
        assert_eq!(donation_urls[0].url, "https://www.buymeacoffee.com/my_user");
        assert_eq!(donation_urls[1].url, "https://www.patreon.com/my_user");
        assert_eq!(alpha_body.issues_url, None);
        assert_eq!(
            alpha_body.discord_url,
            Some("https://discord.gg".to_string())
        );

        let beta_body = api
            .get_project_deserialized(beta_project_id, ADMIN_USER_PAT)
            .await;
        let donation_urls = beta_body
            .donation_urls
            .unwrap()
            .into_iter()
            .sorted_by_key(|x| x.id.clone())
            .collect_vec();
        assert_eq!(donation_urls.len(), 2);
        assert_eq!(donation_urls[0].url, "https://www.buymeacoffee.com/my_user");
        assert_eq!(donation_urls[1].url, "https://www.patreon.com/my_user");
        assert_eq!(alpha_body.issues_url, None);
        assert_eq!(
            alpha_body.discord_url,
            Some("https://discord.gg".to_string())
        );

        let resp = api
            .edit_project_bulk(
                &[alpha_project_id, beta_project_id],
                json!({
                    "donation_urls": [
                        {
                            "id": "patreon",
                            "platform": "Patreon",
                            "url": "https://www.patreon.com/my_user"
                        },
                        {
                            "id": "ko-fi",
                            "platform": "Ko-fi",
                            "url": "https://www.ko-fi.com/my_user"
                        }
                    ],
                    "add_donation_urls": [
                        {
                            "id": "paypal",
                            "platform": "PayPal",
                            "url": "https://www.paypal.com/my_user"
                        }
                    ],
                    "remove_donation_urls": [
                        {
                            "id": "ko-fi",
                            "platform": "Ko-fi",
                            "url": "https://www.ko-fi.com/my_user"
                        }
                    ],
                }),
                ADMIN_USER_PAT,
            )
            .await;
        assert_eq!(resp.status(), StatusCode::NO_CONTENT);

        let alpha_body = api
            .get_project_deserialized(alpha_project_id, ADMIN_USER_PAT)
            .await;
        let donation_urls = alpha_body
            .donation_urls
            .unwrap()
            .into_iter()
            .sorted_by_key(|x| x.id.clone())
            .collect_vec();
        assert_eq!(donation_urls.len(), 2);
        assert_eq!(donation_urls[0].url, "https://www.patreon.com/my_user");
        assert_eq!(donation_urls[1].url, "https://www.paypal.com/my_user");

        let beta_body = api
            .get_project_deserialized(beta_project_id, ADMIN_USER_PAT)
            .await;
        let donation_urls = beta_body
            .donation_urls
            .unwrap()
            .into_iter()
            .sorted_by_key(|x| x.id.clone())
            .collect_vec();
        assert_eq!(donation_urls.len(), 2);
        assert_eq!(donation_urls[0].url, "https://www.patreon.com/my_user");
        assert_eq!(donation_urls[1].url, "https://www.paypal.com/my_user");
    })
    .await;
}<|MERGE_RESOLUTION|>--- conflicted
+++ resolved
@@ -4,16 +4,11 @@
         request_data::{get_public_project_creation_data_json, get_public_version_creation_data},
         ApiV2,
     },
-<<<<<<< HEAD
-    database::{generate_random_name, FRIEND_USER_ID, FRIEND_USER_PAT, USER_USER_PAT},
-    dummy_data::TestFile,
-=======
     database::{
-        ADMIN_USER_PAT, ENEMY_USER_PAT, FRIEND_USER_ID, FRIEND_USER_PAT, MOD_USER_PAT,
+        ADMIN_USER_PAT, generate_random_name, FRIEND_USER_ID, FRIEND_USER_PAT,
         USER_USER_PAT,
     },
-    dummy_data::{TestFile, DUMMY_CATEGORIES},
->>>>>>> 2d92b084
+    dummy_data::TestFile,
     environment::{with_test_environment, TestEnvironment},
     permissions::{PermissionsTest, PermissionsTestContext},
 };
@@ -367,20 +362,6 @@
             .get_project_deserialized(alpha_project_slug, USER_USER_PAT)
             .await;
 
-<<<<<<< HEAD
-=======
-        // New slug does work
-        let project = api.get_project_deserialized("newslug", USER_USER_PAT).await;
-        assert_eq!(project.slug.unwrap(), "newslug");
-        assert_eq!(project.title, "New successful title");
-        assert_eq!(project.description, "New successful description");
-        assert_eq!(project.body, "New successful body");
-        assert_eq!(project.categories, vec![DUMMY_CATEGORIES[0]]);
-        assert_eq!(project.license.id, "MIT");
-        assert_eq!(project.issues_url, Some("https://github.com".to_string()));
-        assert_eq!(project.discord_url, Some("https://discord.gg".to_string()));
-        assert_eq!(project.wiki_url, Some("https://wiki.com".to_string()));
->>>>>>> 2d92b084
         // Note: the original V2 value of this was "optional",
         // but Required/Optional is no longer a carried combination in v3, as the changes made were lossy.
         // Now, the test Required/Unsupported combination is tested instead.
@@ -391,7 +372,7 @@
     .await;
 }
 
-#[actix_rt::test]
+#[actix_rt::test] 
 async fn permissions_patch_project_v2() {
     with_test_environment(Some(8), |test_env: TestEnvironment<ApiV2>| async move {
         // TODO: This only includes v2 ones (as it should. See v3)
@@ -620,4 +601,170 @@
         assert_eq!(donation_urls[1].url, "https://www.paypal.com/my_user");
     })
     .await;
+}
+
+#[actix_rt::test]
+pub async fn test_bulk_edit_links() {
+    with_test_environment(None, |test_env: TestEnvironment<ApiV2>| async move {
+        let api = &test_env.api;
+        let alpha_project_id: &str = &test_env.dummy.as_ref().unwrap().project_alpha.project_id;
+        let beta_project_id: &str = &test_env.dummy.as_ref().unwrap().project_beta.project_id;
+
+        let resp = api
+            .edit_project_bulk(
+                &[alpha_project_id, beta_project_id],
+                json!({
+                    "issues_url": "https://github.com",
+                    "donation_urls": [
+                        {
+                            "id": "patreon",
+                            "platform": "Patreon",
+                            "url": "https://www.patreon.com/my_user"
+                        }
+                    ],
+                }),
+                ADMIN_USER_PAT,
+            )
+            .await;
+        assert_eq!(resp.status(), StatusCode::NO_CONTENT);
+
+        let alpha_body = api
+            .get_project_deserialized(alpha_project_id, ADMIN_USER_PAT)
+            .await;
+        let donation_urls = alpha_body.donation_urls.unwrap();
+        assert_eq!(donation_urls.len(), 1);
+        assert_eq!(donation_urls[0].url, "https://www.patreon.com/my_user");
+        assert_eq!(
+            alpha_body.issues_url,
+            Some("https://github.com".to_string())
+        );
+        assert_eq!(alpha_body.discord_url, None);
+
+        let beta_body = api
+            .get_project_deserialized(beta_project_id, ADMIN_USER_PAT)
+            .await;
+        let donation_urls = beta_body.donation_urls.unwrap();
+        assert_eq!(donation_urls.len(), 1);
+        assert_eq!(donation_urls[0].url, "https://www.patreon.com/my_user");
+        assert_eq!(beta_body.issues_url, Some("https://github.com".to_string()));
+        assert_eq!(beta_body.discord_url, None);
+
+        let resp = api
+            .edit_project_bulk(
+                &[alpha_project_id, beta_project_id],
+                json!({
+                    "discord_url": "https://discord.gg",
+                    "issues_url": null,
+                    "add_donation_urls": [
+                        {
+                            "id": "bmac",
+                            "platform": "Buy Me a Coffee",
+                            "url": "https://www.buymeacoffee.com/my_user"
+                        }
+                    ],
+                }),
+                ADMIN_USER_PAT,
+            )
+            .await;
+        assert_eq!(resp.status(), StatusCode::NO_CONTENT);
+
+        let alpha_body = api
+            .get_project_deserialized(alpha_project_id, ADMIN_USER_PAT)
+            .await;
+        let donation_urls = alpha_body
+            .donation_urls
+            .unwrap()
+            .into_iter()
+            .sorted_by_key(|x| x.id.clone())
+            .collect_vec();
+        assert_eq!(donation_urls.len(), 2);
+        assert_eq!(donation_urls[0].url, "https://www.buymeacoffee.com/my_user");
+        assert_eq!(donation_urls[1].url, "https://www.patreon.com/my_user");
+        assert_eq!(alpha_body.issues_url, None);
+        assert_eq!(
+            alpha_body.discord_url,
+            Some("https://discord.gg".to_string())
+        );
+
+        let beta_body = api
+            .get_project_deserialized(beta_project_id, ADMIN_USER_PAT)
+            .await;
+        let donation_urls = beta_body
+            .donation_urls
+            .unwrap()
+            .into_iter()
+            .sorted_by_key(|x| x.id.clone())
+            .collect_vec();
+        assert_eq!(donation_urls.len(), 2);
+        assert_eq!(donation_urls[0].url, "https://www.buymeacoffee.com/my_user");
+        assert_eq!(donation_urls[1].url, "https://www.patreon.com/my_user");
+        assert_eq!(alpha_body.issues_url, None);
+        assert_eq!(
+            alpha_body.discord_url,
+            Some("https://discord.gg".to_string())
+        );
+
+        let resp = api
+            .edit_project_bulk(
+                &[alpha_project_id, beta_project_id],
+                json!({
+                    "donation_urls": [
+                        {
+                            "id": "patreon",
+                            "platform": "Patreon",
+                            "url": "https://www.patreon.com/my_user"
+                        },
+                        {
+                            "id": "ko-fi",
+                            "platform": "Ko-fi",
+                            "url": "https://www.ko-fi.com/my_user"
+                        }
+                    ],
+                    "add_donation_urls": [
+                        {
+                            "id": "paypal",
+                            "platform": "PayPal",
+                            "url": "https://www.paypal.com/my_user"
+                        }
+                    ],
+                    "remove_donation_urls": [
+                        {
+                            "id": "ko-fi",
+                            "platform": "Ko-fi",
+                            "url": "https://www.ko-fi.com/my_user"
+                        }
+                    ],
+                }),
+                ADMIN_USER_PAT,
+            )
+            .await;
+        assert_eq!(resp.status(), StatusCode::NO_CONTENT);
+
+        let alpha_body = api
+            .get_project_deserialized(alpha_project_id, ADMIN_USER_PAT)
+            .await;
+        let donation_urls = alpha_body
+            .donation_urls
+            .unwrap()
+            .into_iter()
+            .sorted_by_key(|x| x.id.clone())
+            .collect_vec();
+        assert_eq!(donation_urls.len(), 2);
+        assert_eq!(donation_urls[0].url, "https://www.patreon.com/my_user");
+        assert_eq!(donation_urls[1].url, "https://www.paypal.com/my_user");
+
+        let beta_body = api
+            .get_project_deserialized(beta_project_id, ADMIN_USER_PAT)
+            .await;
+        let donation_urls = beta_body
+            .donation_urls
+            .unwrap()
+            .into_iter()
+            .sorted_by_key(|x| x.id.clone())
+            .collect_vec();
+        assert_eq!(donation_urls.len(), 2);
+        assert_eq!(donation_urls[0].url, "https://www.patreon.com/my_user");
+        assert_eq!(donation_urls[1].url, "https://www.paypal.com/my_user");
+    })
+    .await;
 }