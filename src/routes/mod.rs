--- conflicted
+++ resolved
@@ -104,7 +104,6 @@
     Io(#[from] std::io::Error),
     #[error("Resource not found")]
     NotFound,
-<<<<<<< HEAD
     #[error("Could not read JSON body: {0}")]
     JsonBody(#[from] JsonRejection),
     #[error("Could not read form: {0}")]
@@ -125,88 +124,11 @@
     Multipart(#[from] MultipartRejection),
     #[error("You are being rate-limited. Please wait {0} milliseconds. 0/{1} remaining.")]
     RateLimitError(u128, u32),
-=======
-    #[error("You are being rate-limited. Please wait {0} milliseconds. 0/{1} remaining.")]
-    RateLimitError(u128, u32),
 }
 
 impl ApiError {
-    pub fn as_api_error<'a>(&self) -> crate::models::error::ApiError<'a> {
+    pub fn as_api_error(&self) -> crate::models::error::ApiError {
         crate::models::error::ApiError {
-            error: match self {
-                ApiError::Env(..) => "environment_error",
-                ApiError::SqlxDatabase(..) => "database_error",
-                ApiError::Database(..) => "database_error",
-                ApiError::Authentication(..) => "unauthorized",
-                ApiError::CustomAuthentication(..) => "unauthorized",
-                ApiError::Xml(..) => "xml_error",
-                ApiError::Json(..) => "json_error",
-                ApiError::Search(..) => "search_error",
-                ApiError::Indexing(..) => "indexing_error",
-                ApiError::FileHosting(..) => "file_hosting_error",
-                ApiError::InvalidInput(..) => "invalid_input",
-                ApiError::Validation(..) => "invalid_input",
-                ApiError::Payments(..) => "payments_error",
-                ApiError::Discord(..) => "discord_error",
-                ApiError::Turnstile => "turnstile_error",
-                ApiError::Decoding(..) => "decoding_error",
-                ApiError::ImageParse(..) => "invalid_image",
-                ApiError::PasswordHashing(..) => "password_hashing_error",
-                ApiError::PasswordStrengthCheck(..) => "strength_check_error",
-                ApiError::Mail(..) => "mail_error",
-                ApiError::Clickhouse(..) => "clickhouse_error",
-                ApiError::Reroute(..) => "reroute_error",
-                ApiError::NotFound => "not_found",
-                ApiError::Zip(..) => "zip_error",
-                ApiError::Io(..) => "io_error",
-                ApiError::RateLimitError(..) => "ratelimit_error",
-            },
-            description: self.to_string(),
-        }
-    }
->>>>>>> 0a0837ea
-}
-
-impl IntoResponse for ApiError {
-    fn into_response(self) -> Response {
-        let status_code = match &self {
-            ApiError::Env(..) => StatusCode::INTERNAL_SERVER_ERROR,
-            ApiError::Database(..) => StatusCode::INTERNAL_SERVER_ERROR,
-            ApiError::SqlxDatabase(..) => StatusCode::INTERNAL_SERVER_ERROR,
-            ApiError::Clickhouse(..) => StatusCode::INTERNAL_SERVER_ERROR,
-            ApiError::Authentication(..) => StatusCode::UNAUTHORIZED,
-            ApiError::CustomAuthentication(..) => StatusCode::UNAUTHORIZED,
-            ApiError::Xml(..) => StatusCode::INTERNAL_SERVER_ERROR,
-            ApiError::Json(..) => StatusCode::BAD_REQUEST,
-            ApiError::Search(..) => StatusCode::INTERNAL_SERVER_ERROR,
-            ApiError::Indexing(..) => StatusCode::INTERNAL_SERVER_ERROR,
-            ApiError::FileHosting(..) => StatusCode::INTERNAL_SERVER_ERROR,
-            ApiError::InvalidInput(..) => StatusCode::BAD_REQUEST,
-            ApiError::Validation(..) => StatusCode::BAD_REQUEST,
-            ApiError::Payments(..) => StatusCode::FAILED_DEPENDENCY,
-            ApiError::Discord(..) => StatusCode::FAILED_DEPENDENCY,
-            ApiError::Turnstile => StatusCode::BAD_REQUEST,
-            ApiError::Decoding(..) => StatusCode::BAD_REQUEST,
-            ApiError::ImageParse(..) => StatusCode::BAD_REQUEST,
-            ApiError::PasswordHashing(..) => StatusCode::INTERNAL_SERVER_ERROR,
-            ApiError::PasswordStrengthCheck(..) => StatusCode::BAD_REQUEST,
-            ApiError::Mail(..) => StatusCode::INTERNAL_SERVER_ERROR,
-            ApiError::Reroute(..) => StatusCode::INTERNAL_SERVER_ERROR,
-            ApiError::NotFound => StatusCode::NOT_FOUND,
-<<<<<<< HEAD
-            ApiError::JsonBody(..) => StatusCode::BAD_REQUEST,
-            ApiError::Form(..) => StatusCode::BAD_REQUEST,
-            ApiError::Query(..) => StatusCode::BAD_REQUEST,
-            ApiError::Path(..) => StatusCode::BAD_REQUEST,
-            ApiError::Extension(..) => StatusCode::INTERNAL_SERVER_ERROR,
-            ApiError::String(..) => StatusCode::BAD_REQUEST,
-            ApiError::Bytes(..) => StatusCode::BAD_REQUEST,
-            ApiError::WebSocket(..) => StatusCode::BAD_REQUEST,
-            ApiError::Multipart(..) => StatusCode::BAD_REQUEST,
-            ApiError::RateLimitError(..) => StatusCode::TOO_MANY_REQUESTS,
-        };
-
-        let error_message = crate::models::error::ApiError {
             error: match &self {
                 ApiError::Env(..) => "environment_error",
                 ApiError::SqlxDatabase(..) => "database_error",
@@ -241,9 +163,55 @@
                 ApiError::WebSocket(..) => "websocket_error",
                 ApiError::Multipart(..) => "invalid_multipart_body",
                 ApiError::RateLimitError(..) => "ratelimit_error",
+                ApiError::Zip(..) => "zip_error",
+                ApiError::Io(..) => "io_error",
             },
-            description: &self.to_string(),
+            description: self.to_string(),
+        }
+    }
+}
+
+impl IntoResponse for ApiError {
+    fn into_response(self) -> Response {
+        let status_code = match &self {
+            ApiError::Env(..) => StatusCode::INTERNAL_SERVER_ERROR,
+            ApiError::Database(..) => StatusCode::INTERNAL_SERVER_ERROR,
+            ApiError::SqlxDatabase(..) => StatusCode::INTERNAL_SERVER_ERROR,
+            ApiError::Clickhouse(..) => StatusCode::INTERNAL_SERVER_ERROR,
+            ApiError::Authentication(..) => StatusCode::UNAUTHORIZED,
+            ApiError::CustomAuthentication(..) => StatusCode::UNAUTHORIZED,
+            ApiError::Xml(..) => StatusCode::INTERNAL_SERVER_ERROR,
+            ApiError::Json(..) => StatusCode::BAD_REQUEST,
+            ApiError::Search(..) => StatusCode::INTERNAL_SERVER_ERROR,
+            ApiError::Indexing(..) => StatusCode::INTERNAL_SERVER_ERROR,
+            ApiError::FileHosting(..) => StatusCode::INTERNAL_SERVER_ERROR,
+            ApiError::InvalidInput(..) => StatusCode::BAD_REQUEST,
+            ApiError::Validation(..) => StatusCode::BAD_REQUEST,
+            ApiError::Payments(..) => StatusCode::FAILED_DEPENDENCY,
+            ApiError::Discord(..) => StatusCode::FAILED_DEPENDENCY,
+            ApiError::Turnstile => StatusCode::BAD_REQUEST,
+            ApiError::Decoding(..) => StatusCode::BAD_REQUEST,
+            ApiError::ImageParse(..) => StatusCode::BAD_REQUEST,
+            ApiError::PasswordHashing(..) => StatusCode::INTERNAL_SERVER_ERROR,
+            ApiError::PasswordStrengthCheck(..) => StatusCode::BAD_REQUEST,
+            ApiError::Mail(..) => StatusCode::INTERNAL_SERVER_ERROR,
+            ApiError::Reroute(..) => StatusCode::INTERNAL_SERVER_ERROR,
+            ApiError::NotFound => StatusCode::NOT_FOUND,
+            ApiError::JsonBody(..) => StatusCode::BAD_REQUEST,
+            ApiError::Form(..) => StatusCode::BAD_REQUEST,
+            ApiError::Query(..) => StatusCode::BAD_REQUEST,
+            ApiError::Path(..) => StatusCode::BAD_REQUEST,
+            ApiError::Extension(..) => StatusCode::INTERNAL_SERVER_ERROR,
+            ApiError::String(..) => StatusCode::BAD_REQUEST,
+            ApiError::Bytes(..) => StatusCode::BAD_REQUEST,
+            ApiError::WebSocket(..) => StatusCode::BAD_REQUEST,
+            ApiError::Multipart(..) => StatusCode::BAD_REQUEST,
+            ApiError::RateLimitError(..) => StatusCode::TOO_MANY_REQUESTS,
+            ApiError::Zip(..) => StatusCode::BAD_REQUEST,
+            ApiError::Io(..) => StatusCode::BAD_REQUEST,
         };
+
+        let error_message = self.as_api_error();
 
         (status_code, Json(error_message)).into_response()
     }
@@ -264,15 +232,5 @@
 impl From<ApiError> for ApiErrorV2 {
     fn from(error: ApiError) -> Self {
         ApiErrorV2(error)
-=======
-            ApiError::Zip(..) => StatusCode::BAD_REQUEST,
-            ApiError::Io(..) => StatusCode::BAD_REQUEST,
-            ApiError::RateLimitError(..) => StatusCode::TOO_MANY_REQUESTS,
-        }
-    }
-
-    fn error_response(&self) -> HttpResponse {
-        HttpResponse::build(self.status_code()).json(self.as_api_error())
->>>>>>> 0a0837ea
     }
 }