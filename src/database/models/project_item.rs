--- conflicted
+++ resolved
@@ -12,12 +12,9 @@
 use futures::TryStreamExt;
 use itertools::Itertools;
 use serde::{Deserialize, Serialize};
-<<<<<<< HEAD
+use std::fmt::{Debug, Display};
 use std::future::Future;
-=======
-use std::fmt::{Debug, Display};
 use std::hash::Hash;
->>>>>>> 0a0837ea
 
 pub const PROJECTS_NAMESPACE: &str = "projects";
 pub const PROJECTS_SLUGS_NAMESPACE: &str = "projects_slugs";
@@ -521,104 +518,35 @@
         }
     }
 
-<<<<<<< HEAD
     #[allow(clippy::manual_async_fn)]
-    pub fn get_many<'a, 'c, E, T: ToString + std::marker::Sync>(
+    pub fn get_many<'a, 'c, E, T: Display + Hash + Eq + PartialEq + Clone + Debug + std::marker::Sync + std::marker::Send>(
         project_strings: &'a [T],
-=======
-    pub async fn get_many<'a, E, T: Display + Hash + Eq + PartialEq + Clone + Debug>(
-        project_strings: &[T],
->>>>>>> 0a0837ea
         exec: E,
         redis: &'a RedisPool,
     ) -> impl Future<Output = Result<Vec<QueryProject>, DatabaseError>> + Send + 'a
     where
         E: sqlx::Acquire<'c, Database = sqlx::Postgres> + Send + 'a,
     {
-<<<<<<< HEAD
         async move {
-            let project_strings = project_strings
-                .iter()
-                .map(|x| x.to_string())
-                .unique()
-                .collect::<Vec<String>>();
-
-            if project_strings.is_empty() {
-                return Ok(Vec::new());
-            }
-
-            let mut redis = redis.connect().await?;
-            let mut exec = exec.acquire().await?;
-
-            let mut found_projects = Vec::new();
-            let mut remaining_strings = project_strings.clone();
-
-            let mut project_ids = project_strings
-                .iter()
-                .flat_map(|x| parse_base62(&x.to_string()).map(|x| x as i64))
-                .collect::<Vec<_>>();
-
-            project_ids.append(
-                &mut redis
-                    .multi_get::<i64>(
-                        PROJECTS_SLUGS_NAMESPACE,
-                        project_strings.iter().map(|x| x.to_string().to_lowercase()),
-                    )
-                    .await?
-                    .into_iter()
-                    .flatten()
-                    .collect(),
-            );
-            if !project_ids.is_empty() {
-                let projects = redis
-                    .multi_get::<String>(
-                        PROJECTS_NAMESPACE,
-                        project_ids.iter().map(|x| x.to_string()),
-                    )
-                    .await?;
-                for project in projects {
-                    if let Some(project) =
-                        project.and_then(|x| serde_json::from_str::<QueryProject>(&x).ok())
-                    {
-                        remaining_strings.retain(|x| {
-                            &to_base62(project.inner.id.0 as u64) != x
-                                && project.inner.slug.as_ref().map(|x| x.to_lowercase())
-                                    != Some(x.to_lowercase())
-                        });
-                        found_projects.push(project);
-                        continue;
-                    }
-                }
-            }
-            if !remaining_strings.is_empty() {
-                let project_ids_parsed: Vec<i64> = remaining_strings
-=======
-        let val = redis.get_cached_keys_with_slug(
-            PROJECTS_NAMESPACE,
-            PROJECTS_SLUGS_NAMESPACE,
-            false,
-            project_strings,
-            |ids| async move {
-                let mut exec = exec.acquire().await?;
-                let project_ids_parsed: Vec<i64> = ids
->>>>>>> 0a0837ea
-                    .iter()
-                    .flat_map(|x| parse_base62(&x.to_string()).ok())
-                    .map(|x| x as i64)
-                    .collect();
-<<<<<<< HEAD
-                let slugs = remaining_strings
-                    .into_iter()
-                    .map(|x| x.to_lowercase())
-=======
-                let slugs = ids
-                    .into_iter()
-                    .map(|x| x.to_string().to_lowercase())
->>>>>>> 0a0837ea
-                    .collect::<Vec<_>>();
-
-                let all_version_ids = DashSet::new();
-                let versions: DashMap<ProjectId, Vec<(VersionId, DateTime<Utc>)>> = sqlx::query!(
+            let val = redis.get_cached_keys_with_slug(
+                PROJECTS_NAMESPACE,
+                PROJECTS_SLUGS_NAMESPACE,
+                false,
+                project_strings,
+                |ids| async move {
+                    let mut exec = exec.acquire().await?;
+                    let project_ids_parsed: Vec<i64> = ids
+                        .iter()
+                        .flat_map(|x| parse_base62(&x.to_string()).ok())
+                        .map(|x| x as i64)
+                        .collect();
+                    let slugs = ids
+                        .into_iter()
+                        .map(|x| x.to_string().to_lowercase())
+                        .collect::<Vec<_>>();
+
+                    let all_version_ids = DashSet::new();
+                    let versions: DashMap<ProjectId, Vec<(VersionId, DateTime<Utc>)>> = sqlx::query!(
                     "
                     SELECT DISTINCT mod_id, v.id as id, date_published
                     FROM mods m
@@ -632,24 +560,23 @@
                         .map(|x| x.to_string())
                         .collect::<Vec<String>>()
                 )
-<<<<<<< HEAD
-                .fetch(&mut *exec)
-                .try_fold(
-                    DashMap::new(),
-                    |acc: DashMap<ProjectId, Vec<(VersionId, DateTime<Utc>)>>, m| {
-                        let version_id = VersionId(m.id);
-                        let date_published = m.date_published;
-                        all_version_ids.insert(version_id);
-                        acc.entry(ProjectId(m.mod_id))
-                            .or_default()
-                            .push((version_id, date_published));
-                        async move { Ok(acc) }
-                    },
-                )
-                .await?;
-
-                let loader_field_enum_value_ids = DashSet::new();
-                let version_fields: DashMap<ProjectId, Vec<QueryVersionField>> = sqlx::query!(
+                        .fetch(&mut *exec)
+                        .try_fold(
+                            DashMap::new(),
+                            |acc: DashMap<ProjectId, Vec<(VersionId, DateTime<Utc>)>>, m| {
+                                let version_id = VersionId(m.id);
+                                let date_published = m.date_published;
+                                all_version_ids.insert(version_id);
+                                acc.entry(ProjectId(m.mod_id))
+                                    .or_default()
+                                    .push((version_id, date_published));
+                                async move { Ok(acc) }
+                            },
+                        )
+                        .await?;
+
+                    let loader_field_enum_value_ids = DashSet::new();
+                    let version_fields: DashMap<ProjectId, Vec<QueryVersionField>> = sqlx::query!(
                     "
                     SELECT DISTINCT mod_id, version_id, field_id, int_value, enum_value, string_value
                     FROM versions v
@@ -658,29 +585,29 @@
                     ",
                     &all_version_ids.iter().map(|x| x.0).collect::<Vec<_>>()
                 )
-                .fetch(&mut *exec)
-                .try_fold(
-                    DashMap::new(),
-                    |acc: DashMap<ProjectId, Vec<QueryVersionField>>, m| {
-                        let qvf = QueryVersionField {
-                            version_id: VersionId(m.version_id),
-                            field_id: LoaderFieldId(m.field_id),
-                            int_value: m.int_value,
-                            enum_value: m.enum_value.map(LoaderFieldEnumValueId),
-                            string_value: m.string_value,
-                        };
-
-                        if let Some(enum_value) = m.enum_value {
-                            loader_field_enum_value_ids.insert(LoaderFieldEnumValueId(enum_value));
-                        }
-
-                        acc.entry(ProjectId(m.mod_id)).or_default().push(qvf);
-                        async move { Ok(acc) }
-                    },
-                )
-                .await?;
-
-                let loader_field_enum_values: Vec<QueryLoaderFieldEnumValue> = sqlx::query!(
+                        .fetch(&mut *exec)
+                        .try_fold(
+                            DashMap::new(),
+                            |acc: DashMap<ProjectId, Vec<QueryVersionField>>, m| {
+                                let qvf = QueryVersionField {
+                                    version_id: VersionId(m.version_id),
+                                    field_id: LoaderFieldId(m.field_id),
+                                    int_value: m.int_value,
+                                    enum_value: m.enum_value.map(LoaderFieldEnumValueId),
+                                    string_value: m.string_value,
+                                };
+
+                                if let Some(enum_value) = m.enum_value {
+                                    loader_field_enum_value_ids.insert(LoaderFieldEnumValueId(enum_value));
+                                }
+
+                                acc.entry(ProjectId(m.mod_id)).or_default().push(qvf);
+                                async move { Ok(acc) }
+                            },
+                        )
+                        .await?;
+
+                    let loader_field_enum_values: Vec<QueryLoaderFieldEnumValue> = sqlx::query!(
                     "
                     SELECT DISTINCT id, enum_id, value, ordering, created, metadata
                     FROM loader_field_enum_values lfev
@@ -692,19 +619,19 @@
                         .map(|x| x.0)
                         .collect::<Vec<_>>()
                 )
-                .fetch(&mut *exec)
-                .map_ok(|m| QueryLoaderFieldEnumValue {
-                    id: LoaderFieldEnumValueId(m.id),
-                    enum_id: LoaderFieldEnumId(m.enum_id),
-                    value: m.value,
-                    ordering: m.ordering,
-                    created: m.created,
-                    metadata: m.metadata,
-                })
-                .try_collect()
-                .await?;
-
-                let mods_gallery: DashMap<ProjectId, Vec<GalleryItem>> = sqlx::query!(
+                        .fetch(&mut *exec)
+                        .map_ok(|m| QueryLoaderFieldEnumValue {
+                            id: LoaderFieldEnumValueId(m.id),
+                            enum_id: LoaderFieldEnumId(m.enum_id),
+                            value: m.value,
+                            ordering: m.ordering,
+                            created: m.created,
+                            metadata: m.metadata,
+                        })
+                        .try_collect()
+                        .await?;
+
+                    let mods_gallery: DashMap<ProjectId, Vec<GalleryItem>> = sqlx::query!(
                     "
                     SELECT DISTINCT mod_id, mg.image_url, mg.featured, mg.name, mg.description, mg.created, mg.ordering
                     FROM mods_gallery mg
@@ -714,22 +641,22 @@
                     &project_ids_parsed,
                     &slugs
                 ).fetch(&mut *exec)
-                    .try_fold(DashMap::new(), |acc : DashMap<ProjectId, Vec<GalleryItem>>, m| {
-                        acc.entry(ProjectId(m.mod_id))
-                            .or_default()
-                            .push(GalleryItem {
-                                image_url: m.image_url,
-                                featured: m.featured.unwrap_or(false),
-                                name: m.name,
-                                description: m.description,
-                                created: m.created,
-                                ordering: m.ordering,
-                            });
-                        async move { Ok(acc) }
-                    }
-                    ).await?;
-
-                let links: DashMap<ProjectId, Vec<LinkUrl>> = sqlx::query!(
+                        .try_fold(DashMap::new(), |acc : DashMap<ProjectId, Vec<GalleryItem>>, m| {
+                            acc.entry(ProjectId(m.mod_id))
+                                .or_default()
+                                .push(GalleryItem {
+                                    image_url: m.image_url,
+                                    featured: m.featured.unwrap_or(false),
+                                    name: m.name,
+                                    description: m.description,
+                                    created: m.created,
+                                    ordering: m.ordering,
+                                });
+                            async move { Ok(acc) }
+                        }
+                        ).await?;
+
+                    let links: DashMap<ProjectId, Vec<LinkUrl>> = sqlx::query!(
                     "
                     SELECT DISTINCT joining_mod_id as mod_id, joining_platform_id as platform_id, lp.name as platform_name, url, lp.donation as donation
                     FROM mods_links ml
@@ -739,31 +666,30 @@
                     ",
                     &project_ids_parsed,
                     &slugs
-                )
-                    .fetch(&mut *exec)
-                    .try_fold(DashMap::new(), |acc : DashMap<ProjectId, Vec<LinkUrl>>, m| {
-                        acc.entry(ProjectId(m.mod_id))
-                            .or_default()
-                            .push(LinkUrl {
-                                platform_id: LinkPlatformId(m.platform_id),
-                                platform_name: m.platform_name,
-                                url: m.url,
-                                donation: m.donation,
-                            });
-                        async move { Ok(acc) }
+                ).fetch(&mut *exec)
+                        .try_fold(DashMap::new(), |acc : DashMap<ProjectId, Vec<LinkUrl>>, m| {
+                            acc.entry(ProjectId(m.mod_id))
+                                .or_default()
+                                .push(LinkUrl {
+                                    platform_id: LinkPlatformId(m.platform_id),
+                                    platform_name: m.platform_name,
+                                    url: m.url,
+                                    donation: m.donation,
+                                });
+                            async move { Ok(acc) }
+                        }
+                        ).await?;
+
+                    #[derive(Default)]
+                    struct VersionLoaderData {
+                        loaders: Vec<String>,
+                        project_types: Vec<String>,
+                        games: Vec<String>,
+                        loader_loader_field_ids: Vec<LoaderFieldId>,
                     }
-                    ).await?;
-
-                #[derive(Default)]
-                struct VersionLoaderData {
-                    loaders: Vec<String>,
-                    project_types: Vec<String>,
-                    games: Vec<String>,
-                    loader_loader_field_ids: Vec<LoaderFieldId>,
-                }
-
-                let loader_field_ids = DashSet::new();
-                let loaders_ptypes_games: DashMap<ProjectId, VersionLoaderData> = sqlx::query!(
+
+                    let loader_field_ids = DashSet::new();
+                    let loaders_ptypes_games: DashMap<ProjectId, VersionLoaderData> = sqlx::query!(
                     "
                     SELECT DISTINCT mod_id,
                         ARRAY_AGG(DISTINCT l.loader) filter (where l.loader is not null) loaders,
@@ -782,31 +708,30 @@
                     GROUP BY mod_id
                     ",
                     &all_version_ids.iter().map(|x| x.0).collect::<Vec<_>>()
-                    )
-                    .fetch(&mut *exec)
-                    .map_ok(|m| {
-                        let project_id = ProjectId(m.mod_id);
-
-                        // Add loader fields to the set we need to fetch
-                        let loader_loader_field_ids = m.loader_fields.unwrap_or_default().into_iter().map(LoaderFieldId).collect::<Vec<_>>();
-                        for loader_field_id in loader_loader_field_ids.iter() {
-                            loader_field_ids.insert(*loader_field_id);
+                ).fetch(&mut *exec)
+                        .map_ok(|m| {
+                            let project_id = ProjectId(m.mod_id);
+
+                            // Add loader fields to the set we need to fetch
+                            let loader_loader_field_ids = m.loader_fields.unwrap_or_default().into_iter().map(LoaderFieldId).collect::<Vec<_>>();
+                            for loader_field_id in loader_loader_field_ids.iter() {
+                                loader_field_ids.insert(*loader_field_id);
+                            }
+
+                            // Add loader + loader associated data to the map
+                            let version_loader_data = VersionLoaderData {
+                                loaders: m.loaders.unwrap_or_default(),
+                                project_types: m.project_types.unwrap_or_default(),
+                                games: m.games.unwrap_or_default(),
+                                loader_loader_field_ids,
+                            };
+
+                            (project_id, version_loader_data)
+
                         }
-
-                        // Add loader + loader associated data to the map
-                        let version_loader_data = VersionLoaderData {
-                            loaders: m.loaders.unwrap_or_default(),
-                            project_types: m.project_types.unwrap_or_default(),
-                            games: m.games.unwrap_or_default(),
-                            loader_loader_field_ids,
-                        };
-
-                        (project_id, version_loader_data)
-
-                    }
-                    ).try_collect().await?;
-
-                let loader_fields: Vec<QueryLoaderField> = sqlx::query!(
+                        ).try_collect().await?;
+
+                    let loader_fields: Vec<QueryLoaderField> = sqlx::query!(
                     "
                     SELECT DISTINCT id, field, field_type, enum_type, min_val, max_val, optional
                     FROM loader_fields lf
@@ -814,20 +739,20 @@
                     ",
                     &loader_field_ids.iter().map(|x| x.0).collect::<Vec<_>>()
                 )
-                .fetch(&mut *exec)
-                .map_ok(|m| QueryLoaderField {
-                    id: LoaderFieldId(m.id),
-                    field: m.field,
-                    field_type: m.field_type,
-                    enum_type: m.enum_type.map(LoaderFieldEnumId),
-                    min_val: m.min_val,
-                    max_val: m.max_val,
-                    optional: m.optional,
-                })
-                .try_collect()
-                .await?;
-
-                let db_projects: Vec<QueryProject> = sqlx::query!(
+                        .fetch(&mut *exec)
+                        .map_ok(|m| QueryLoaderField {
+                            id: LoaderFieldId(m.id),
+                            field: m.field,
+                            field_type: m.field_type,
+                            enum_type: m.enum_type.map(LoaderFieldEnumId),
+                            min_val: m.min_val,
+                            max_val: m.max_val,
+                            optional: m.optional,
+                        })
+                        .try_collect()
+                        .await?;
+
+                    let projects = sqlx::query!(
                     "
                     SELECT m.id id, m.name name, m.summary summary, m.downloads downloads, m.follows follows,
                     m.icon_url icon_url, m.description description, m.published published,
@@ -848,9 +773,8 @@
                     &project_ids_parsed,
                     &slugs,
                 )
-                    .fetch_many(&mut *exec)
-                    .try_filter_map(|e| async {
-                        Ok(e.right().map(|m| {
+                        .fetch(&mut *exec)
+                        .try_fold(DashMap::new(), |acc, m| {
                             let id = m.id;
                             let project_id = ProjectId(id);
                             let VersionLoaderData {
@@ -868,7 +792,7 @@
                                 .filter(|x| loader_loader_field_ids.contains(&x.id))
                                 .collect::<Vec<_>>();
 
-                            QueryProject {
+                            let project = QueryProject {
                                 inner: Project {
                                     id: ProjectId(id),
                                     team_id: TeamId(m.team_id),
@@ -917,331 +841,19 @@
                                 urls,
                                 aggregate_version_fields: VersionField::from_query_json(version_fields, &loader_fields, &loader_field_enum_values, true),
                                 thread_id: ThreadId(m.thread_id),
-                            }}))
-                    })
-                    .try_collect::<Vec<QueryProject>>()
-                    .await?;
-
-                for project in db_projects {
-                    redis
-                        .set_serialized_to_json(
-                            PROJECTS_NAMESPACE,
-                            project.inner.id.0,
-                            &project,
-                            None,
-                        )
+                            };
+
+                            acc.insert(m.id, (m.slug, project));
+                            async move { Ok(acc) }
+                        })
                         .await?;
-                    if let Some(slug) = &project.inner.slug {
-                        redis
-                            .set(
-                                PROJECTS_SLUGS_NAMESPACE,
-                                &slug.to_lowercase(),
-                                &project.inner.id.0.to_string(),
-                                None,
-                            )
-                            .await?;
-                    }
-                    found_projects.push(project);
-                }
-            }
-
-            Ok(found_projects)
+
+                    Ok(projects)
+                },
+            ).await?;
+
+            Ok(val)
         }
-=======
-                    .fetch(&mut *exec)
-                    .try_fold(
-                        DashMap::new(),
-                        |acc: DashMap<ProjectId, Vec<(VersionId, DateTime<Utc>)>>, m| {
-                            let version_id = VersionId(m.id);
-                            let date_published = m.date_published;
-                            all_version_ids.insert(version_id);
-                            acc.entry(ProjectId(m.mod_id))
-                                .or_default()
-                                .push((version_id, date_published));
-                            async move { Ok(acc) }
-                        },
-                    )
-                    .await?;
-
-                let loader_field_enum_value_ids = DashSet::new();
-                let version_fields: DashMap<ProjectId, Vec<QueryVersionField>> = sqlx::query!(
-                    "
-                    SELECT DISTINCT mod_id, version_id, field_id, int_value, enum_value, string_value
-                    FROM versions v
-                    INNER JOIN version_fields vf ON v.id = vf.version_id
-                    WHERE v.id = ANY($1)
-                    ",
-                    &all_version_ids.iter().map(|x| x.0).collect::<Vec<_>>()
-                )
-                    .fetch(&mut *exec)
-                    .try_fold(
-                        DashMap::new(),
-                        |acc: DashMap<ProjectId, Vec<QueryVersionField>>, m| {
-                            let qvf = QueryVersionField {
-                                version_id: VersionId(m.version_id),
-                                field_id: LoaderFieldId(m.field_id),
-                                int_value: m.int_value,
-                                enum_value: m.enum_value.map(LoaderFieldEnumValueId),
-                                string_value: m.string_value,
-                            };
-
-                            if let Some(enum_value) = m.enum_value {
-                                loader_field_enum_value_ids.insert(LoaderFieldEnumValueId(enum_value));
-                            }
-
-                            acc.entry(ProjectId(m.mod_id)).or_default().push(qvf);
-                            async move { Ok(acc) }
-                        },
-                    )
-                    .await?;
-
-                let loader_field_enum_values: Vec<QueryLoaderFieldEnumValue> = sqlx::query!(
-                    "
-                    SELECT DISTINCT id, enum_id, value, ordering, created, metadata
-                    FROM loader_field_enum_values lfev
-                    WHERE id = ANY($1)
-                    ORDER BY enum_id, ordering, created DESC
-                    ",
-                    &loader_field_enum_value_ids
-                        .iter()
-                        .map(|x| x.0)
-                        .collect::<Vec<_>>()
-                )
-                    .fetch(&mut *exec)
-                    .map_ok(|m| QueryLoaderFieldEnumValue {
-                        id: LoaderFieldEnumValueId(m.id),
-                        enum_id: LoaderFieldEnumId(m.enum_id),
-                        value: m.value,
-                        ordering: m.ordering,
-                        created: m.created,
-                        metadata: m.metadata,
-                    })
-                    .try_collect()
-                    .await?;
-
-                let mods_gallery: DashMap<ProjectId, Vec<GalleryItem>> = sqlx::query!(
-                    "
-                    SELECT DISTINCT mod_id, mg.image_url, mg.featured, mg.name, mg.description, mg.created, mg.ordering
-                    FROM mods_gallery mg
-                    INNER JOIN mods m ON mg.mod_id = m.id
-                    WHERE m.id = ANY($1) OR m.slug = ANY($2)
-                    ",
-                    &project_ids_parsed,
-                    &slugs
-                ).fetch(&mut *exec)
-                    .try_fold(DashMap::new(), |acc : DashMap<ProjectId, Vec<GalleryItem>>, m| {
-                        acc.entry(ProjectId(m.mod_id))
-                            .or_default()
-                            .push(GalleryItem {
-                                image_url: m.image_url,
-                                featured: m.featured.unwrap_or(false),
-                                name: m.name,
-                                description: m.description,
-                                created: m.created,
-                                ordering: m.ordering,
-                            });
-                        async move { Ok(acc) }
-                    }
-                    ).await?;
-
-                let links: DashMap<ProjectId, Vec<LinkUrl>> = sqlx::query!(
-                    "
-                    SELECT DISTINCT joining_mod_id as mod_id, joining_platform_id as platform_id, lp.name as platform_name, url, lp.donation as donation
-                    FROM mods_links ml
-                    INNER JOIN mods m ON ml.joining_mod_id = m.id
-                    INNER JOIN link_platforms lp ON ml.joining_platform_id = lp.id
-                    WHERE m.id = ANY($1) OR m.slug = ANY($2)
-                    ",
-                    &project_ids_parsed,
-                    &slugs
-                ).fetch(&mut *exec)
-                    .try_fold(DashMap::new(), |acc : DashMap<ProjectId, Vec<LinkUrl>>, m| {
-                        acc.entry(ProjectId(m.mod_id))
-                            .or_default()
-                            .push(LinkUrl {
-                                platform_id: LinkPlatformId(m.platform_id),
-                                platform_name: m.platform_name,
-                                url: m.url,
-                                donation: m.donation,
-                            });
-                        async move { Ok(acc) }
-                    }
-                    ).await?;
-
-                #[derive(Default)]
-                struct VersionLoaderData {
-                    loaders: Vec<String>,
-                    project_types: Vec<String>,
-                    games: Vec<String>,
-                    loader_loader_field_ids: Vec<LoaderFieldId>,
-                }
-
-                let loader_field_ids = DashSet::new();
-                let loaders_ptypes_games: DashMap<ProjectId, VersionLoaderData> = sqlx::query!(
-                    "
-                    SELECT DISTINCT mod_id,
-                        ARRAY_AGG(DISTINCT l.loader) filter (where l.loader is not null) loaders,
-                        ARRAY_AGG(DISTINCT pt.name) filter (where pt.name is not null) project_types,
-                        ARRAY_AGG(DISTINCT g.slug) filter (where g.slug is not null) games,
-                        ARRAY_AGG(DISTINCT lfl.loader_field_id) filter (where lfl.loader_field_id is not null) loader_fields
-                    FROM versions v
-                    INNER JOIN loaders_versions lv ON v.id = lv.version_id
-                    INNER JOIN loaders l ON lv.loader_id = l.id
-                    INNER JOIN loaders_project_types lpt ON lpt.joining_loader_id = l.id
-                    INNER JOIN project_types pt ON pt.id = lpt.joining_project_type_id
-                    INNER JOIN loaders_project_types_games lptg ON lptg.loader_id = l.id AND lptg.project_type_id = pt.id
-                    INNER JOIN games g ON lptg.game_id = g.id
-                    LEFT JOIN loader_fields_loaders lfl ON lfl.loader_id = l.id
-                    WHERE v.id = ANY($1)
-                    GROUP BY mod_id
-                    ",
-                    &all_version_ids.iter().map(|x| x.0).collect::<Vec<_>>()
-                ).fetch(&mut *exec)
-                    .map_ok(|m| {
-                        let project_id = ProjectId(m.mod_id);
-
-                        // Add loader fields to the set we need to fetch
-                        let loader_loader_field_ids = m.loader_fields.unwrap_or_default().into_iter().map(LoaderFieldId).collect::<Vec<_>>();
-                        for loader_field_id in loader_loader_field_ids.iter() {
-                            loader_field_ids.insert(*loader_field_id);
-                        }
-
-                        // Add loader + loader associated data to the map
-                        let version_loader_data = VersionLoaderData {
-                            loaders: m.loaders.unwrap_or_default(),
-                            project_types: m.project_types.unwrap_or_default(),
-                            games: m.games.unwrap_or_default(),
-                            loader_loader_field_ids,
-                        };
-
-                        (project_id, version_loader_data)
-
-                    }
-                    ).try_collect().await?;
-
-                let loader_fields: Vec<QueryLoaderField> = sqlx::query!(
-                    "
-                    SELECT DISTINCT id, field, field_type, enum_type, min_val, max_val, optional
-                    FROM loader_fields lf
-                    WHERE id = ANY($1)
-                    ",
-                    &loader_field_ids.iter().map(|x| x.0).collect::<Vec<_>>()
-                )
-                    .fetch(&mut *exec)
-                    .map_ok(|m| QueryLoaderField {
-                        id: LoaderFieldId(m.id),
-                        field: m.field,
-                        field_type: m.field_type,
-                        enum_type: m.enum_type.map(LoaderFieldEnumId),
-                        min_val: m.min_val,
-                        max_val: m.max_val,
-                        optional: m.optional,
-                    })
-                    .try_collect()
-                    .await?;
-
-                let projects = sqlx::query!(
-                    "
-                    SELECT m.id id, m.name name, m.summary summary, m.downloads downloads, m.follows follows,
-                    m.icon_url icon_url, m.description description, m.published published,
-                    m.updated updated, m.approved approved, m.queued, m.status status, m.requested_status requested_status,
-                    m.license_url license_url,
-                    m.team_id team_id, m.organization_id organization_id, m.license license, m.slug slug, m.moderation_message moderation_message, m.moderation_message_body moderation_message_body,
-                    m.webhook_sent, m.color,
-                    t.id thread_id, m.monetization_status monetization_status,
-                    ARRAY_AGG(DISTINCT c.category) filter (where c.category is not null and mc.is_additional is false) categories,
-                    ARRAY_AGG(DISTINCT c.category) filter (where c.category is not null and mc.is_additional is true) additional_categories
-                    FROM mods m
-                    INNER JOIN threads t ON t.mod_id = m.id
-                    LEFT JOIN mods_categories mc ON mc.joining_mod_id = m.id
-                    LEFT JOIN categories c ON mc.joining_category_id = c.id
-                    WHERE m.id = ANY($1) OR m.slug = ANY($2)
-                    GROUP BY t.id, m.id;
-                    ",
-                    &project_ids_parsed,
-                    &slugs,
-                )
-                    .fetch(&mut *exec)
-                    .try_fold(DashMap::new(), |acc, m| {
-                        let id = m.id;
-                        let project_id = ProjectId(id);
-                        let VersionLoaderData {
-                            loaders,
-                            project_types,
-                            games,
-                            loader_loader_field_ids,
-                        } = loaders_ptypes_games.remove(&project_id).map(|x|x.1).unwrap_or_default();
-                        let mut versions = versions.remove(&project_id).map(|x| x.1).unwrap_or_default();
-                        let mut gallery = mods_gallery.remove(&project_id).map(|x| x.1).unwrap_or_default();
-                        let urls = links.remove(&project_id).map(|x| x.1).unwrap_or_default();
-                        let version_fields = version_fields.remove(&project_id).map(|x| x.1).unwrap_or_default();
-
-                        let loader_fields = loader_fields.iter()
-                            .filter(|x| loader_loader_field_ids.contains(&x.id))
-                            .collect::<Vec<_>>();
-
-                        let project = QueryProject {
-                            inner: Project {
-                                id: ProjectId(id),
-                                team_id: TeamId(m.team_id),
-                                organization_id: m.organization_id.map(OrganizationId),
-                                name: m.name.clone(),
-                                summary: m.summary.clone(),
-                                downloads: m.downloads,
-                                icon_url: m.icon_url.clone(),
-                                published: m.published,
-                                updated: m.updated,
-                                license_url: m.license_url.clone(),
-                                status: ProjectStatus::from_string(
-                                    &m.status,
-                                ),
-                                requested_status: m.requested_status.map(|x| ProjectStatus::from_string(
-                                    &x,
-                                )),
-                                license: m.license.clone(),
-                                slug: m.slug.clone(),
-                                description: m.description.clone(),
-                                follows: m.follows,
-                                moderation_message: m.moderation_message,
-                                moderation_message_body: m.moderation_message_body,
-                                approved: m.approved,
-                                webhook_sent: m.webhook_sent,
-                                color: m.color.map(|x| x as u32),
-                                queued: m.queued,
-                                monetization_status: MonetizationStatus::from_string(
-                                    &m.monetization_status,
-                                ),
-                                loaders,
-                            },
-                            categories: m.categories.unwrap_or_default(),
-                            additional_categories: m.additional_categories.unwrap_or_default(),
-                            project_types,
-                            games,
-                            versions: {
-                                // Each version is a tuple of (VersionId, DateTime<Utc>)
-                                versions.sort_by(|a, b| a.1.cmp(&b.1));
-                                versions.into_iter().map(|x| x.0).collect()
-                            },
-                            gallery_items: {
-                                gallery.sort_by(|a, b| a.ordering.cmp(&b.ordering));
-                                gallery
-                            },
-                            urls,
-                            aggregate_version_fields: VersionField::from_query_json(version_fields, &loader_fields, &loader_field_enum_values, true),
-                            thread_id: ThreadId(m.thread_id),
-                        };
-
-                        acc.insert(m.id, (m.slug, project));
-                        async move { Ok(acc) }
-                    })
-                    .await?;
-
-                Ok(projects)
-            },
-        ).await?;
-
-        Ok(val)
->>>>>>> 0a0837ea
     }
 
     pub async fn get_dependencies<'a, E>(
