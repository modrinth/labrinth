--- conflicted
+++ resolved
@@ -142,15 +142,10 @@
                 CreateError::ImageError(..) => "invalid_image",
                 CreateError::RerouteError(..) => "reroute_error",
             },
-<<<<<<< HEAD
-            description: &self.to_string(),
+            description: self.to_string(),
         };
 
         (status_code, Json(error)).into_response()
-=======
-            description: self.to_string(),
-        })
->>>>>>> 0a0837ea
     }
 }
 
