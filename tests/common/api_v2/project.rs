use actix_http::StatusCode;
use actix_web::{
    dev::ServiceResponse,
    test::{self, TestRequest},
};
use bytes::Bytes;
use labrinth::{
    models::v2::projects::{LegacyProject, LegacyVersion},
    search::SearchResults,
    util::actix::AppendsMultipart,
};
use serde_json::json;

use crate::common::{
    asserts::assert_status,
    database::MOD_USER_PAT,
    request_data::{ImageData, ProjectCreationRequestData},
};

use super::ApiV2;

impl ApiV2 {
    pub async fn add_public_project(
        &self,
        creation_data: ProjectCreationRequestData,
        pat: &str,
    ) -> (LegacyProject, Vec<LegacyVersion>) {
        // Add a project.
        let req = TestRequest::post()
            .uri("/v2/project")
            .append_header(("Authorization", pat))
            .set_multipart(creation_data.segment_data)
            .to_request();
        let resp = self.call(req).await;
        assert_status(&resp, StatusCode::OK);

        // Approve as a moderator.
        let req = TestRequest::patch()
            .uri(&format!("/v2/project/{}", creation_data.slug))
            .append_header(("Authorization", MOD_USER_PAT))
            .set_json(json!(
                {
                    "status": "approved"
                }
            ))
            .to_request();
        let resp = self.call(req).await;
        assert_status(&resp, StatusCode::NO_CONTENT);

        let project = self
            .get_project_deserialized(&creation_data.slug, pat)
            .await;

        // Get project's versions
        let req = TestRequest::get()
            .uri(&format!("/v2/project/{}/version", creation_data.slug))
            .append_header(("Authorization", pat))
            .to_request();
        let resp = self.call(req).await;
        let versions: Vec<LegacyVersion> = test::read_body_json(resp).await;

        (project, versions)
    }

    pub async fn remove_project(&self, project_slug_or_id: &str, pat: &str) -> ServiceResponse {
        let req = test::TestRequest::delete()
            .uri(&format!("/v2/project/{project_slug_or_id}"))
            .append_header(("Authorization", pat))
            .to_request();
        let resp = self.call(req).await;
        assert_eq!(resp.status(), 204);
        resp
    }

    pub async fn get_project(&self, id_or_slug: &str, pat: &str) -> ServiceResponse {
        let req = TestRequest::get()
            .uri(&format!("/v2/project/{id_or_slug}"))
            .append_header(("Authorization", pat))
            .to_request();
        self.call(req).await
    }
    pub async fn get_project_deserialized(&self, id_or_slug: &str, pat: &str) -> LegacyProject {
        let resp = self.get_project(id_or_slug, pat).await;
        assert_eq!(resp.status(), 200);
        test::read_body_json(resp).await
    }

    pub async fn get_user_projects(&self, user_id_or_username: &str, pat: &str) -> ServiceResponse {
        let req = test::TestRequest::get()
            .uri(&format!("/v2/user/{}/projects", user_id_or_username))
            .append_header(("Authorization", pat))
            .to_request();
        self.call(req).await
    }

    pub async fn get_user_projects_deserialized(
        &self,
        user_id_or_username: &str,
        pat: &str,
<<<<<<< HEAD
    ) -> Vec<LegacyProject> {
        let req = test::TestRequest::get()
            .uri(&format!("/v2/user/{}/projects", user_id_or_username))
            .append_header(("Authorization", pat))
            .to_request();
        let resp = self.call(req).await;
=======
    ) -> Vec<Project> {
        let resp = self.get_user_projects(user_id_or_username, pat).await;
>>>>>>> d5594b03
        assert_eq!(resp.status(), 200);
        test::read_body_json(resp).await
    }

    pub async fn edit_project(
        &self,
        id_or_slug: &str,
        patch: serde_json::Value,
        pat: &str,
    ) -> ServiceResponse {
        let req = test::TestRequest::patch()
            .uri(&format!("/v2/project/{id_or_slug}"))
            .append_header(("Authorization", pat))
            .set_json(patch)
            .to_request();

        self.call(req).await
    }

    pub async fn edit_project_bulk(
        &self,
        ids_or_slugs: impl IntoIterator<Item = &str>,
        patch: serde_json::Value,
        pat: &str,
    ) -> ServiceResponse {
        let projects_str = ids_or_slugs
            .into_iter()
            .map(|s| format!("\"{}\"", s))
            .collect::<Vec<_>>()
            .join(",");
        let req = test::TestRequest::patch()
            .uri(&format!(
                "/v2/projects?ids={encoded}",
                encoded = urlencoding::encode(&format!("[{projects_str}]"))
            ))
            .append_header(("Authorization", pat))
            .set_json(patch)
            .to_request();

        self.call(req).await
    }

    pub async fn edit_project_icon(
        &self,
        id_or_slug: &str,
        icon: Option<ImageData>,
        pat: &str,
    ) -> ServiceResponse {
        if let Some(icon) = icon {
            // If an icon is provided, upload it
            let req = test::TestRequest::patch()
                .uri(&format!(
                    "/v2/project/{id_or_slug}/icon?ext={ext}",
                    ext = icon.extension
                ))
                .append_header(("Authorization", pat))
                .set_payload(Bytes::from(icon.icon))
                .to_request();

            self.call(req).await
        } else {
            // If no icon is provided, delete the icon
            let req = test::TestRequest::delete()
                .uri(&format!("/v2/project/{id_or_slug}/icon"))
                .append_header(("Authorization", pat))
                .to_request();

            self.call(req).await
        }
    }

    pub async fn search_deserialized(
        &self,
        query: Option<&str>,
        facets: Option<serde_json::Value>,
        pat: &str,
    ) -> SearchResults {
        let query_field = if let Some(query) = query {
            format!("&query={}", urlencoding::encode(query))
        } else {
            "".to_string()
        };

        let facets_field = if let Some(facets) = facets {
            format!("&facets={}", urlencoding::encode(&facets.to_string()))
        } else {
            "".to_string()
        };

        let req = test::TestRequest::get()
            .uri(&format!("/v2/search?{}{}", query_field, facets_field))
            .append_header(("Authorization", pat))
            .to_request();
        let resp = self.call(req).await;
        let status = resp.status();
        assert_eq!(status, 200);
        test::read_body_json(resp).await
    }
}<|MERGE_RESOLUTION|>--- conflicted
+++ resolved
@@ -97,17 +97,8 @@
         &self,
         user_id_or_username: &str,
         pat: &str,
-<<<<<<< HEAD
     ) -> Vec<LegacyProject> {
-        let req = test::TestRequest::get()
-            .uri(&format!("/v2/user/{}/projects", user_id_or_username))
-            .append_header(("Authorization", pat))
-            .to_request();
-        let resp = self.call(req).await;
-=======
-    ) -> Vec<Project> {
         let resp = self.get_user_projects(user_id_or_username, pat).await;
->>>>>>> d5594b03
         assert_eq!(resp.status(), 200);
         test::read_body_json(resp).await
     }
