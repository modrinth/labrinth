use super::{ids::*, User};
use crate::database::models;
use crate::database::models::DatabaseError;
use crate::database::redis::RedisPool;
use crate::models::ids::base62_impl::{parse_base62, to_base62};
use crate::models::projects::{MonetizationStatus, ProjectStatus};
use chrono::{DateTime, Utc};
<<<<<<< HEAD
use futures::TryStreamExt;
use redis::cmd;
=======
>>>>>>> dfa43f3c
use serde::{Deserialize, Serialize};

pub const PROJECTS_NAMESPACE: &str = "projects";
pub const PROJECTS_SLUGS_NAMESPACE: &str = "projects_slugs";
const PROJECTS_DEPENDENCIES_NAMESPACE: &str = "projects_dependencies";

#[derive(Clone, Debug, Serialize, Deserialize)]
pub struct DonationUrl {
    pub platform_id: DonationPlatformId,
    pub platform_short: String,
    pub platform_name: String,
    pub url: String,
}

impl DonationUrl {
    pub async fn insert_project(
        &self,
        project_id: ProjectId,
        transaction: &mut sqlx::Transaction<'_, sqlx::Postgres>,
    ) -> Result<(), sqlx::error::Error> {
        sqlx::query!(
            "
            INSERT INTO mods_donations (
                joining_mod_id, joining_platform_id, url
            )
            VALUES (
                $1, $2, $3
            )
            ",
            project_id as ProjectId,
            self.platform_id as DonationPlatformId,
            self.url,
        )
        .execute(&mut *transaction)
        .await?;

        Ok(())
    }
}

#[derive(Clone, Debug, Serialize, Deserialize)]
pub struct GalleryItem {
    pub image_url: String,
    pub featured: bool,
    pub title: Option<String>,
    pub description: Option<String>,
    pub created: DateTime<Utc>,
    pub ordering: i64,
}

impl GalleryItem {
    pub async fn insert(
        &self,
        project_id: ProjectId,
        transaction: &mut sqlx::Transaction<'_, sqlx::Postgres>,
    ) -> Result<(), sqlx::error::Error> {
        sqlx::query!(
            "
            INSERT INTO mods_gallery (
                mod_id, image_url, featured, title, description, ordering
            )
            VALUES (
                $1, $2, $3, $4, $5, $6
            )
            ",
            project_id as ProjectId,
            self.image_url,
            self.featured,
            self.title,
            self.description,
            self.ordering
        )
        .execute(&mut *transaction)
        .await?;

        Ok(())
    }
}

#[derive(Clone)]
pub struct ProjectBuilder {
    pub project_id: ProjectId,
    pub project_type_id: ProjectTypeId,
    pub team_id: TeamId,
    pub organization_id: Option<OrganizationId>,
    pub title: String,
    pub description: String,
    pub body: String,
    pub icon_url: Option<String>,
    pub issues_url: Option<String>,
    pub source_url: Option<String>,
    pub wiki_url: Option<String>,
    pub license_url: Option<String>,
    pub discord_url: Option<String>,
    pub categories: Vec<CategoryId>,
    pub additional_categories: Vec<CategoryId>,
    pub initial_versions: Vec<super::version_item::VersionBuilder>,
    pub status: ProjectStatus,
    pub requested_status: Option<ProjectStatus>,
    pub client_side: SideTypeId,
    pub server_side: SideTypeId,
    pub license: String,
    pub slug: Option<String>,
    pub donation_urls: Vec<DonationUrl>,
    pub gallery_items: Vec<GalleryItem>,
    pub color: Option<u32>,
    pub monetization_status: MonetizationStatus,
}

impl ProjectBuilder {
    pub async fn insert(
        self,
        transaction: &mut sqlx::Transaction<'_, sqlx::Postgres>,
    ) -> Result<ProjectId, DatabaseError> {
        let project_struct = Project {
            id: self.project_id,
            project_type: self.project_type_id,
            team_id: self.team_id,
            organization_id: self.organization_id,
            title: self.title,
            description: self.description,
            body: self.body,
            body_url: None,
            published: Utc::now(),
            updated: Utc::now(),
            approved: None,
            queued: if self.status == ProjectStatus::Processing {
                Some(Utc::now())
            } else {
                None
            },
            status: self.status,
            requested_status: self.requested_status,
            downloads: 0,
            follows: 0,
            icon_url: self.icon_url,
            issues_url: self.issues_url,
            source_url: self.source_url,
            wiki_url: self.wiki_url,
            license_url: self.license_url,
            discord_url: self.discord_url,
            client_side: self.client_side,
            server_side: self.server_side,
            license: self.license,
            slug: self.slug,
            moderation_message: None,
            moderation_message_body: None,
            webhook_sent: false,
            color: self.color,
            monetization_status: self.monetization_status,
            loaders: vec![],
            game_versions: vec![],
        };
        project_struct.insert(&mut *transaction).await?;

        for mut version in self.initial_versions {
            version.project_id = self.project_id;
            version.insert(&mut *transaction).await?;
        }

        for donation in self.donation_urls {
            donation
                .insert_project(self.project_id, &mut *transaction)
                .await?;
        }

        for gallery in self.gallery_items {
            gallery.insert(self.project_id, &mut *transaction).await?;
        }

        for category in self.categories {
            sqlx::query!(
                "
                INSERT INTO mods_categories (joining_mod_id, joining_category_id, is_additional)
                VALUES ($1, $2, FALSE)
                ",
                self.project_id as ProjectId,
                category as CategoryId,
            )
            .execute(&mut *transaction)
            .await?;
        }

        for category in self.additional_categories {
            sqlx::query!(
                "
                INSERT INTO mods_categories (joining_mod_id, joining_category_id, is_additional)
                VALUES ($1, $2, TRUE)
                ",
                self.project_id as ProjectId,
                category as CategoryId,
            )
            .execute(&mut *transaction)
            .await?;
        }

        Project::update_game_versions(self.project_id, &mut *transaction).await?;
        Project::update_loaders(self.project_id, &mut *transaction).await?;

        Ok(self.project_id)
    }
}
#[derive(Clone, Debug, Serialize, Deserialize)]
pub struct Project {
    pub id: ProjectId,
    pub project_type: ProjectTypeId,
    pub team_id: TeamId,
    pub organization_id: Option<OrganizationId>,
    pub title: String,
    pub description: String,
    pub body: String,
    pub body_url: Option<String>,
    pub published: DateTime<Utc>,
    pub updated: DateTime<Utc>,
    pub approved: Option<DateTime<Utc>>,
    pub queued: Option<DateTime<Utc>>,
    pub status: ProjectStatus,
    pub requested_status: Option<ProjectStatus>,
    pub downloads: i32,
    pub follows: i32,
    pub icon_url: Option<String>,
    pub issues_url: Option<String>,
    pub source_url: Option<String>,
    pub wiki_url: Option<String>,
    pub license_url: Option<String>,
    pub discord_url: Option<String>,
    pub client_side: SideTypeId,
    pub server_side: SideTypeId,
    pub license: String,
    pub slug: Option<String>,
    pub moderation_message: Option<String>,
    pub moderation_message_body: Option<String>,
    pub webhook_sent: bool,
    pub color: Option<u32>,
    pub monetization_status: MonetizationStatus,
    pub loaders: Vec<String>,
    pub game_versions: Vec<String>,
}

impl Project {
    pub async fn insert(
        &self,
        transaction: &mut sqlx::Transaction<'_, sqlx::Postgres>,
    ) -> Result<(), DatabaseError> {
        sqlx::query!(
            "
            INSERT INTO mods (
                id, team_id, title, description, body,
                published, downloads, icon_url, issues_url,
                source_url, wiki_url, status, requested_status, discord_url,
                client_side, server_side, license_url, license,
                slug, project_type, color, monetization_status
            )
            VALUES (
                $1, $2, $3, $4, $5,
                $6, $7, $8, $9,
                $10, $11, $12, $13, $14,
                $15, $16, $17, $18,
                LOWER($19), $20, $21, $22
            )
            ",
            self.id as ProjectId,
            self.team_id as TeamId,
            &self.title,
            &self.description,
            &self.body,
            self.published,
            self.downloads,
            self.icon_url.as_ref(),
            self.issues_url.as_ref(),
            self.source_url.as_ref(),
            self.wiki_url.as_ref(),
            self.status.as_str(),
            self.requested_status.map(|x| x.as_str()),
            self.discord_url.as_ref(),
            self.client_side as SideTypeId,
            self.server_side as SideTypeId,
            self.license_url.as_ref(),
            &self.license,
            self.slug.as_ref(),
            self.project_type as ProjectTypeId,
            self.color.map(|x| x as i32),
            self.monetization_status.as_str(),
        )
        .execute(&mut *transaction)
        .await?;

        Ok(())
    }

    pub async fn remove(
        id: ProjectId,
        transaction: &mut sqlx::Transaction<'_, sqlx::Postgres>,
        redis: &RedisPool,
    ) -> Result<Option<()>, DatabaseError> {
        let project = Self::get_id(id, &mut *transaction, redis).await?;

        if let Some(project) = project {
            Project::clear_cache(id, project.inner.slug, Some(true), redis).await?;

            sqlx::query!(
                "
                DELETE FROM mod_follows
                WHERE mod_id = $1
                ",
                id as ProjectId
            )
            .execute(&mut *transaction)
            .await?;

            sqlx::query!(
                "
                DELETE FROM mods_gallery
                WHERE mod_id = $1
                ",
                id as ProjectId
            )
            .execute(&mut *transaction)
            .await?;

            sqlx::query!(
                "
                DELETE FROM mod_follows
                WHERE mod_id = $1
                ",
                id as ProjectId,
            )
            .execute(&mut *transaction)
            .await?;

            sqlx::query!(
                "
                DELETE FROM reports
                WHERE mod_id = $1
                ",
                id as ProjectId,
            )
            .execute(&mut *transaction)
            .await?;

            sqlx::query!(
                "
                DELETE FROM mods_categories
                WHERE joining_mod_id = $1
                ",
                id as ProjectId,
            )
            .execute(&mut *transaction)
            .await?;

            sqlx::query!(
                "
                DELETE FROM mods_donations
                WHERE joining_mod_id = $1
                ",
                id as ProjectId,
            )
            .execute(&mut *transaction)
            .await?;

            for version in project.versions {
                super::Version::remove_full(version, redis, transaction).await?;
            }

            sqlx::query!(
                "
                DELETE FROM dependencies WHERE mod_dependency_id = $1
                ",
                id as ProjectId,
            )
            .execute(&mut *transaction)
            .await?;

            sqlx::query!(
                "
                UPDATE payouts_values
                SET mod_id = NULL
                WHERE (mod_id = $1)
                ",
                id as ProjectId,
            )
            .execute(&mut *transaction)
            .await?;

            models::Thread::remove_full(project.thread_id, transaction).await?;

            sqlx::query!(
                "
                DELETE FROM mods
                WHERE id = $1
                ",
                id as ProjectId,
            )
            .execute(&mut *transaction)
            .await?;

            models::TeamMember::clear_cache(project.inner.team_id, redis).await?;

            let affected_user_ids = sqlx::query!(
                "
                DELETE FROM team_members
                WHERE team_id = $1
                RETURNING user_id
                ",
                project.inner.team_id as TeamId,
            )
            .fetch_many(&mut *transaction)
            .try_filter_map(|e| async { Ok(e.right().map(|x| UserId(x.user_id))) })
            .try_collect::<Vec<_>>()
            .await?;

            User::clear_project_cache(&affected_user_ids, redis).await?;

            sqlx::query!(
                "
                DELETE FROM teams
                WHERE id = $1
                ",
                project.inner.team_id as TeamId,
            )
            .execute(&mut *transaction)
            .await?;

            Ok(Some(()))
        } else {
            Ok(None)
        }
    }

    pub async fn get<'a, 'b, E>(
        string: &str,
        executor: E,
        redis: &RedisPool,
    ) -> Result<Option<QueryProject>, DatabaseError>
    where
        E: sqlx::Executor<'a, Database = sqlx::Postgres>,
    {
        Project::get_many(&[string], executor, redis)
            .await
            .map(|x| x.into_iter().next())
    }

    pub async fn get_id<'a, 'b, E>(
        id: ProjectId,
        executor: E,
        redis: &RedisPool,
    ) -> Result<Option<QueryProject>, DatabaseError>
    where
        E: sqlx::Executor<'a, Database = sqlx::Postgres>,
    {
        Project::get_many(&[crate::models::ids::ProjectId::from(id)], executor, redis)
            .await
            .map(|x| x.into_iter().next())
    }

    pub async fn get_many_ids<'a, E>(
        project_ids: &[ProjectId],
        exec: E,
        redis: &RedisPool,
    ) -> Result<Vec<QueryProject>, DatabaseError>
    where
        E: sqlx::Executor<'a, Database = sqlx::Postgres>,
    {
        let ids = project_ids
            .iter()
            .map(|x| crate::models::ids::ProjectId::from(*x))
            .collect::<Vec<_>>();
        Project::get_many(&ids, exec, redis).await
    }

    pub async fn get_many<'a, E, T: ToString>(
        project_strings: &[T],
        exec: E,
        redis: &RedisPool,
    ) -> Result<Vec<QueryProject>, DatabaseError>
    where
        E: sqlx::Executor<'a, Database = sqlx::Postgres>,
    {
        if project_strings.is_empty() {
            return Ok(Vec::new());
        }

        let mut found_projects = Vec::new();
        let mut remaining_strings = project_strings
            .iter()
            .map(|x| x.to_string())
            .collect::<Vec<_>>();

        let mut project_ids = project_strings
            .iter()
            .flat_map(|x| parse_base62(&x.to_string()).map(|x| x as i64))
            .collect::<Vec<_>>();

        project_ids.append(
            &mut redis
                .multi_get::<i64, _>(
                    PROJECTS_SLUGS_NAMESPACE,
                    project_strings.iter().map(|x| x.to_string().to_lowercase()),
                )
                .await?
                .into_iter()
                .flatten()
                .collect(),
        );

        if !project_ids.is_empty() {
            let projects = redis
                .multi_get::<String, _>(PROJECTS_NAMESPACE, project_ids)
                .await?;
            for project in projects {
                if let Some(project) =
                    project.and_then(|x| serde_json::from_str::<QueryProject>(&x).ok())
                {
                    remaining_strings.retain(|x| {
                        &to_base62(project.inner.id.0 as u64) != x
                            && project.inner.slug.as_ref().map(|x| x.to_lowercase())
                                != Some(x.to_lowercase())
                    });
                    found_projects.push(project);
                    continue;
                }
            }
        }

        if !remaining_strings.is_empty() {
            let project_ids_parsed: Vec<i64> = remaining_strings
                .iter()
                .flat_map(|x| parse_base62(&x.to_string()).ok())
                .map(|x| x as i64)
                .collect();
            let db_projects: Vec<QueryProject> = sqlx::query!(
                "
                SELECT m.id id, m.project_type project_type, m.title title, m.description description, m.downloads downloads, m.follows follows,
                m.icon_url icon_url, m.body body, m.published published,
                m.updated updated, m.approved approved, m.queued, m.status status, m.requested_status requested_status,
                m.issues_url issues_url, m.source_url source_url, m.wiki_url wiki_url, m.discord_url discord_url, m.license_url license_url,
                m.team_id team_id, m.organization_id organization_id, m.client_side client_side, m.server_side server_side, m.license license, m.slug slug, m.moderation_message moderation_message, m.moderation_message_body moderation_message_body,
                cs.name client_side_type, ss.name server_side_type, pt.name project_type_name, m.webhook_sent, m.color,
                t.id thread_id, m.monetization_status monetization_status, m.loaders loaders, m.game_versions game_versions,
                ARRAY_AGG(DISTINCT c.category) filter (where c.category is not null and mc.is_additional is false) categories,
                ARRAY_AGG(DISTINCT c.category) filter (where c.category is not null and mc.is_additional is true) additional_categories,
                JSONB_AGG(DISTINCT jsonb_build_object('id', v.id, 'date_published', v.date_published)) filter (where v.id is not null) versions,
                JSONB_AGG(DISTINCT jsonb_build_object('image_url', mg.image_url, 'featured', mg.featured, 'title', mg.title, 'description', mg.description, 'created', mg.created, 'ordering', mg.ordering)) filter (where mg.image_url is not null) gallery,
                JSONB_AGG(DISTINCT jsonb_build_object('platform_id', md.joining_platform_id, 'platform_short', dp.short, 'platform_name', dp.name,'url', md.url)) filter (where md.joining_platform_id is not null) donations
                FROM mods m
                INNER JOIN project_types pt ON pt.id = m.project_type
                INNER JOIN side_types cs ON m.client_side = cs.id
                INNER JOIN side_types ss ON m.server_side = ss.id
                INNER JOIN threads t ON t.mod_id = m.id
                LEFT JOIN mods_gallery mg ON mg.mod_id = m.id
                LEFT JOIN mods_donations md ON md.joining_mod_id = m.id
                LEFT JOIN donation_platforms dp ON md.joining_platform_id = dp.id
                LEFT JOIN mods_categories mc ON mc.joining_mod_id = m.id
                LEFT JOIN categories c ON mc.joining_category_id = c.id
                LEFT JOIN versions v ON v.mod_id = m.id AND v.status = ANY($3)
                WHERE m.id = ANY($1) OR m.slug = ANY($2)
                GROUP BY pt.id, cs.id, ss.id, t.id, m.id;
                ",
                &project_ids_parsed,
                &remaining_strings.into_iter().map(|x| x.to_string().to_lowercase()).collect::<Vec<_>>(),
                &*crate::models::projects::VersionStatus::iterator().filter(|x| x.is_listed()).map(|x| x.to_string()).collect::<Vec<String>>()
            )
                .fetch_many(exec)
                .try_filter_map(|e| async {
                    Ok(e.right().map(|m| {
                        let id = m.id;

                    QueryProject {
                        inner: Project {
                            id: ProjectId(id),
                            project_type: ProjectTypeId(m.project_type),
                            team_id: TeamId(m.team_id),
                            organization_id: m.organization_id.map(OrganizationId),
                            title: m.title.clone(),
                            description: m.description.clone(),
                            downloads: m.downloads,
                            body_url: None,
                            icon_url: m.icon_url.clone(),
                            published: m.published,
                            updated: m.updated,
                            issues_url: m.issues_url.clone(),
                            source_url: m.source_url.clone(),
                            wiki_url: m.wiki_url.clone(),
                            license_url: m.license_url.clone(),
                            discord_url: m.discord_url.clone(),
                            client_side: SideTypeId(m.client_side),
                            status: ProjectStatus::from_str(
                                &m.status,
                            ),
                            requested_status: m.requested_status.map(|x| ProjectStatus::from_str(
                                &x,
                            )),
                            server_side: SideTypeId(m.server_side),
                            license: m.license.clone(),
                            slug: m.slug.clone(),
                            body: m.body.clone(),
                            follows: m.follows,
                            moderation_message: m.moderation_message,
                            moderation_message_body: m.moderation_message_body,
                            approved: m.approved,
                            webhook_sent: m.webhook_sent,
                            color: m.color.map(|x| x as u32),
                            queued: m.queued,
                            monetization_status: MonetizationStatus::from_str(
                                &m.monetization_status,
                            ),
                            loaders: m.loaders,
                            game_versions: m.game_versions,
                        },
                        project_type: m.project_type_name,
                        categories: m.categories.unwrap_or_default(),
                        additional_categories: m.additional_categories.unwrap_or_default(),
                        versions: {
                                #[derive(Deserialize)]
                                struct Version {
                                    pub id: VersionId,
                                    pub date_published: DateTime<Utc>,
                                }

                                let mut versions: Vec<Version> = serde_json::from_value(
                                    m.versions.unwrap_or_default(),
                                )
                                    .ok()
                                    .unwrap_or_default();

                                versions.sort_by(|a, b| a.date_published.cmp(&b.date_published));

                                versions.into_iter().map(|x| x.id).collect()
                            },
                            gallery_items: {
                                let mut gallery: Vec<GalleryItem> = serde_json::from_value(
                                    m.gallery.unwrap_or_default(),
                                ).ok().unwrap_or_default();

                                gallery.sort_by(|a, b| a.ordering.cmp(&b.ordering));

                                gallery
                            },
                            donation_urls: serde_json::from_value(
                                m.donations.unwrap_or_default(),
                            ).ok().unwrap_or_default(),
                            client_side: crate::models::projects::SideType::from_str(&m.client_side_type),
                            server_side: crate::models::projects::SideType::from_str(&m.server_side_type),
                        thread_id: ThreadId(m.thread_id),
                    }}))
                })
                .try_collect::<Vec<QueryProject>>()
                .await?;

            for project in db_projects {
                redis
                    .set(
                        PROJECTS_NAMESPACE,
                        project.inner.id.0,
                        serde_json::to_string(&project)?,
                        None,
                    )
                    .await?;
                if let Some(slug) = &project.inner.slug {
                    redis
                        .set(
                            PROJECTS_SLUGS_NAMESPACE,
                            slug.to_lowercase(),
                            project.inner.id.0,
                            None,
                        )
                        .await?;
                }
                found_projects.push(project);
            }
        }

        Ok(found_projects)
    }

    pub async fn get_dependencies<'a, E>(
        id: ProjectId,
        exec: E,
        redis: &RedisPool,
    ) -> Result<Vec<(Option<VersionId>, Option<ProjectId>, Option<ProjectId>)>, DatabaseError>
    where
        E: sqlx::Executor<'a, Database = sqlx::Postgres>,
    {
        type Dependencies = Vec<(Option<VersionId>, Option<ProjectId>, Option<ProjectId>)>;

<<<<<<< HEAD
        let mut redis = redis.get().await?;

        let dependencies = cmd("GET")
            .arg(format!("{}:{}", PROJECTS_DEPENDENCIES_NAMESPACE, id.0))
            .query_async::<_, Option<String>>(&mut redis)
=======
        use futures::stream::TryStreamExt;

        let dependencies = redis
            .get::<String, _>(PROJECTS_DEPENDENCIES_NAMESPACE, id.0)
>>>>>>> dfa43f3c
            .await?;
        if let Some(dependencies) =
            dependencies.and_then(|x| serde_json::from_str::<Dependencies>(&x).ok())
        {
            return Ok(dependencies);
        }

        let dependencies: Dependencies = sqlx::query!(
            "
            SELECT d.dependency_id, COALESCE(vd.mod_id, 0) mod_id, d.mod_dependency_id
            FROM versions v
            INNER JOIN dependencies d ON d.dependent_id = v.id
            LEFT JOIN versions vd ON d.dependency_id = vd.id
            WHERE v.mod_id = $1
            ",
            id as ProjectId
        )
        .fetch_many(exec)
        .try_filter_map(|e| async {
            Ok(e.right().map(|x| {
                (
                    x.dependency_id.map(VersionId),
                    if x.mod_id == Some(0) {
                        None
                    } else {
                        x.mod_id.map(ProjectId)
                    },
                    x.mod_dependency_id.map(ProjectId),
                )
            }))
        })
        .try_collect::<Dependencies>()
        .await?;

        redis
            .set(
                PROJECTS_DEPENDENCIES_NAMESPACE,
                id.0,
                serde_json::to_string(&dependencies)?,
                None,
            )
            .await?;
        Ok(dependencies)
    }

    pub async fn update_game_versions(
        id: ProjectId,
        transaction: &mut sqlx::Transaction<'_, sqlx::Postgres>,
    ) -> Result<(), sqlx::error::Error> {
        sqlx::query!(
            "
            UPDATE mods
            SET game_versions = (
                SELECT COALESCE(ARRAY_AGG(DISTINCT gv.version) filter (where gv.version is not null), array[]::varchar[])
                FROM versions v
                     INNER JOIN game_versions_versions gvv ON v.id = gvv.joining_version_id
                     INNER JOIN game_versions gv on gvv.game_version_id = gv.id
                WHERE v.mod_id = mods.id AND v.status != ALL($2)
            )
            WHERE id = $1
            ",
            id as ProjectId,
            &*crate::models::projects::VersionStatus::iterator().filter(|x| x.is_hidden()).map(|x| x.to_string()).collect::<Vec<String>>()
        )
            .execute(&mut *transaction)
            .await?;

        Ok(())
    }

    pub async fn update_loaders(
        id: ProjectId,
        transaction: &mut sqlx::Transaction<'_, sqlx::Postgres>,
    ) -> Result<(), sqlx::error::Error> {
        sqlx::query!(
            "
            UPDATE mods
            SET loaders = (
                SELECT COALESCE(ARRAY_AGG(DISTINCT l.loader) filter (where l.loader is not null), array[]::varchar[])
                FROM versions v
                     INNER JOIN loaders_versions lv ON lv.version_id = v.id
                     INNER JOIN loaders l on lv.loader_id = l.id
                WHERE v.mod_id = mods.id AND v.status != ALL($2)
            )
            WHERE id = $1
            ",
            id as ProjectId,
            &*crate::models::projects::VersionStatus::iterator().filter(|x| x.is_hidden()).map(|x| x.to_string()).collect::<Vec<String>>()
        )
            .execute(&mut *transaction)
            .await?;

        Ok(())
    }

    pub async fn clear_cache(
        id: ProjectId,
        slug: Option<String>,
        clear_dependencies: Option<bool>,
        redis: &RedisPool,
    ) -> Result<(), DatabaseError> {
        redis
            .delete_many([
                (PROJECTS_NAMESPACE, Some(id.0.to_string())),
                (PROJECTS_SLUGS_NAMESPACE, slug.map(|x| x.to_lowercase())),
                (
                    PROJECTS_DEPENDENCIES_NAMESPACE,
                    if clear_dependencies.unwrap_or(false) {
                        Some(id.0.to_string())
                    } else {
                        None
                    },
                ),
            ])
            .await?;
        Ok(())
    }
}

#[derive(Clone, Debug, Serialize, Deserialize)]
pub struct QueryProject {
    pub inner: Project,
    pub project_type: String,
    pub categories: Vec<String>,
    pub additional_categories: Vec<String>,
    pub versions: Vec<VersionId>,
    pub donation_urls: Vec<DonationUrl>,
    pub gallery_items: Vec<GalleryItem>,
    pub client_side: crate::models::projects::SideType,
    pub server_side: crate::models::projects::SideType,
    pub thread_id: ThreadId,
}<|MERGE_RESOLUTION|>--- conflicted
+++ resolved
@@ -5,11 +5,8 @@
 use crate::models::ids::base62_impl::{parse_base62, to_base62};
 use crate::models::projects::{MonetizationStatus, ProjectStatus};
 use chrono::{DateTime, Utc};
-<<<<<<< HEAD
 use futures::TryStreamExt;
 use redis::cmd;
-=======
->>>>>>> dfa43f3c
 use serde::{Deserialize, Serialize};
 
 pub const PROJECTS_NAMESPACE: &str = "projects";
@@ -695,18 +692,10 @@
     {
         type Dependencies = Vec<(Option<VersionId>, Option<ProjectId>, Option<ProjectId>)>;
 
-<<<<<<< HEAD
-        let mut redis = redis.get().await?;
-
-        let dependencies = cmd("GET")
-            .arg(format!("{}:{}", PROJECTS_DEPENDENCIES_NAMESPACE, id.0))
-            .query_async::<_, Option<String>>(&mut redis)
-=======
         use futures::stream::TryStreamExt;
 
         let dependencies = redis
             .get::<String, _>(PROJECTS_DEPENDENCIES_NAMESPACE, id.0)
->>>>>>> dfa43f3c
             .await?;
         if let Some(dependencies) =
             dependencies.and_then(|x| serde_json::from_str::<Dependencies>(&x).ok())
