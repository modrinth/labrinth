use crate::auth::email::send_email;
use crate::auth::validate::get_user_record_from_bearer_token;
use crate::auth::{get_user_from_headers, AuthProvider, AuthenticationError};
use crate::database::models::flow_item::Flow;
use crate::database::redis::RedisPool;
use crate::file_hosting::FileHost;
use crate::models::ids::base62_impl::{parse_base62, to_base62};
use crate::models::ids::random_base62_rng;
use crate::models::pats::Scopes;
use crate::models::users::{Badges, Role};
use crate::queue::session::AuthQueue;
use crate::queue::socket::ActiveSockets;
use crate::routes::internal::session::issue_session;
use crate::routes::ApiError;
use crate::util::captcha::check_turnstile_captcha;
use crate::util::env::parse_strings_from_var;
use crate::util::ext::{get_image_content_type, get_image_ext};
use crate::util::validate::{validation_errors_to_string, RE_URL_SAFE};
use actix_web::web::{scope, Data, Payload, Query, ServiceConfig};
use actix_web::{delete, get, patch, post, web, HttpRequest, HttpResponse};
use actix_ws::Closed;
use argon2::password_hash::SaltString;
use argon2::{Argon2, PasswordHash, PasswordHasher, PasswordVerifier};
use base64::Engine;
use chrono::{Duration, Utc};
use rand_chacha::rand_core::SeedableRng;
use rand_chacha::ChaCha20Rng;
use reqwest::header::AUTHORIZATION;
use rust_decimal::Decimal;
use serde::{Deserialize, Serialize};
use sqlx::postgres::PgPool;
use std::collections::HashMap;
use std::str::FromStr;
use std::sync::Arc;
use tokio::sync::RwLock;
use validator::Validate;

pub fn config(cfg: &mut ServiceConfig) {
    cfg.service(
        scope("auth")
            .service(ws_init)
            .service(init)
            .service(auth_callback)
            .service(delete_auth_provider)
            .service(create_account_with_password)
            .service(login_password)
            .service(login_2fa)
            .service(begin_2fa_flow)
            .service(finish_2fa_flow)
            .service(remove_2fa)
            .service(reset_password_begin)
            .service(change_password)
            .service(resend_verify_email)
            .service(set_email)
            .service(verify_email)
            .service(subscribe_newsletter),
    );
}

#[derive(Debug)]
pub struct TempUser {
    pub id: String,
    pub username: String,
    pub email: Option<String>,

    pub avatar_url: Option<String>,
    pub bio: Option<String>,

    pub country: Option<String>,
}

impl TempUser {
    async fn create_account(
        self,
        provider: AuthProvider,
        transaction: &mut sqlx::Transaction<'_, sqlx::Postgres>,
        client: &PgPool,
        file_host: &Arc<dyn FileHost + Send + Sync>,
        redis: &RedisPool,
    ) -> Result<crate::database::models::UserId, AuthenticationError> {
        if let Some(email) = &self.email {
            if crate::database::models::User::get_email(email, client)
                .await?
                .is_some()
            {
                return Err(AuthenticationError::DuplicateUser);
            }
        }

        let user_id = crate::database::models::generate_user_id(transaction).await?;

        let mut username_increment: i32 = 0;
        let mut username = None;

        while username.is_none() {
            let test_username = format!(
                "{}{}",
                self.username,
                if username_increment > 0 {
                    username_increment.to_string()
                } else {
                    "".to_string()
                }
            );

            let new_id = crate::database::models::User::get(&test_username, client, redis).await?;

            if new_id.is_none() {
                username = Some(test_username);
            } else {
                username_increment += 1;
            }
        }

        let avatar_url = if let Some(avatar_url) = self.avatar_url {
            let cdn_url = dotenvy::var("CDN_URL")?;

            let res = reqwest::get(&avatar_url).await?;
            let headers = res.headers().clone();

            let img_data = if let Some(content_type) = headers
                .get(reqwest::header::CONTENT_TYPE)
                .and_then(|ct| ct.to_str().ok())
            {
                get_image_ext(content_type).map(|ext| (ext, content_type))
            } else if let Some(ext) = avatar_url.rsplit('.').next() {
                get_image_content_type(ext).map(|content_type| (ext, content_type))
            } else {
                None
            };

            if let Some((ext, content_type)) = img_data {
                let bytes = res.bytes().await?;
                let hash = sha1::Sha1::from(&bytes).hexdigest();

                let upload_data = file_host
                    .upload_file(
                        content_type,
                        &format!(
                            "user/{}/{}.{}",
                            crate::models::users::UserId::from(user_id),
                            hash,
                            ext
                        ),
                        bytes,
                    )
                    .await?;

                Some(format!("{}/{}", cdn_url, upload_data.file_name))
            } else {
                None
            }
        } else {
            None
        };

        if let Some(username) = username {
            crate::database::models::User {
                id: user_id,
                github_id: if provider == AuthProvider::GitHub {
                    Some(
                        self.id
                            .clone()
                            .parse()
                            .map_err(|_| AuthenticationError::InvalidCredentials)?,
                    )
                } else {
                    None
                },
                discord_id: if provider == AuthProvider::Discord {
                    Some(
                        self.id
                            .parse()
                            .map_err(|_| AuthenticationError::InvalidCredentials)?,
                    )
                } else {
                    None
                },
                gitlab_id: if provider == AuthProvider::GitLab {
                    Some(
                        self.id
                            .parse()
                            .map_err(|_| AuthenticationError::InvalidCredentials)?,
                    )
                } else {
                    None
                },
                google_id: if provider == AuthProvider::Google {
                    Some(self.id.clone())
                } else {
                    None
                },
                steam_id: if provider == AuthProvider::Steam {
                    Some(
                        self.id
                            .parse()
                            .map_err(|_| AuthenticationError::InvalidCredentials)?,
                    )
                } else {
                    None
                },
                microsoft_id: if provider == AuthProvider::Microsoft {
                    Some(self.id.clone())
                } else {
                    None
                },
                password: None,
                paypal_id: if provider == AuthProvider::PayPal {
                    Some(self.id)
                } else {
                    None
                },
                paypal_country: self.country,
                paypal_email: if provider == AuthProvider::PayPal {
                    self.email.clone()
                } else {
                    None
                },
                venmo_handle: None,
                stripe_customer_id: None,
                totp_secret: None,
                username,
                email: self.email,
                email_verified: true,
                avatar_url,
                bio: self.bio,
                created: Utc::now(),
                role: Role::Developer.to_string(),
                badges: Badges::default(),
                balance: Decimal::ZERO,
            }
            .insert(transaction)
            .await?;

            Ok(user_id)
        } else {
            Err(AuthenticationError::InvalidCredentials)
        }
    }
}

impl AuthProvider {
    pub fn get_redirect_url(&self, state: String) -> Result<String, AuthenticationError> {
        let self_addr = dotenvy::var("SELF_ADDR")?;
        let raw_redirect_uri = format!("{}/v2/auth/callback", self_addr);
        let redirect_uri = urlencoding::encode(&raw_redirect_uri);

        Ok(match self {
            AuthProvider::GitHub => {
                let client_id = dotenvy::var("GITHUB_CLIENT_ID")?;

                format!(
                    "https://github.com/login/oauth/authorize?client_id={}&prompt=select_account&state={}&scope=read%3Auser%20user%3Aemail&redirect_uri={}",
                    client_id,
                    state,
                    redirect_uri,
                )
            }
            AuthProvider::Discord => {
                let client_id = dotenvy::var("DISCORD_CLIENT_ID")?;

                format!("https://discord.com/api/oauth2/authorize?client_id={}&state={}&response_type=code&scope=identify%20email&redirect_uri={}", client_id, state, redirect_uri)
            }
            AuthProvider::Microsoft => {
                let client_id = dotenvy::var("MICROSOFT_CLIENT_ID")?;

                format!("https://login.live.com/oauth20_authorize.srf?client_id={}&response_type=code&scope=user.read&state={}&prompt=select_account&redirect_uri={}", client_id, state, redirect_uri)
            }
            AuthProvider::GitLab => {
                let client_id = dotenvy::var("GITLAB_CLIENT_ID")?;

                format!(
                    "https://gitlab.com/oauth/authorize?client_id={}&state={}&scope=read_user+profile+email&response_type=code&redirect_uri={}",
                    client_id,
                    state,
                    redirect_uri,
                )
            }
            AuthProvider::Google => {
                let client_id = dotenvy::var("GOOGLE_CLIENT_ID")?;

                format!(
                    "https://accounts.google.com/o/oauth2/v2/auth?client_id={}&state={}&scope={}&response_type=code&redirect_uri={}",
                    client_id,
                    state,
                    urlencoding::encode("https://www.googleapis.com/auth/userinfo.email https://www.googleapis.com/auth/userinfo.profile"),
                    redirect_uri,
                )
            }
            AuthProvider::Steam => {
                format!(
                    "https://steamcommunity.com/openid/login?openid.ns={}&openid.mode={}&openid.return_to={}{}{}&openid.realm={}&openid.identity={}&openid.claimed_id={}",
                    urlencoding::encode("http://specs.openid.net/auth/2.0"),
                    "checkid_setup",
                    redirect_uri, urlencoding::encode("?state="), state,
                    self_addr,
                    "http://specs.openid.net/auth/2.0/identifier_select",
                    "http://specs.openid.net/auth/2.0/identifier_select",
                )
            }
            AuthProvider::PayPal => {
                let api_url = dotenvy::var("PAYPAL_API_URL")?;
                let client_id = dotenvy::var("PAYPAL_CLIENT_ID")?;

                let auth_url = if api_url.contains("sandbox") {
                    "sandbox.paypal.com"
                } else {
                    "paypal.com"
                };

                format!(
                    "https://{auth_url}/connect?flowEntry=static&client_id={client_id}&scope={}&response_type=code&redirect_uri={redirect_uri}&state={state}",
                    urlencoding::encode("openid email address https://uri.paypal.com/services/paypalattributes"),
                )
            }
        })
    }

    pub async fn get_token(
        &self,
        query: HashMap<String, String>,
    ) -> Result<String, AuthenticationError> {
        let redirect_uri = format!("{}/v2/auth/callback", dotenvy::var("SELF_ADDR")?);

        #[derive(Deserialize)]
        struct AccessToken {
            pub access_token: String,
        }

        let res = match self {
            AuthProvider::GitHub => {
                let code = query
                    .get("code")
                    .ok_or_else(|| AuthenticationError::InvalidCredentials)?;
                let client_id = dotenvy::var("GITHUB_CLIENT_ID")?;
                let client_secret = dotenvy::var("GITHUB_CLIENT_SECRET")?;

                let url = format!(
                    "https://github.com/login/oauth/access_token?client_id={}&client_secret={}&code={}&redirect_uri={}",
                    client_id, client_secret, code, redirect_uri
                );

                let token: AccessToken = reqwest::Client::new()
                    .post(&url)
                    .header(reqwest::header::ACCEPT, "application/json")
                    .send()
                    .await?
                    .json()
                    .await?;

                token.access_token
            }
            AuthProvider::Discord => {
                let code = query
                    .get("code")
                    .ok_or_else(|| AuthenticationError::InvalidCredentials)?;
                let client_id = dotenvy::var("DISCORD_CLIENT_ID")?;
                let client_secret = dotenvy::var("DISCORD_CLIENT_SECRET")?;

                let mut map = HashMap::new();
                map.insert("client_id", &*client_id);
                map.insert("client_secret", &*client_secret);
                map.insert("code", code);
                map.insert("grant_type", "authorization_code");
                map.insert("redirect_uri", &redirect_uri);

                let token: AccessToken = reqwest::Client::new()
                    .post("https://discord.com/api/v10/oauth2/token")
                    .header(reqwest::header::ACCEPT, "application/json")
                    .form(&map)
                    .send()
                    .await?
                    .json()
                    .await?;

                token.access_token
            }
            AuthProvider::Microsoft => {
                let code = query
                    .get("code")
                    .ok_or_else(|| AuthenticationError::InvalidCredentials)?;
                let client_id = dotenvy::var("MICROSOFT_CLIENT_ID")?;
                let client_secret = dotenvy::var("MICROSOFT_CLIENT_SECRET")?;

                let mut map = HashMap::new();
                map.insert("client_id", &*client_id);
                map.insert("client_secret", &*client_secret);
                map.insert("code", code);
                map.insert("grant_type", "authorization_code");
                map.insert("redirect_uri", &redirect_uri);

                let token: AccessToken = reqwest::Client::new()
                    .post("https://login.live.com/oauth20_token.srf")
                    .header(reqwest::header::ACCEPT, "application/json")
                    .form(&map)
                    .send()
                    .await?
                    .json()
                    .await?;

                token.access_token
            }
            AuthProvider::GitLab => {
                let code = query
                    .get("code")
                    .ok_or_else(|| AuthenticationError::InvalidCredentials)?;
                let client_id = dotenvy::var("GITLAB_CLIENT_ID")?;
                let client_secret = dotenvy::var("GITLAB_CLIENT_SECRET")?;

                let mut map = HashMap::new();
                map.insert("client_id", &*client_id);
                map.insert("client_secret", &*client_secret);
                map.insert("code", code);
                map.insert("grant_type", "authorization_code");
                map.insert("redirect_uri", &redirect_uri);

                let token: AccessToken = reqwest::Client::new()
                    .post("https://gitlab.com/oauth/token")
                    .header(reqwest::header::ACCEPT, "application/json")
                    .form(&map)
                    .send()
                    .await?
                    .json()
                    .await?;

                token.access_token
            }
            AuthProvider::Google => {
                let code = query
                    .get("code")
                    .ok_or_else(|| AuthenticationError::InvalidCredentials)?;
                let client_id = dotenvy::var("GOOGLE_CLIENT_ID")?;
                let client_secret = dotenvy::var("GOOGLE_CLIENT_SECRET")?;

                let mut map = HashMap::new();
                map.insert("client_id", &*client_id);
                map.insert("client_secret", &*client_secret);
                map.insert("code", code);
                map.insert("grant_type", "authorization_code");
                map.insert("redirect_uri", &redirect_uri);

                let token: AccessToken = reqwest::Client::new()
                    .post("https://oauth2.googleapis.com/token")
                    .header(reqwest::header::ACCEPT, "application/json")
                    .form(&map)
                    .send()
                    .await?
                    .json()
                    .await?;

                token.access_token
            }
            AuthProvider::Steam => {
                let mut form = HashMap::new();

                let signed = query
                    .get("openid.signed")
                    .ok_or_else(|| AuthenticationError::InvalidCredentials)?;
                form.insert(
                    "openid.assoc_handle".to_string(),
                    &**query
                        .get("openid.assoc_handle")
                        .ok_or_else(|| AuthenticationError::InvalidCredentials)?,
                );
                form.insert("openid.signed".to_string(), &**signed);
                form.insert(
                    "openid.sig".to_string(),
                    &**query
                        .get("openid.sig")
                        .ok_or_else(|| AuthenticationError::InvalidCredentials)?,
                );
                form.insert("openid.ns".to_string(), "http://specs.openid.net/auth/2.0");
                form.insert("openid.mode".to_string(), "check_authentication");

                for val in signed.split(',') {
                    if let Some(arr_val) = query.get(&format!("openid.{}", val)) {
                        form.insert(format!("openid.{}", val), &**arr_val);
                    }
                }

                let res = reqwest::Client::new()
                    .post("https://steamcommunity.com/openid/login")
                    .header("Accept-language", "en")
                    .form(&form)
                    .send()
                    .await?
                    .text()
                    .await?;

                if res.contains("is_valid:true") {
                    let identity = query
                        .get("openid.identity")
                        .ok_or_else(|| AuthenticationError::InvalidCredentials)?;

                    identity
                        .rsplit('/')
                        .next()
                        .ok_or_else(|| AuthenticationError::InvalidCredentials)?
                        .to_string()
                } else {
                    return Err(AuthenticationError::InvalidCredentials);
                }
            }
            AuthProvider::PayPal => {
                let code = query
                    .get("code")
                    .ok_or_else(|| AuthenticationError::InvalidCredentials)?;
                let api_url = dotenvy::var("PAYPAL_API_URL")?;
                let client_id = dotenvy::var("PAYPAL_CLIENT_ID")?;
                let client_secret = dotenvy::var("PAYPAL_CLIENT_SECRET")?;

                let mut map = HashMap::new();
                map.insert("code", code.as_str());
                map.insert("grant_type", "authorization_code");

                let token: AccessToken = reqwest::Client::new()
                    .post(&format!("{api_url}oauth2/token"))
                    .header(reqwest::header::ACCEPT, "application/json")
                    .header(
                        AUTHORIZATION,
                        format!(
                            "Basic {}",
                            base64::engine::general_purpose::STANDARD
                                .encode(format!("{client_id}:{client_secret}"))
                        ),
                    )
                    .form(&map)
                    .send()
                    .await?
                    .json()
                    .await?;

                token.access_token
            }
        };

        Ok(res)
    }

    pub async fn get_user(&self, token: &str) -> Result<TempUser, AuthenticationError> {
        let res = match self {
            AuthProvider::GitHub => {
                let response = reqwest::Client::new()
                    .get("https://api.github.com/user")
                    .header(reqwest::header::USER_AGENT, "Modrinth")
                    .header(AUTHORIZATION, format!("token {token}"))
                    .send()
                    .await?;

                if token.starts_with("gho_") {
                    let client_id = response
                        .headers()
                        .get("x-oauth-client-id")
                        .and_then(|x| x.to_str().ok());

                    if client_id != Some(&*dotenvy::var("GITHUB_CLIENT_ID").unwrap()) {
                        return Err(AuthenticationError::InvalidClientId);
                    }
                }

                #[derive(Serialize, Deserialize, Debug)]
                pub struct GitHubUser {
                    pub login: String,
                    pub id: u64,
                    pub avatar_url: String,
                    pub name: Option<String>,
                    pub email: Option<String>,
                    pub bio: Option<String>,
                }

                let github_user: GitHubUser = response.json().await?;

                TempUser {
                    id: github_user.id.to_string(),
                    username: github_user.login,
                    email: github_user.email,
                    avatar_url: Some(github_user.avatar_url),
                    bio: github_user.bio,
                    country: None,
                }
            }
            AuthProvider::Discord => {
                #[derive(Serialize, Deserialize, Debug)]
                pub struct DiscordUser {
                    pub username: String,
                    pub id: String,
                    pub avatar: Option<String>,
                    pub global_name: Option<String>,
                    pub email: Option<String>,
                }

                let discord_user: DiscordUser = reqwest::Client::new()
                    .get("https://discord.com/api/v10/users/@me")
                    .header(reqwest::header::USER_AGENT, "Modrinth")
                    .header(AUTHORIZATION, format!("Bearer {token}"))
                    .send()
                    .await?
                    .json()
                    .await?;

                let id = discord_user.id.clone();
                TempUser {
                    id: discord_user.id,
                    username: discord_user.username,
                    email: discord_user.email,
                    avatar_url: discord_user
                        .avatar
                        .map(|x| format!("https://cdn.discordapp.com/avatars/{}/{}.webp", id, x)),
                    bio: None,
                    country: None,
                }
            }
            AuthProvider::Microsoft => {
                #[derive(Deserialize, Debug)]
                #[serde(rename_all = "camelCase")]
                pub struct MicrosoftUser {
                    pub id: String,
                    pub mail: Option<String>,
                    pub user_principal_name: String,
                }

                let microsoft_user: MicrosoftUser = reqwest::Client::new()
                    .get("https://graph.microsoft.com/v1.0/me?$select=id,displayName,mail,userPrincipalName")
                    .header(reqwest::header::USER_AGENT, "Modrinth")
                    .header(AUTHORIZATION, format!("Bearer {token}"))
                    .send()
                    .await?.json().await?;

                TempUser {
                    id: microsoft_user.id,
                    username: microsoft_user
                        .user_principal_name
                        .split('@')
                        .next()
                        .unwrap_or_default()
                        .to_string(),
                    email: microsoft_user.mail,
                    avatar_url: None,
                    bio: None,
                    country: None,
                }
            }
            AuthProvider::GitLab => {
                #[derive(Serialize, Deserialize, Debug)]
                pub struct GitLabUser {
                    pub id: i32,
                    pub username: String,
                    pub email: Option<String>,
                    pub avatar_url: Option<String>,
                    pub name: Option<String>,
                    pub bio: Option<String>,
                }

                let gitlab_user: GitLabUser = reqwest::Client::new()
                    .get("https://gitlab.com/api/v4/user")
                    .header(reqwest::header::USER_AGENT, "Modrinth")
                    .header(AUTHORIZATION, format!("Bearer {token}"))
                    .send()
                    .await?
                    .json()
                    .await?;

                TempUser {
                    id: gitlab_user.id.to_string(),
                    username: gitlab_user.username,
                    email: gitlab_user.email,
                    avatar_url: gitlab_user.avatar_url,
                    bio: gitlab_user.bio,
                    country: None,
                }
            }
            AuthProvider::Google => {
                #[derive(Deserialize, Debug)]
                pub struct GoogleUser {
                    pub id: String,
                    pub email: String,
<<<<<<< HEAD
=======
                    pub name: Option<String>,
>>>>>>> 637a923e
                    pub picture: Option<String>,
                }

                let google_user: GoogleUser = reqwest::Client::new()
                    .get("https://www.googleapis.com/userinfo/v2/me")
                    .header(reqwest::header::USER_AGENT, "Modrinth")
                    .header(AUTHORIZATION, format!("Bearer {token}"))
                    .send()
                    .await?
                    .json()
                    .await?;

                TempUser {
                    id: google_user.id,
                    username: google_user
                        .email
                        .split('@')
                        .next()
                        .unwrap_or_default()
                        .to_string(),
                    email: Some(google_user.email),
                    avatar_url: google_user.picture,
                    bio: None,
                    country: None,
                }
            }
            AuthProvider::Steam => {
                let api_key = dotenvy::var("STEAM_API_KEY")?;

                #[derive(Deserialize)]
                struct SteamResponse {
                    response: Players,
                }

                #[derive(Deserialize)]
                struct Players {
                    players: Vec<Player>,
                }

                #[derive(Deserialize)]
                struct Player {
                    steamid: String,
                    profileurl: String,
                    avatar: Option<String>,
                }

                let response: String = reqwest::get(
                    &format!(
                        "https://api.steampowered.com/ISteamUser/GetPlayerSummaries/v0002/?key={}&steamids={}",
                        api_key,
                        token
                    )
                )
                    .await?
                    .text()
                    .await?;

                let mut response: SteamResponse = serde_json::from_str(&response)?;

                if let Some(player) = response.response.players.pop() {
                    let username = player
                        .profileurl
                        .trim_matches('/')
                        .rsplit('/')
                        .next()
                        .unwrap_or(&player.steamid)
                        .to_string();
                    TempUser {
                        id: player.steamid,
                        username,
                        email: None,
                        avatar_url: player.avatar,
                        bio: None,
                        country: None,
                    }
                } else {
                    return Err(AuthenticationError::InvalidCredentials);
                }
            }
            AuthProvider::PayPal => {
                #[derive(Deserialize, Debug)]
                pub struct PayPalUser {
                    pub payer_id: String,
                    pub email: String,
                    pub picture: Option<String>,
                    pub address: PayPalAddress,
                }

                #[derive(Deserialize, Debug)]
                pub struct PayPalAddress {
                    pub country: String,
                }

                let api_url = dotenvy::var("PAYPAL_API_URL")?;

                let paypal_user: PayPalUser = reqwest::Client::new()
                    .get(&format!(
                        "{api_url}identity/openidconnect/userinfo?schema=openid"
                    ))
                    .header(reqwest::header::USER_AGENT, "Modrinth")
                    .header(AUTHORIZATION, format!("Bearer {token}"))
                    .send()
                    .await?
                    .json()
                    .await?;

                TempUser {
                    id: paypal_user.payer_id,
                    username: paypal_user
                        .email
                        .split('@')
                        .next()
                        .unwrap_or_default()
                        .to_string(),
                    email: Some(paypal_user.email),
                    avatar_url: paypal_user.picture,
                    bio: None,
                    country: Some(paypal_user.address.country),
                }
            }
        };

        Ok(res)
    }

    pub async fn get_user_id<'a, 'b, E>(
        &self,
        id: &str,
        executor: E,
    ) -> Result<Option<crate::database::models::UserId>, AuthenticationError>
    where
        E: sqlx::Executor<'a, Database = sqlx::Postgres>,
    {
        Ok(match self {
            AuthProvider::GitHub => {
                let value = sqlx::query!(
                    "SELECT id FROM users WHERE github_id = $1",
                    id.parse::<i64>()
                        .map_err(|_| AuthenticationError::InvalidCredentials)?
                )
                .fetch_optional(executor)
                .await?;

                value.map(|x| crate::database::models::UserId(x.id))
            }
            AuthProvider::Discord => {
                let value = sqlx::query!(
                    "SELECT id FROM users WHERE discord_id = $1",
                    id.parse::<i64>()
                        .map_err(|_| AuthenticationError::InvalidCredentials)?
                )
                .fetch_optional(executor)
                .await?;

                value.map(|x| crate::database::models::UserId(x.id))
            }
            AuthProvider::Microsoft => {
                let value = sqlx::query!("SELECT id FROM users WHERE microsoft_id = $1", id)
                    .fetch_optional(executor)
                    .await?;

                value.map(|x| crate::database::models::UserId(x.id))
            }
            AuthProvider::GitLab => {
                let value = sqlx::query!(
                    "SELECT id FROM users WHERE gitlab_id = $1",
                    id.parse::<i64>()
                        .map_err(|_| AuthenticationError::InvalidCredentials)?
                )
                .fetch_optional(executor)
                .await?;

                value.map(|x| crate::database::models::UserId(x.id))
            }
            AuthProvider::Google => {
                let value = sqlx::query!("SELECT id FROM users WHERE google_id = $1", id)
                    .fetch_optional(executor)
                    .await?;

                value.map(|x| crate::database::models::UserId(x.id))
            }
            AuthProvider::Steam => {
                let value = sqlx::query!(
                    "SELECT id FROM users WHERE steam_id = $1",
                    id.parse::<i64>()
                        .map_err(|_| AuthenticationError::InvalidCredentials)?
                )
                .fetch_optional(executor)
                .await?;

                value.map(|x| crate::database::models::UserId(x.id))
            }
            AuthProvider::PayPal => {
                let value = sqlx::query!("SELECT id FROM users WHERE paypal_id = $1", id)
                    .fetch_optional(executor)
                    .await?;

                value.map(|x| crate::database::models::UserId(x.id))
            }
        })
    }

    pub async fn update_user_id(
        &self,
        user_id: crate::database::models::UserId,
        id: Option<&str>,
        transaction: &mut sqlx::Transaction<'_, sqlx::Postgres>,
    ) -> Result<(), AuthenticationError> {
        match self {
            AuthProvider::GitHub => {
                sqlx::query!(
                    "
                    UPDATE users
                    SET github_id = $2
                    WHERE (id = $1)
                    ",
                    user_id as crate::database::models::UserId,
                    id.and_then(|x| x.parse::<i64>().ok())
                )
                .execute(&mut **transaction)
                .await?;
            }
            AuthProvider::Discord => {
                sqlx::query!(
                    "
                    UPDATE users
                    SET discord_id = $2
                    WHERE (id = $1)
                    ",
                    user_id as crate::database::models::UserId,
                    id.and_then(|x| x.parse::<i64>().ok())
                )
                .execute(&mut **transaction)
                .await?;
            }
            AuthProvider::Microsoft => {
                sqlx::query!(
                    "
                    UPDATE users
                    SET microsoft_id = $2
                    WHERE (id = $1)
                    ",
                    user_id as crate::database::models::UserId,
                    id,
                )
                .execute(&mut **transaction)
                .await?;
            }
            AuthProvider::GitLab => {
                sqlx::query!(
                    "
                    UPDATE users
                    SET gitlab_id = $2
                    WHERE (id = $1)
                    ",
                    user_id as crate::database::models::UserId,
                    id.and_then(|x| x.parse::<i64>().ok())
                )
                .execute(&mut **transaction)
                .await?;
            }
            AuthProvider::Google => {
                sqlx::query!(
                    "
                    UPDATE users
                    SET google_id = $2
                    WHERE (id = $1)
                    ",
                    user_id as crate::database::models::UserId,
                    id,
                )
                .execute(&mut **transaction)
                .await?;
            }
            AuthProvider::Steam => {
                sqlx::query!(
                    "
                    UPDATE users
                    SET steam_id = $2
                    WHERE (id = $1)
                    ",
                    user_id as crate::database::models::UserId,
                    id.and_then(|x| x.parse::<i64>().ok())
                )
                .execute(&mut **transaction)
                .await?;
            }
            AuthProvider::PayPal => {
                if id.is_none() {
                    sqlx::query!(
                        "
                        UPDATE users
                        SET paypal_country = NULL, paypal_email = NULL, paypal_id = NULL
                        WHERE (id = $1)
                        ",
                        user_id as crate::database::models::UserId,
                    )
                    .execute(&mut **transaction)
                    .await?;
                } else {
                    sqlx::query!(
                        "
                        UPDATE users
                        SET paypal_id = $2
                        WHERE (id = $1)
                        ",
                        user_id as crate::database::models::UserId,
                        id,
                    )
                    .execute(&mut **transaction)
                    .await?;
                }
            }
        }

        Ok(())
    }

    pub fn as_str(&self) -> &'static str {
        match self {
            AuthProvider::GitHub => "GitHub",
            AuthProvider::Discord => "Discord",
            AuthProvider::Microsoft => "Microsoft",
            AuthProvider::GitLab => "GitLab",
            AuthProvider::Google => "Google",
            AuthProvider::Steam => "Steam",
            AuthProvider::PayPal => "PayPal",
        }
    }
}

#[derive(Serialize, Deserialize)]
pub struct AuthorizationInit {
    pub url: String,
    #[serde(default)]
    pub provider: AuthProvider,
    pub token: Option<String>,
}
#[derive(Serialize, Deserialize)]
pub struct Authorization {
    pub code: String,
    pub state: String,
}

// Init link takes us to GitHub API and calls back to callback endpoint with a code and state
// http://localhost:8000/auth/init?url=https://modrinth.com
#[get("init")]
pub async fn init(
    req: HttpRequest,
    Query(info): Query<AuthorizationInit>, // callback url
    client: Data<PgPool>,
    redis: Data<RedisPool>,
    session_queue: Data<AuthQueue>,
) -> Result<HttpResponse, AuthenticationError> {
    let url = url::Url::parse(&info.url).map_err(|_| AuthenticationError::Url)?;

    let allowed_callback_urls = parse_strings_from_var("ALLOWED_CALLBACK_URLS").unwrap_or_default();
    let domain = url.host_str().ok_or(AuthenticationError::Url)?;
    if !allowed_callback_urls.iter().any(|x| domain.ends_with(x)) && domain != "modrinth.com" {
        return Err(AuthenticationError::Url);
    }

    let user_id = if let Some(token) = info.token {
        let (_, user) = get_user_record_from_bearer_token(
            &req,
            Some(&token),
            &**client,
            &redis,
            &session_queue,
        )
        .await?
        .ok_or_else(|| AuthenticationError::InvalidCredentials)?;

        Some(user.id)
    } else {
        None
    };

    let state = Flow::OAuth {
        user_id,
        url: Some(info.url),
        provider: info.provider,
    }
    .insert(Duration::minutes(30), &redis)
    .await?;

    let url = info.provider.get_redirect_url(state)?;
    Ok(HttpResponse::TemporaryRedirect()
        .append_header(("Location", &*url))
        .json(serde_json::json!({ "url": url })))
}

#[derive(Serialize, Deserialize)]
pub struct WsInit {
    pub provider: AuthProvider,
}

#[get("ws")]
pub async fn ws_init(
    req: HttpRequest,
    Query(info): Query<WsInit>,
    body: Payload,
    db: Data<RwLock<ActiveSockets>>,
    redis: Data<RedisPool>,
) -> Result<HttpResponse, actix_web::Error> {
    let (res, session, _msg_stream) = actix_ws::handle(&req, body)?;

    async fn sock(
        mut ws_stream: actix_ws::Session,
        info: WsInit,
        db: Data<RwLock<ActiveSockets>>,
        redis: Data<RedisPool>,
    ) -> Result<(), Closed> {
        let flow = Flow::OAuth {
            user_id: None,
            url: None,
            provider: info.provider,
        }
        .insert(Duration::minutes(30), &redis)
        .await;

        if let Ok(state) = flow {
            if let Ok(url) = info.provider.get_redirect_url(state.clone()) {
                ws_stream
                    .text(serde_json::json!({ "url": url }).to_string())
                    .await?;

                let db = db.write().await;
                db.auth_sockets.insert(state, ws_stream);
            }
        }

        Ok(())
    }

    let _ = sock(session, info, db, redis).await;

    Ok(res)
}

#[get("callback")]
pub async fn auth_callback(
    req: HttpRequest,
    Query(query): Query<HashMap<String, String>>,
    active_sockets: Data<RwLock<ActiveSockets>>,
    client: Data<PgPool>,
    file_host: Data<Arc<dyn FileHost + Send + Sync>>,
    redis: Data<RedisPool>,
) -> Result<HttpResponse, crate::auth::templates::ErrorPage> {
    let state_string = query
        .get("state")
        .ok_or_else(|| AuthenticationError::InvalidCredentials)?
        .clone();

    let sockets = active_sockets.clone();
    let state = state_string.clone();
    let res: Result<HttpResponse, AuthenticationError> = async move {

        let flow = Flow::get(&state, &redis).await?;

        // Extract cookie header from request
        if let Some(Flow::OAuth {
                        user_id,
                        provider,
                        url,
                    }) = flow
        {
            Flow::remove(&state, &redis).await?;

            let token = provider.get_token(query).await?;
            let oauth_user = provider.get_user(&token).await?;

            let user_id_opt = provider.get_user_id(&oauth_user.id, &**client).await?;

            let mut transaction = client.begin().await?;
            if let Some(id) = user_id {
                if user_id_opt.is_some() {
                    return Err(AuthenticationError::DuplicateUser);
                }

                provider
                    .update_user_id(id, Some(&oauth_user.id), &mut transaction)
                    .await?;

                let user = crate::database::models::User::get_id(id, &**client, &redis).await?;

                if provider == AuthProvider::PayPal  {
                    sqlx::query!(
                        "
                        UPDATE users
                        SET paypal_country = $1, paypal_email = $2, paypal_id = $3
                        WHERE (id = $4)
                        ",
                        oauth_user.country,
                        oauth_user.email,
                        oauth_user.id,
                        id as crate::database::models::ids::UserId,
                    )
                        .execute(&mut *transaction)
                        .await?;
                } else if let Some(email) = user.and_then(|x| x.email) {
                    send_email(
                        email,
                        "Authentication method added",
                        &format!("When logging into Modrinth, you can now log in using the {} authentication provider.", provider.as_str()),
                        "If you did not make this change, please contact us immediately through our support channels on Discord or via email (support@modrinth.com).",
                        None,
                    )?;
                }

                transaction.commit().await?;
                crate::database::models::User::clear_caches(&[(id, None)], &redis).await?;

                if let Some(url) = url {
                    Ok(HttpResponse::TemporaryRedirect()
                        .append_header(("Location", &*url))
                        .json(serde_json::json!({ "url": url })))
                } else {
                    Err(AuthenticationError::InvalidCredentials)
                }
            } else {
                let user_id = if let Some(user_id) = user_id_opt {
                    let user = crate::database::models::User::get_id(user_id, &**client, &redis)
                        .await?
                        .ok_or_else(|| AuthenticationError::InvalidCredentials)?;

                    if user.totp_secret.is_some() {
                        let flow = Flow::Login2FA { user_id: user.id }
                            .insert(Duration::minutes(30), &redis)
                            .await?;

                        if let Some(url) = url {
                            let redirect_url = format!(
                                "{}{}error=2fa_required&flow={}",
                                url,
                                if url.contains('?') { "&" } else { "?" },
                                flow
                            );

                            return Ok(HttpResponse::TemporaryRedirect()
                                .append_header(("Location", &*redirect_url))
                                .json(serde_json::json!({ "url": redirect_url })));
                        } else {
                            let mut ws_conn = {
                                let db = sockets.read().await;

                                let mut x = db
                                    .auth_sockets
                                    .get_mut(&state)
                                    .ok_or_else(|| AuthenticationError::SocketError)?;

                                x.value_mut().clone()
                            };

                            ws_conn
                                .text(
                                    serde_json::json!({
                                        "error": "2fa_required",
                                        "flow": flow,
                                    }).to_string()
                                )
                                .await.map_err(|_| AuthenticationError::SocketError)?;

                            let _ = ws_conn.close(None).await;

                            return Ok(crate::auth::templates::Success {
                                icon: user.avatar_url.as_deref().unwrap_or("https://cdn-raw.modrinth.com/placeholder.svg"),
                                name: &user.username,
                            }.render());
                        }
                    }

                    user_id
                } else {
                    oauth_user.create_account(provider, &mut transaction, &client, &file_host, &redis).await?
                };

                let session = issue_session(req, user_id, &mut transaction, &redis).await?;
                transaction.commit().await?;

                if let Some(url) = url {
                    let redirect_url = format!(
                        "{}{}code={}{}",
                        url,
                        if url.contains('?') { '&' } else { '?' },
                        session.session,
                        if user_id_opt.is_none() {
                            "&new_account=true"
                        } else {
                            ""
                        }
                    );

                    Ok(HttpResponse::TemporaryRedirect()
                        .append_header(("Location", &*redirect_url))
                        .json(serde_json::json!({ "url": redirect_url })))
                } else {
                    let user = crate::database::models::user_item::User::get_id(
                        user_id,
                        &**client,
                        &redis,
                    )
                        .await?.ok_or_else(|| AuthenticationError::InvalidCredentials)?;

                    let mut ws_conn = {
                        let db = sockets.read().await;

                        let mut x = db
                            .auth_sockets
                            .get_mut(&state)
                            .ok_or_else(|| AuthenticationError::SocketError)?;

                        x.value_mut().clone()
                    };

                    ws_conn
                        .text(
                            serde_json::json!({
                                        "code": session.session,
                                    }).to_string()
                        )
                        .await.map_err(|_| AuthenticationError::SocketError)?;
                    let _ = ws_conn.close(None).await;

                    return Ok(crate::auth::templates::Success {
                        icon: user.avatar_url.as_deref().unwrap_or("https://cdn-raw.modrinth.com/placeholder.svg"),
                        name: &user.username,
                    }.render());
                }
            }
        } else {
            Err::<HttpResponse, AuthenticationError>(AuthenticationError::InvalidCredentials)
        }
    }.await;

    // Because this is callback route, if we have an error, we need to ensure we close the original socket if it exists
    if let Err(ref e) = res {
        let db = active_sockets.read().await;
        let mut x = db.auth_sockets.get_mut(&state_string);

        if let Some(x) = x.as_mut() {
            let mut ws_conn = x.value_mut().clone();

            ws_conn
                .text(
                    serde_json::json!({
                                "error": &e.error_name(),
                                "description": &e.to_string(),
                            }        )
                    .to_string(),
                )
                .await
                .map_err(|_| AuthenticationError::SocketError)?;
            let _ = ws_conn.close(None).await;
        }
    }

    Ok(res?)
}

#[derive(Deserialize)]
pub struct DeleteAuthProvider {
    pub provider: AuthProvider,
}

#[delete("provider")]
pub async fn delete_auth_provider(
    req: HttpRequest,
    pool: Data<PgPool>,
    redis: Data<RedisPool>,
    delete_provider: web::Json<DeleteAuthProvider>,
    session_queue: Data<AuthQueue>,
) -> Result<HttpResponse, ApiError> {
    let user = get_user_from_headers(
        &req,
        &**pool,
        &redis,
        &session_queue,
        Some(&[Scopes::USER_AUTH_WRITE]),
    )
    .await?
    .1;

    if !user.auth_providers.map(|x| x.len() > 1).unwrap_or(false)
        && !user.has_password.unwrap_or(false)
    {
        return Err(ApiError::InvalidInput(
            "You must have another authentication method added to this account!".to_string(),
        ));
    }

    let mut transaction = pool.begin().await?;

    delete_provider
        .provider
        .update_user_id(user.id.into(), None, &mut transaction)
        .await?;

    if delete_provider.provider != AuthProvider::PayPal {
        if let Some(email) = user.email {
            send_email(
                email,
                "Authentication method removed",
                &format!("When logging into Modrinth, you can no longer log in using the {} authentication provider.", delete_provider.provider.as_str()),
                "If you did not make this change, please contact us immediately through our support channels on Discord or via email (support@modrinth.com).",
                None,
            )?;
        }
    }

    transaction.commit().await?;
    crate::database::models::User::clear_caches(&[(user.id.into(), None)], &redis).await?;

    Ok(HttpResponse::NoContent().finish())
}

pub async fn sign_up_beehiiv(email: &str) -> Result<(), AuthenticationError> {
    let id = dotenvy::var("BEEHIIV_PUBLICATION_ID")?;
    let api_key = dotenvy::var("BEEHIIV_API_KEY")?;
    let site_url = dotenvy::var("SITE_URL")?;

    let client = reqwest::Client::new();
    client
        .post(&format!(
            "https://api.beehiiv.com/v2/publications/{id}/subscriptions"
        ))
        .header(AUTHORIZATION, format!("Bearer {}", api_key))
        .json(&serde_json::json!({
            "email": email,
            "utm_source": "modrinth",
            "utm_medium": "account_creation",
            "referring_site": site_url,
        }))
        .send()
        .await?
        .error_for_status()?
        .text()
        .await?;

    Ok(())
}

#[derive(Deserialize, Validate)]
pub struct NewAccount {
    #[validate(length(min = 1, max = 39), regex = "RE_URL_SAFE")]
    pub username: String,
    #[validate(length(min = 8, max = 256))]
    pub password: String,
    #[validate(email)]
    pub email: String,
    pub challenge: String,
    pub sign_up_newsletter: Option<bool>,
}

#[post("create")]
pub async fn create_account_with_password(
    req: HttpRequest,
    pool: Data<PgPool>,
    redis: Data<RedisPool>,
    new_account: web::Json<NewAccount>,
) -> Result<HttpResponse, ApiError> {
    new_account
        .0
        .validate()
        .map_err(|err| ApiError::InvalidInput(validation_errors_to_string(err, None)))?;

    if !check_turnstile_captcha(&req, &new_account.challenge).await? {
        return Err(ApiError::Turnstile);
    }

    if crate::database::models::User::get(&new_account.username, &**pool, &redis)
        .await?
        .is_some()
    {
        return Err(ApiError::InvalidInput("Username is taken!".to_string()));
    }

    let mut transaction = pool.begin().await?;
    let user_id = crate::database::models::generate_user_id(&mut transaction).await?;

    let new_account = new_account.0;

    let score = zxcvbn::zxcvbn(
        &new_account.password,
        &[&new_account.username, &new_account.email],
    )?;

    if score.score() < 3 {
        return Err(ApiError::InvalidInput(
            if let Some(feedback) = score.feedback().clone().and_then(|x| x.warning()) {
                format!("Password too weak: {}", feedback)
            } else {
                "Specified password is too weak! Please improve its strength.".to_string()
            },
        ));
    }

    let hasher = Argon2::default();
    let salt = SaltString::generate(&mut ChaCha20Rng::from_entropy());
    let password_hash = hasher
        .hash_password(new_account.password.as_bytes(), &salt)?
        .to_string();

    if crate::database::models::User::get_email(&new_account.email, &**pool)
        .await?
        .is_some()
    {
        return Err(ApiError::InvalidInput(
            "Email is already registered on Modrinth!".to_string(),
        ));
    }

    let flow = Flow::ConfirmEmail {
        user_id,
        confirm_email: new_account.email.clone(),
    }
    .insert(Duration::hours(24), &redis)
    .await?;

    send_email_verify(
        new_account.email.clone(),
        flow,
        &format!("Welcome to Modrinth, {}!", new_account.username),
    )?;

    crate::database::models::User {
        id: user_id,
        github_id: None,
        discord_id: None,
        gitlab_id: None,
        google_id: None,
        steam_id: None,
        microsoft_id: None,
        password: Some(password_hash),
        paypal_id: None,
        paypal_country: None,
        paypal_email: None,
        venmo_handle: None,
        stripe_customer_id: None,
        totp_secret: None,
        username: new_account.username.clone(),
        email: Some(new_account.email.clone()),
        email_verified: false,
        avatar_url: None,
        bio: None,
        created: Utc::now(),
        role: Role::Developer.to_string(),
        badges: Badges::default(),
        balance: Decimal::ZERO,
    }
    .insert(&mut transaction)
    .await?;

    let session = issue_session(req, user_id, &mut transaction, &redis).await?;
    let res = crate::models::sessions::Session::from(session, true, None);

    if new_account.sign_up_newsletter.unwrap_or(false) {
        sign_up_beehiiv(&new_account.email).await?;
    }

    transaction.commit().await?;

    Ok(HttpResponse::Ok().json(res))
}

#[derive(Deserialize, Validate)]
pub struct Login {
    pub username: String,
    pub password: String,
    pub challenge: String,
}

#[post("login")]
pub async fn login_password(
    req: HttpRequest,
    pool: Data<PgPool>,
    redis: Data<RedisPool>,
    login: web::Json<Login>,
) -> Result<HttpResponse, ApiError> {
    if !check_turnstile_captcha(&req, &login.challenge).await? {
        return Err(ApiError::Turnstile);
    }

    let user = if let Some(user) =
        crate::database::models::User::get(&login.username, &**pool, &redis).await?
    {
        user
    } else {
        let user = crate::database::models::User::get_email(&login.username, &**pool)
            .await?
            .ok_or_else(|| AuthenticationError::InvalidCredentials)?;

        crate::database::models::User::get_id(user, &**pool, &redis)
            .await?
            .ok_or_else(|| AuthenticationError::InvalidCredentials)?
    };

    let hasher = Argon2::default();
    hasher
        .verify_password(
            login.password.as_bytes(),
            &PasswordHash::new(
                &user
                    .password
                    .ok_or_else(|| AuthenticationError::InvalidCredentials)?,
            )?,
        )
        .map_err(|_| AuthenticationError::InvalidCredentials)?;

    if user.totp_secret.is_some() {
        let flow = Flow::Login2FA { user_id: user.id }
            .insert(Duration::minutes(30), &redis)
            .await?;

        Ok(HttpResponse::Ok().json(serde_json::json!({
            "error": "2fa_required",
            "description": "2FA is required to complete this operation.",
            "flow": flow,
        })))
    } else {
        let mut transaction = pool.begin().await?;
        let session = issue_session(req, user.id, &mut transaction, &redis).await?;
        let res = crate::models::sessions::Session::from(session, true, None);
        transaction.commit().await?;

        Ok(HttpResponse::Ok().json(res))
    }
}

#[derive(Deserialize, Validate)]
pub struct Login2FA {
    pub code: String,
    pub flow: String,
}

async fn validate_2fa_code(
    input: String,
    secret: String,
    allow_backup: bool,
    user_id: crate::database::models::UserId,
    redis: &RedisPool,
    pool: &PgPool,
    transaction: &mut sqlx::Transaction<'_, sqlx::Postgres>,
) -> Result<bool, AuthenticationError> {
    let totp = totp_rs::TOTP::new(
        totp_rs::Algorithm::SHA1,
        6,
        1,
        30,
        totp_rs::Secret::Encoded(secret)
            .to_bytes()
            .map_err(|_| AuthenticationError::InvalidCredentials)?,
    )
    .map_err(|_| AuthenticationError::InvalidCredentials)?;
    let token = totp
        .generate_current()
        .map_err(|_| AuthenticationError::InvalidCredentials)?;

    if input == token {
        Ok(true)
    } else if allow_backup {
        let backup_codes = crate::database::models::User::get_backup_codes(user_id, pool).await?;

        if !backup_codes.contains(&input) {
            Ok(false)
        } else {
            let code = parse_base62(&input).unwrap_or_default();

            sqlx::query!(
                "
                    DELETE FROM user_backup_codes
                    WHERE user_id = $1 AND code = $2
                    ",
                user_id as crate::database::models::ids::UserId,
                code as i64,
            )
            .execute(&mut **transaction)
            .await?;

            crate::database::models::User::clear_caches(&[(user_id, None)], redis).await?;

            Ok(true)
        }
    } else {
        Err(AuthenticationError::InvalidCredentials)
    }
}

#[post("login/2fa")]
pub async fn login_2fa(
    req: HttpRequest,
    pool: Data<PgPool>,
    redis: Data<RedisPool>,
    login: web::Json<Login2FA>,
) -> Result<HttpResponse, ApiError> {
    let flow = Flow::get(&login.flow, &redis)
        .await?
        .ok_or_else(|| AuthenticationError::InvalidCredentials)?;

    if let Flow::Login2FA { user_id } = flow {
        let user = crate::database::models::User::get_id(user_id, &**pool, &redis)
            .await?
            .ok_or_else(|| AuthenticationError::InvalidCredentials)?;

        let mut transaction = pool.begin().await?;
        if !validate_2fa_code(
            login.code.clone(),
            user.totp_secret
                .ok_or_else(|| AuthenticationError::InvalidCredentials)?,
            true,
            user.id,
            &redis,
            &pool,
            &mut transaction,
        )
        .await?
        {
            return Err(ApiError::Authentication(
                AuthenticationError::InvalidCredentials,
            ));
        }
        Flow::remove(&login.flow, &redis).await?;

        let session = issue_session(req, user_id, &mut transaction, &redis).await?;
        let res = crate::models::sessions::Session::from(session, true, None);
        transaction.commit().await?;

        Ok(HttpResponse::Ok().json(res))
    } else {
        Err(ApiError::Authentication(
            AuthenticationError::InvalidCredentials,
        ))
    }
}

#[post("2fa/get_secret")]
pub async fn begin_2fa_flow(
    req: HttpRequest,
    pool: Data<PgPool>,
    redis: Data<RedisPool>,
    session_queue: Data<AuthQueue>,
) -> Result<HttpResponse, ApiError> {
    let user = get_user_from_headers(
        &req,
        &**pool,
        &redis,
        &session_queue,
        Some(&[Scopes::USER_AUTH_WRITE]),
    )
    .await?
    .1;

    if !user.has_totp.unwrap_or(false) {
        let string = totp_rs::Secret::generate_secret();
        let encoded = string.to_encoded();

        let flow = Flow::Initialize2FA {
            user_id: user.id.into(),
            secret: encoded.to_string(),
        }
        .insert(Duration::minutes(30), &redis)
        .await?;

        Ok(HttpResponse::Ok().json(serde_json::json!({
            "secret": encoded.to_string(),
            "flow": flow,
        })))
    } else {
        Err(ApiError::InvalidInput(
            "User already has 2FA enabled on their account!".to_string(),
        ))
    }
}

#[post("2fa")]
pub async fn finish_2fa_flow(
    req: HttpRequest,
    pool: Data<PgPool>,
    redis: Data<RedisPool>,
    login: web::Json<Login2FA>,
    session_queue: Data<AuthQueue>,
) -> Result<HttpResponse, ApiError> {
    let flow = Flow::get(&login.flow, &redis)
        .await?
        .ok_or_else(|| AuthenticationError::InvalidCredentials)?;

    if let Flow::Initialize2FA { user_id, secret } = flow {
        let user = get_user_from_headers(
            &req,
            &**pool,
            &redis,
            &session_queue,
            Some(&[Scopes::USER_AUTH_WRITE]),
        )
        .await?
        .1;

        if user.id != user_id.into() {
            return Err(ApiError::Authentication(
                AuthenticationError::InvalidCredentials,
            ));
        }

        let mut transaction = pool.begin().await?;

        if !validate_2fa_code(
            login.code.clone(),
            secret.clone(),
            false,
            user.id.into(),
            &redis,
            &pool,
            &mut transaction,
        )
        .await?
        {
            return Err(ApiError::Authentication(
                AuthenticationError::InvalidCredentials,
            ));
        }

        Flow::remove(&login.flow, &redis).await?;

        sqlx::query!(
            "
            UPDATE users
            SET totp_secret = $1
            WHERE (id = $2)
            ",
            secret,
            user_id as crate::database::models::ids::UserId,
        )
        .execute(&mut *transaction)
        .await?;

        sqlx::query!(
            "
            DELETE FROM user_backup_codes
            WHERE user_id = $1
            ",
            user_id as crate::database::models::ids::UserId,
        )
        .execute(&mut *transaction)
        .await?;

        let mut codes = Vec::new();

        for _ in 0..6 {
            let mut rng = ChaCha20Rng::from_entropy();
            let val = random_base62_rng(&mut rng, 11);

            sqlx::query!(
                "
                INSERT INTO user_backup_codes (
                    user_id, code
                )
                VALUES (
                    $1, $2
                )
                ",
                user_id as crate::database::models::ids::UserId,
                val as i64,
            )
            .execute(&mut *transaction)
            .await?;

            codes.push(to_base62(val));
        }

        if let Some(email) = user.email {
            send_email(
                email,
                "Two-factor authentication enabled",
                "When logging into Modrinth, you can now enter a code generated by your authenticator app in addition to entering your usual email address and password.",
                "If you did not make this change, please contact us immediately through our support channels on Discord or via email (support@modrinth.com).",
                None,
            )?;
        }

        transaction.commit().await?;
        crate::database::models::User::clear_caches(&[(user.id.into(), None)], &redis).await?;

        Ok(HttpResponse::Ok().json(serde_json::json!({
            "backup_codes": codes,
        })))
    } else {
        Err(ApiError::Authentication(
            AuthenticationError::InvalidCredentials,
        ))
    }
}

#[derive(Deserialize)]
pub struct Remove2FA {
    pub code: String,
}

#[delete("2fa")]
pub async fn remove_2fa(
    req: HttpRequest,
    pool: Data<PgPool>,
    redis: Data<RedisPool>,
    login: web::Json<Remove2FA>,
    session_queue: Data<AuthQueue>,
) -> Result<HttpResponse, ApiError> {
    let (scopes, user) =
        get_user_record_from_bearer_token(&req, None, &**pool, &redis, &session_queue)
            .await?
            .ok_or_else(|| AuthenticationError::InvalidCredentials)?;

    if !scopes.contains(Scopes::USER_AUTH_WRITE) {
        return Err(ApiError::Authentication(
            AuthenticationError::InvalidCredentials,
        ));
    }

    let mut transaction = pool.begin().await?;

    if !validate_2fa_code(
        login.code.clone(),
        user.totp_secret.ok_or_else(|| {
            ApiError::InvalidInput("User does not have 2FA enabled on the account!".to_string())
        })?,
        true,
        user.id,
        &redis,
        &pool,
        &mut transaction,
    )
    .await?
    {
        return Err(ApiError::Authentication(
            AuthenticationError::InvalidCredentials,
        ));
    }

    sqlx::query!(
        "
        UPDATE users
        SET totp_secret = NULL
        WHERE (id = $1)
        ",
        user.id as crate::database::models::ids::UserId,
    )
    .execute(&mut *transaction)
    .await?;

    sqlx::query!(
        "
        DELETE FROM user_backup_codes
        WHERE user_id = $1
        ",
        user.id as crate::database::models::ids::UserId,
    )
    .execute(&mut *transaction)
    .await?;

    if let Some(email) = user.email {
        send_email(
            email,
            "Two-factor authentication removed",
            "When logging into Modrinth, you no longer need two-factor authentication to gain access.",
            "If you did not make this change, please contact us immediately through our support channels on Discord or via email (support@modrinth.com).",
            None,
        )?;
    }

    transaction.commit().await?;
    crate::database::models::User::clear_caches(&[(user.id, None)], &redis).await?;

    Ok(HttpResponse::NoContent().finish())
}

#[derive(Deserialize)]
pub struct ResetPassword {
    pub username: String,
    pub challenge: String,
}

#[post("password/reset")]
pub async fn reset_password_begin(
    req: HttpRequest,
    pool: Data<PgPool>,
    redis: Data<RedisPool>,
    reset_password: web::Json<ResetPassword>,
) -> Result<HttpResponse, ApiError> {
    if !check_turnstile_captcha(&req, &reset_password.challenge).await? {
        return Err(ApiError::Turnstile);
    }

    let user = if let Some(user_id) =
        crate::database::models::User::get_email(&reset_password.username, &**pool).await?
    {
        crate::database::models::User::get_id(user_id, &**pool, &redis).await?
    } else {
        crate::database::models::User::get(&reset_password.username, &**pool, &redis).await?
    };

    if let Some(user) = user {
        let flow = Flow::ForgotPassword { user_id: user.id }
            .insert(Duration::hours(24), &redis)
            .await?;

        if let Some(email) = user.email {
            send_email(
                email,
                "Reset your password",
                "Please visit the following link below to reset your password. If the button does not work, you can copy the link and paste it into your browser.",
                "If you did not request for your password to be reset, you can safely ignore this email.",
                Some(("Reset password", &format!("{}/{}?flow={}", dotenvy::var("SITE_URL")?,  dotenvy::var("SITE_RESET_PASSWORD_PATH")?, flow))),
            )?;
        }
    }

    Ok(HttpResponse::Ok().finish())
}

#[derive(Deserialize, Validate)]
pub struct ChangePassword {
    pub flow: Option<String>,
    pub old_password: Option<String>,
    pub new_password: Option<String>,
}

#[patch("password")]
pub async fn change_password(
    req: HttpRequest,
    pool: Data<PgPool>,
    redis: Data<RedisPool>,
    change_password: web::Json<ChangePassword>,
    session_queue: Data<AuthQueue>,
) -> Result<HttpResponse, ApiError> {
    let user = if let Some(flow) = &change_password.flow {
        let flow = Flow::get(flow, &redis).await?;

        if let Some(Flow::ForgotPassword { user_id }) = flow {
            let user = crate::database::models::User::get_id(user_id, &**pool, &redis)
                .await?
                .ok_or_else(|| AuthenticationError::InvalidCredentials)?;

            Some(user)
        } else {
            None
        }
    } else {
        None
    };

    let user = if let Some(user) = user {
        user
    } else {
        let (scopes, user) =
            get_user_record_from_bearer_token(&req, None, &**pool, &redis, &session_queue)
                .await?
                .ok_or_else(|| AuthenticationError::InvalidCredentials)?;

        if !scopes.contains(Scopes::USER_AUTH_WRITE) {
            return Err(ApiError::Authentication(
                AuthenticationError::InvalidCredentials,
            ));
        }

        if let Some(pass) = user.password.as_ref() {
            let old_password = change_password.old_password.as_ref().ok_or_else(|| {
                ApiError::CustomAuthentication(
                    "You must specify the old password to change your password!".to_string(),
                )
            })?;

            let hasher = Argon2::default();
            hasher.verify_password(old_password.as_bytes(), &PasswordHash::new(pass)?)?;
        }

        user
    };

    let mut transaction = pool.begin().await?;

    let update_password = if let Some(new_password) = &change_password.new_password {
        let score = zxcvbn::zxcvbn(
            new_password,
            &[
                &user.username,
                &user.email.clone().unwrap_or_default(),
            ],
        )?;

        if score.score() < 3 {
            return Err(ApiError::InvalidInput(
                if let Some(feedback) = score.feedback().clone().and_then(|x| x.warning()) {
                    format!("Password too weak: {}", feedback)
                } else {
                    "Specified password is too weak! Please improve its strength.".to_string()
                },
            ));
        }

        let hasher = Argon2::default();
        let salt = SaltString::generate(&mut ChaCha20Rng::from_entropy());
        let password_hash = hasher
            .hash_password(new_password.as_bytes(), &salt)?
            .to_string();

        Some(password_hash)
    } else {
        if !(user.github_id.is_some()
            || user.gitlab_id.is_some()
            || user.microsoft_id.is_some()
            || user.google_id.is_some()
            || user.steam_id.is_some()
            || user.discord_id.is_some())
        {
            return Err(ApiError::InvalidInput(
                "You must have another authentication method added to remove password authentication!".to_string(),
            ));
        }

        None
    };

    sqlx::query!(
        "
        UPDATE users
        SET password = $1
        WHERE (id = $2)
        ",
        update_password,
        user.id as crate::database::models::ids::UserId,
    )
    .execute(&mut *transaction)
    .await?;

    if let Some(flow) = &change_password.flow {
        Flow::remove(flow, &redis).await?;
    }

    if let Some(email) = user.email {
        let changed = if update_password.is_some() {
            "changed"
        } else {
            "removed"
        };

        send_email(
            email,
            &format!("Password {}", changed),
            &format!("Your password has been {} on your account.", changed),
            "If you did not make this change, please contact us immediately through our support channels on Discord or via email (support@modrinth.com).",
            None,
        )?;
    }

    transaction.commit().await?;
    crate::database::models::User::clear_caches(&[(user.id, None)], &redis).await?;

    Ok(HttpResponse::Ok().finish())
}

#[derive(Deserialize, Validate)]
pub struct SetEmail {
    #[validate(email)]
    pub email: String,
}

#[patch("email")]
pub async fn set_email(
    req: HttpRequest,
    pool: Data<PgPool>,
    redis: Data<RedisPool>,
    email: web::Json<SetEmail>,
    session_queue: Data<AuthQueue>,
    stripe_client: Data<stripe::Client>,
) -> Result<HttpResponse, ApiError> {
    email
        .0
        .validate()
        .map_err(|err| ApiError::InvalidInput(validation_errors_to_string(err, None)))?;

    let user = get_user_from_headers(
        &req,
        &**pool,
        &redis,
        &session_queue,
        Some(&[Scopes::USER_AUTH_WRITE]),
    )
    .await?
    .1;

    let mut transaction = pool.begin().await?;

    sqlx::query!(
        "
        UPDATE users
        SET email = $1, email_verified = FALSE
        WHERE (id = $2)
        ",
        email.email,
        user.id.0 as i64,
    )
    .execute(&mut *transaction)
    .await?;

    if let Some(user_email) = user.email {
        send_email(
            user_email,
            "Email changed",
            &format!("Your email has been updated to {} on your account.", email.email),
            "If you did not make this change, please contact us immediately through our support channels on Discord or via email (support@modrinth.com).",
            None,
        )?;
    }

    if let Some(customer_id) = user
        .stripe_customer_id
        .as_ref()
        .and_then(|x| stripe::CustomerId::from_str(x).ok())
    {
        stripe::Customer::update(
            &stripe_client,
            &customer_id,
            stripe::UpdateCustomer {
                email: Some(&email.email),
                ..Default::default()
            },
        )
        .await?;
    }

    let flow = Flow::ConfirmEmail {
        user_id: user.id.into(),
        confirm_email: email.email.clone(),
    }
    .insert(Duration::hours(24), &redis)
    .await?;

    send_email_verify(
        email.email.clone(),
        flow,
        "We need to verify your email address.",
    )?;

    transaction.commit().await?;
    crate::database::models::User::clear_caches(&[(user.id.into(), None)], &redis).await?;

    Ok(HttpResponse::Ok().finish())
}

#[post("email/resend_verify")]
pub async fn resend_verify_email(
    req: HttpRequest,
    pool: Data<PgPool>,
    redis: Data<RedisPool>,
    session_queue: Data<AuthQueue>,
) -> Result<HttpResponse, ApiError> {
    let user = get_user_from_headers(
        &req,
        &**pool,
        &redis,
        &session_queue,
        Some(&[Scopes::USER_AUTH_WRITE]),
    )
    .await?
    .1;

    if let Some(email) = user.email {
        if user.email_verified.unwrap_or(false) {
            return Err(ApiError::InvalidInput(
                "User email is already verified!".to_string(),
            ));
        }

        let flow = Flow::ConfirmEmail {
            user_id: user.id.into(),
            confirm_email: email.clone(),
        }
        .insert(Duration::hours(24), &redis)
        .await?;

        send_email_verify(email, flow, "We need to verify your email address.")?;

        Ok(HttpResponse::NoContent().finish())
    } else {
        Err(ApiError::InvalidInput(
            "User does not have an email.".to_string(),
        ))
    }
}

#[derive(Deserialize)]
pub struct VerifyEmail {
    pub flow: String,
}

#[post("email/verify")]
pub async fn verify_email(
    pool: Data<PgPool>,
    redis: Data<RedisPool>,
    email: web::Json<VerifyEmail>,
) -> Result<HttpResponse, ApiError> {
    let flow = Flow::get(&email.flow, &redis).await?;

    if let Some(Flow::ConfirmEmail {
        user_id,
        confirm_email,
    }) = flow
    {
        let user = crate::database::models::User::get_id(user_id, &**pool, &redis)
            .await?
            .ok_or_else(|| AuthenticationError::InvalidCredentials)?;

        if user.email != Some(confirm_email) {
            return Err(ApiError::InvalidInput(
                "E-mail does not match verify email. Try re-requesting the verification link."
                    .to_string(),
            ));
        }

        let mut transaction = pool.begin().await?;

        sqlx::query!(
            "
            UPDATE users
            SET email_verified = TRUE
            WHERE (id = $1)
            ",
            user.id as crate::database::models::ids::UserId,
        )
        .execute(&mut *transaction)
        .await?;

        Flow::remove(&email.flow, &redis).await?;
        transaction.commit().await?;
        crate::database::models::User::clear_caches(&[(user.id, None)], &redis).await?;

        Ok(HttpResponse::NoContent().finish())
    } else {
        Err(ApiError::InvalidInput(
            "Flow does not exist. Try re-requesting the verification link.".to_string(),
        ))
    }
}

#[post("email/subscribe")]
pub async fn subscribe_newsletter(
    req: HttpRequest,
    pool: Data<PgPool>,
    redis: Data<RedisPool>,
    session_queue: Data<AuthQueue>,
) -> Result<HttpResponse, ApiError> {
    let user = get_user_from_headers(
        &req,
        &**pool,
        &redis,
        &session_queue,
        Some(&[Scopes::USER_AUTH_WRITE]),
    )
    .await?
    .1;

    if let Some(email) = user.email {
        sign_up_beehiiv(&email).await?;

        Ok(HttpResponse::NoContent().finish())
    } else {
        Err(ApiError::InvalidInput(
            "User does not have an email.".to_string(),
        ))
    }
}

fn send_email_verify(
    email: String,
    flow: String,
    opener: &str,
) -> Result<(), crate::auth::email::MailError> {
    send_email(
        email,
        "Verify your email",
        opener,
        "Please visit the following link below to verify your email. If the button does not work, you can copy the link and paste it into your browser. This link expires in 24 hours.",
        Some(("Verify email", &format!("{}/{}?flow={}", dotenvy::var("SITE_URL")?,  dotenvy::var("SITE_VERIFY_EMAIL_PATH")?, flow))),
    )
}<|MERGE_RESOLUTION|>--- conflicted
+++ resolved
@@ -674,10 +674,6 @@
                 pub struct GoogleUser {
                     pub id: String,
                     pub email: String,
-<<<<<<< HEAD
-=======
-                    pub name: Option<String>,
->>>>>>> 637a923e
                     pub picture: Option<String>,
                 }
 
