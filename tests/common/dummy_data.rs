--- conflicted
+++ resolved
@@ -18,13 +18,9 @@
 
 use super::{environment::TestEnvironment, request_data::get_public_project_creation_data};
 
-<<<<<<< HEAD
-pub const DUMMY_DATA_UPDATE: i64 = 4;
-=======
 use super::{asserts::assert_status, database::USER_USER_ID, get_json_val_str};
 
-pub const DUMMY_DATA_UPDATE: i64 = 5;
->>>>>>> f4880d05
+pub const DUMMY_DATA_UPDATE: i64 = 6;
 
 #[allow(dead_code)]
 pub const DUMMY_CATEGORIES: &[&str] = &[
@@ -311,11 +307,7 @@
     let (project, versions) = test_env
         .v2
         .add_public_project(
-<<<<<<< HEAD
-            get_public_project_creation_data("alpha", Some(DummyJarFile::DummyProjectAlpha), None),
-=======
-            get_public_project_creation_data("alpha", Some(TestFile::DummyProjectAlpha)),
->>>>>>> f4880d05
+            get_public_project_creation_data("alpha", Some(TestFile::DummyProjectAlpha), None),
             USER_USER_PAT,
         )
         .await;
