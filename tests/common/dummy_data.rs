--- conflicted
+++ resolved
@@ -1,9 +1,6 @@
-<<<<<<< HEAD
+#![allow(dead_code)]
 use std::io::{Write, Cursor};
 
-=======
-#![allow(dead_code)]
->>>>>>> 9d0e762f
 use actix_web::test::{self, TestRequest};
 use labrinth::{
     models::projects::Project,
@@ -53,7 +50,6 @@
     },
 }
 
-<<<<<<< HEAD
 impl TestFile {
     pub fn build_random_jar() -> Self {
         let filename = format!("random-mod-{}.jar", rand::random::<u64>());
@@ -140,18 +136,10 @@
 }
 
 #[derive(Clone)]
-pub struct DummyData {
-    pub alpha_team_id: String,
-    pub beta_team_id: String,
-
-    pub alpha_project_id: String,
-    pub beta_project_id: String,
-=======
 #[allow(dead_code)]
 pub enum DummyImage {
     SmallIcon, // 200x200
 }
->>>>>>> 9d0e762f
 
 #[derive(Clone)]
 pub struct DummyData {
@@ -281,20 +269,12 @@
 pub async fn add_project_alpha(test_env: &TestEnvironment) -> (Project, Version) {
     let (project, versions) = test_env
         .v2
-<<<<<<< HEAD
-        .add_public_project(get_public_project_creation_data(
-            "alpha",
-            TestFile::DummyProjectAlpha,
-        ))
-        .await
-=======
         .add_public_project(
-            get_public_project_creation_data("alpha", Some(DummyJarFile::DummyProjectAlpha)),
+            get_public_project_creation_data("alpha", Some(TestFile::DummyProjectAlpha)),
             USER_USER_PAT,
         )
         .await;
     (project, versions.into_iter().next().unwrap())
->>>>>>> 9d0e762f
 }
 
 pub async fn add_project_beta(test_env: &TestEnvironment) -> (Project, Version) {
@@ -416,9 +396,6 @@
     (project, version)
 }
 
-<<<<<<< HEAD
-impl TestFile {
-=======
 pub async fn get_organization_zeta(test_env: &TestEnvironment) -> Organization {
     // Get organization
     let req = TestRequest::get()
@@ -432,7 +409,6 @@
 }
 
 impl DummyJarFile {
->>>>>>> 9d0e762f
     pub fn filename(&self) -> String {
         match self {
             TestFile::DummyProjectAlpha => "dummy-project-alpha.jar",
@@ -456,24 +432,9 @@
             TestFile::BasicMod => include_bytes!("../../tests/files/basic-mod.jar").to_vec(),
             TestFile::BasicModDifferent => {
                 include_bytes!("../../tests/files/basic-mod-different.jar").to_vec()
-            },
-            TestFile::BasicModRandom { bytes, .. } => bytes.clone(),
-            TestFile::BasicModpackRandom { bytes, .. } => bytes.clone(),
-        }
-    }
-<<<<<<< HEAD
-
-    pub fn project_type(&self) -> String {
-        match self {
-            TestFile::DummyProjectAlpha => "mod",
-            TestFile::DummyProjectBeta => "mod",
-            TestFile::BasicMod => "mod",
-            TestFile::BasicModDifferent => "mod",
-            TestFile::BasicModRandom { .. } => "mod",
-
-            TestFile::BasicModpackRandom { .. } => "modpack",
-        }.to_string()
-=======
+            }
+        }
+    }
 }
 
 impl DummyImage {
@@ -495,6 +456,5 @@
         match self {
             DummyImage::SmallIcon => include_bytes!("../../tests/files/200x200.png").to_vec(),
         }
->>>>>>> 9d0e762f
     }
 }