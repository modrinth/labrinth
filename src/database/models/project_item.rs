--- conflicted
+++ resolved
@@ -267,14 +267,8 @@
         sqlx::query!(
             "
             INSERT INTO mods (
-<<<<<<< HEAD
                 id, team_id, name, summary, description,
-                published, downloads, icon_url, issues_url,
-                source_url, wiki_url, status, requested_status, discord_url,
-=======
-                id, team_id, title, description, body,
                 published, downloads, icon_url, status, requested_status,
->>>>>>> 2d92b084
                 license_url, license,
                 slug, color, monetization_status
             )
