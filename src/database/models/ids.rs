--- conflicted
+++ resolved
@@ -269,7 +269,6 @@
 
 #[derive(Copy, Clone, Debug, Type, Serialize, Deserialize, Eq, PartialEq, Hash)]
 #[sqlx(transparent)]
-<<<<<<< HEAD
 pub struct LoaderFieldId(pub i32);
 
 #[derive(Copy, Clone, Debug, Type, Serialize, Deserialize, Eq, PartialEq, Hash)]
@@ -279,7 +278,9 @@
 #[derive(Copy, Clone, Debug, Type, Serialize, Deserialize, Eq, PartialEq, Hash)]
 #[sqlx(transparent)]
 pub struct LoaderFieldEnumValueId(pub i32);
-=======
+
+#[derive(Copy, Clone, Debug, Type, Serialize, Deserialize, Eq, PartialEq, Hash)]
+#[sqlx(transparent)]
 pub struct OAuthClientId(pub i64);
 
 #[derive(Copy, Clone, Debug, Type, Serialize, Deserialize, Eq, PartialEq, Hash)]
@@ -293,7 +294,6 @@
 #[derive(Copy, Clone, Debug, Type, Serialize, Deserialize, Eq, PartialEq, Hash)]
 #[sqlx(transparent)]
 pub struct OAuthAccessTokenId(pub i64);
->>>>>>> d5594b03
 
 use crate::models::ids;
 
