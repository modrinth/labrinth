{
  "db": "PostgreSQL",
  "0267d1ea5387d4acfc132aeb4776004a1ebb048e7789e686bfaba3357d392f62": {
    "describe": {
      "columns": [],
      "nullable": [],
      "parameters": {
        "Left": [
          "Int8"
        ]
      }
    },
    "query": "\n            DELETE FROM mods_donations\n            WHERE joining_mod_id = $1\n            "
  },
  "03209c5bda2d704e688439919a7b3903db6ad7caebf7ddafb3ea52d312d47bfb": {
    "describe": {
      "columns": [],
      "nullable": [],
      "parameters": {
        "Left": [
          "Int8",
          "Int8",
          "Varchar",
          "Varchar",
          "Varchar",
          "Varchar",
          "Varchar",
          "Timestamptz"
        ]
      }
    },
    "query": "\n            INSERT INTO users (\n                id, github_id, username, name, email,\n                avatar_url, bio, created\n            )\n            VALUES (\n                $1, $2, $3, $4, $5,\n                $6, $7, $8\n            )\n            "
  },
  "041f499f542ddab1b81bd445d6cabe225b1b2ad3ec7bbc1f755346c016ae06e6": {
    "describe": {
      "columns": [],
      "nullable": [],
      "parameters": {
        "Left": [
          "Int8"
        ]
      }
    },
    "query": "\n            DELETE FROM reports\n            WHERE user_id = $1\n            "
  },
  "04345d9c23430267f755b1420520df91bd403524fd60ba1a94e3a239ea70cae7": {
    "describe": {
      "columns": [],
      "nullable": [],
      "parameters": {
        "Left": [
          "Varchar",
          "Int8"
        ]
      }
    },
    "query": "\n                    UPDATE mods\n                    SET source_url = $1\n                    WHERE (id = $2)\n                    "
  },
  "04dcb2565608e296502694efc0c59bc77c41175ef65c830f2fef745773f18c86": {
    "describe": {
      "columns": [],
      "nullable": [],
      "parameters": {
        "Left": [
          "Int8"
        ]
      }
    },
    "query": "\n                        UPDATE mods\n                        SET moderation_message_body = NULL\n                        WHERE (id = $1)\n                        "
  },
  "059d6aedca1ccafde301f9966925b1bf6137909bc8fda56ddea73d9425186354": {
    "describe": {
      "columns": [
        {
          "name": "id",
          "ordinal": 0,
          "type_info": "Int8"
        },
        {
          "name": "user_id",
          "ordinal": 1,
          "type_info": "Int8"
        },
        {
          "name": "role",
          "ordinal": 2,
          "type_info": "Varchar"
        },
        {
          "name": "permissions",
          "ordinal": 3,
          "type_info": "Int8"
        },
        {
          "name": "accepted",
          "ordinal": 4,
          "type_info": "Bool"
        },
        {
          "name": "payouts_split",
          "ordinal": 5,
          "type_info": "Float4"
        }
      ],
      "nullable": [
        false,
        false,
        false,
        false,
        false,
        false
      ],
      "parameters": {
        "Left": [
          "Int8"
        ]
      }
    },
    "query": "\n            SELECT id, user_id, role, permissions, accepted, payouts_split\n            FROM team_members\n            WHERE team_id = $1\n            "
  },
  "05baeb26d9856218e5c6f8856a96788b2a7ac3536ff9412a50552cef1d561a1e": {
    "describe": {
      "columns": [],
      "nullable": [],
      "parameters": {
        "Left": [
          "Int8",
          "Int4"
        ]
      }
    },
    "query": "\n                        INSERT INTO mods_categories (joining_mod_id, joining_category_id, is_additional)\n                        VALUES ($1, $2, FALSE)\n                        "
  },
  "06a92b638c77276f36185788748191e7731a2cce874ecca4af913d0d0412d223": {
    "describe": {
      "columns": [],
      "nullable": [],
      "parameters": {
        "Left": [
          "Int4",
          "Int8"
        ]
      }
    },
    "query": "\n                    UPDATE versions\n                    SET downloads = $1\n                    WHERE (id = $2)\n                    "
  },
  "07ebc9dc82cd012cd4f5880b1eb3d82602c195a3e3ddd557103ee037aa6dad1c": {
    "describe": {
      "columns": [],
      "nullable": [],
      "parameters": {
        "Left": [
          "Int8",
          "Int4",
          "Varchar"
        ]
      }
    },
    "query": "\n                        INSERT INTO mods_donations (joining_mod_id, joining_platform_id, url)\n                        VALUES ($1, $2, $3)\n                        "
  },
  "091f325c84d0cf6dfe6933567c58fea815912ba613ffb3536466770d71ea613e": {
    "describe": {
      "columns": [
        {
          "name": "version_id",
          "ordinal": 0,
          "type_info": "Int8"
        }
      ],
      "nullable": [
        false
      ],
      "parameters": {
        "Left": [
          "Bytea",
          "Text",
          "Text"
        ]
      }
    },
    "query": "\n        SELECT f.version_id version_id\n        FROM hashes h\n        INNER JOIN files f ON h.file_id = f.id\n        INNER JOIN versions v on f.version_id = v.id\n        INNER JOIN mods m on v.mod_id = m.id\n        INNER JOIN statuses s on m.status = s.id\n        WHERE h.algorithm = $2 AND h.hash = $1 AND s.status != $3\n        "
  },
  "0a1a470c12b84c7e171f0f51e8e541e9abe8bbee17fc441a5054e1dfd5607c05": {
    "describe": {
      "columns": [],
      "nullable": [],
      "parameters": {
        "Left": [
          "Varchar",
          "Int8"
        ]
      }
    },
    "query": "\n                    UPDATE versions\n                    SET name = $1\n                    WHERE (id = $2)\n                    "
  },
  "0aa77d3833a3f0b2ed198b7928ef4170c6e3dffcf5144050c8b11fcb911e127f": {
    "describe": {
      "columns": [
        {
          "name": "id",
          "ordinal": 0,
          "type_info": "Int8"
        },
        {
          "name": "project_type",
          "ordinal": 1,
          "type_info": "Int4"
        },
        {
          "name": "title",
          "ordinal": 2,
          "type_info": "Varchar"
        },
        {
          "name": "description",
          "ordinal": 3,
          "type_info": "Varchar"
        },
        {
          "name": "downloads",
          "ordinal": 4,
          "type_info": "Int4"
        },
        {
          "name": "follows",
          "ordinal": 5,
          "type_info": "Int4"
        },
        {
          "name": "icon_url",
          "ordinal": 6,
          "type_info": "Varchar"
        },
        {
          "name": "body",
          "ordinal": 7,
          "type_info": "Varchar"
        },
        {
          "name": "body_url",
          "ordinal": 8,
          "type_info": "Varchar"
        },
        {
          "name": "published",
          "ordinal": 9,
          "type_info": "Timestamptz"
        },
        {
          "name": "updated",
          "ordinal": 10,
          "type_info": "Timestamptz"
        },
        {
          "name": "approved",
          "ordinal": 11,
          "type_info": "Timestamptz"
        },
        {
          "name": "status",
          "ordinal": 12,
          "type_info": "Int4"
        },
        {
          "name": "issues_url",
          "ordinal": 13,
          "type_info": "Varchar"
        },
        {
          "name": "source_url",
          "ordinal": 14,
          "type_info": "Varchar"
        },
        {
          "name": "wiki_url",
          "ordinal": 15,
          "type_info": "Varchar"
        },
        {
          "name": "discord_url",
          "ordinal": 16,
          "type_info": "Varchar"
        },
        {
          "name": "license_url",
          "ordinal": 17,
          "type_info": "Varchar"
        },
        {
          "name": "team_id",
          "ordinal": 18,
          "type_info": "Int8"
        },
        {
          "name": "client_side",
          "ordinal": 19,
          "type_info": "Int4"
        },
        {
          "name": "server_side",
          "ordinal": 20,
          "type_info": "Int4"
        },
        {
          "name": "license",
          "ordinal": 21,
          "type_info": "Int4"
        },
        {
          "name": "slug",
          "ordinal": 22,
          "type_info": "Varchar"
        },
        {
          "name": "moderation_message",
          "ordinal": 23,
          "type_info": "Varchar"
        },
        {
          "name": "moderation_message_body",
          "ordinal": 24,
          "type_info": "Varchar"
        },
        {
          "name": "status_name",
          "ordinal": 25,
          "type_info": "Varchar"
        },
        {
          "name": "client_side_type",
          "ordinal": 26,
          "type_info": "Varchar"
        },
        {
          "name": "server_side_type",
          "ordinal": 27,
          "type_info": "Varchar"
        },
        {
          "name": "short",
          "ordinal": 28,
          "type_info": "Varchar"
        },
        {
          "name": "license_name",
          "ordinal": 29,
          "type_info": "Varchar"
        },
        {
          "name": "project_type_name",
          "ordinal": 30,
          "type_info": "Varchar"
        },
        {
          "name": "categories",
          "ordinal": 31,
          "type_info": "TextArray"
        },
        {
          "name": "versions",
          "ordinal": 32,
          "type_info": "TextArray"
        },
        {
          "name": "gallery",
          "ordinal": 33,
          "type_info": "TextArray"
        },
        {
          "name": "donations",
          "ordinal": 34,
          "type_info": "TextArray"
        }
      ],
      "nullable": [
        false,
        false,
        false,
        false,
        false,
        false,
        true,
        false,
        true,
        false,
        false,
        true,
        false,
        true,
        true,
        true,
        true,
        true,
        false,
        false,
        false,
        false,
        true,
        true,
        true,
        false,
        false,
        false,
        false,
        false,
        false,
        null,
        null,
        null,
        null
      ],
      "parameters": {
        "Left": [
          "Int8Array"
        ]
      }
    },
    "query": "\n            SELECT m.id id, m.project_type project_type, m.title title, m.description description, m.downloads downloads, m.follows follows,\n            m.icon_url icon_url, m.body body, m.body_url body_url, m.published published,\n            m.updated updated, m.approved approved, m.status status,\n            m.issues_url issues_url, m.source_url source_url, m.wiki_url wiki_url, m.discord_url discord_url, m.license_url license_url,\n            m.team_id team_id, m.client_side client_side, m.server_side server_side, m.license license, m.slug slug, m.moderation_message moderation_message, m.moderation_message_body moderation_message_body,\n            s.status status_name, cs.name client_side_type, ss.name server_side_type, l.short short, l.name license_name, pt.name project_type_name,\n            ARRAY_AGG(DISTINCT c.category || ' |||| ' || mc.is_additional) filter (where c.category is not null) categories,\n            ARRAY_AGG(DISTINCT v.id || ' |||| ' || v.date_published) filter (where v.id is not null) versions,\n            ARRAY_AGG(DISTINCT mg.image_url || ' |||| ' || mg.featured || ' |||| ' || mg.created || ' |||| ' || COALESCE(mg.title, ' ') || ' |||| ' || COALESCE(mg.description, ' ')) filter (where mg.image_url is not null) gallery,\n            ARRAY_AGG(DISTINCT md.joining_platform_id || ' |||| ' || dp.short || ' |||| ' || dp.name || ' |||| ' || md.url) filter (where md.joining_platform_id is not null) donations\n            FROM mods m\n            INNER JOIN project_types pt ON pt.id = m.project_type\n            INNER JOIN statuses s ON s.id = m.status\n            INNER JOIN side_types cs ON m.client_side = cs.id\n            INNER JOIN side_types ss ON m.server_side = ss.id\n            INNER JOIN licenses l ON m.license = l.id\n            LEFT JOIN mods_donations md ON md.joining_mod_id = m.id\n            LEFT JOIN donation_platforms dp ON md.joining_platform_id = dp.id\n            LEFT JOIN mods_categories mc ON mc.joining_mod_id = m.id\n            LEFT JOIN categories c ON mc.joining_category_id = c.id\n            LEFT JOIN versions v ON v.mod_id = m.id\n            LEFT JOIN mods_gallery mg ON mg.mod_id = m.id\n            WHERE m.id = ANY($1)\n            GROUP BY pt.id, s.id, cs.id, ss.id, l.id, m.id;\n            "
  },
  "0ca11a32b2860e4f5c3d20892a5be3cb419e084f42ba0f98e09b9995027fcc4e": {
    "describe": {
      "columns": [
        {
          "name": "id",
          "ordinal": 0,
          "type_info": "Int4"
        }
      ],
      "nullable": [
        false
      ],
      "parameters": {
        "Left": [
          "Text"
        ]
      }
    },
    "query": "\n            SELECT id FROM statuses\n            WHERE status = $1\n            "
  },
  "0dbd0fa9a25416716a047184944d243ed5cb55808c6f300d7335c887f02a7f6e": {
    "describe": {
      "columns": [
        {
          "name": "id",
          "ordinal": 0,
          "type_info": "Int4"
        }
      ],
      "nullable": [
        false
      ],
      "parameters": {
        "Left": [
          "Varchar"
        ]
      }
    },
    "query": "\n            INSERT INTO report_types (name)\n            VALUES ($1)\n            ON CONFLICT (name) DO NOTHING\n            RETURNING id\n            "
  },
  "0dc684e5ef32880e360e0a624ccb80a2cc9c0ea7791f3cc3e07c1e280f9d2a18": {
    "describe": {
      "columns": [
        {
          "name": "id",
          "ordinal": 0,
          "type_info": "Int8"
        },
        {
          "name": "github_id",
          "ordinal": 1,
          "type_info": "Int8"
        },
        {
          "name": "name",
          "ordinal": 2,
          "type_info": "Varchar"
        },
        {
          "name": "email",
          "ordinal": 3,
          "type_info": "Varchar"
        },
        {
          "name": "avatar_url",
          "ordinal": 4,
          "type_info": "Varchar"
        },
        {
          "name": "username",
          "ordinal": 5,
          "type_info": "Varchar"
        },
        {
          "name": "bio",
          "ordinal": 6,
          "type_info": "Varchar"
        },
        {
          "name": "created",
          "ordinal": 7,
          "type_info": "Timestamptz"
        },
        {
          "name": "role",
          "ordinal": 8,
          "type_info": "Varchar"
        },
        {
          "name": "badges",
          "ordinal": 9,
          "type_info": "Int8"
        }
      ],
      "nullable": [
        false,
        true,
        true,
        true,
        true,
        false,
        true,
        false,
        false,
        false
      ],
      "parameters": {
        "Left": [
          "Int8Array"
        ]
      }
    },
    "query": "\n            SELECT u.id, u.github_id, u.name, u.email,\n                u.avatar_url, u.username, u.bio,\n                u.created, u.role, u.badges\n            FROM users u\n            WHERE u.id = ANY($1)\n            "
  },
  "0f29bb5ba767ebd0669c860994e48e3cb2674f0d53f6c4ab85c79d46b04cbb40": {
    "describe": {
      "columns": [
        {
          "name": "exists",
          "ordinal": 0,
          "type_info": "Bool"
        }
      ],
      "nullable": [
        null
      ],
      "parameters": {
        "Left": [
          "Int8"
        ]
      }
    },
    "query": "\n                SELECT EXISTS(SELECT 1 FROM mods WHERE id=$1)\n                "
  },
  "0fb1cca8a2a37107104244953371fe2f8a5e6edd57f4b325c5842c6571eb16b4": {
    "describe": {
      "columns": [
        {
          "name": "exists",
          "ordinal": 0,
          "type_info": "Bool"
        }
      ],
      "nullable": [
        null
      ],
      "parameters": {
        "Left": [
          "Int8",
          "Int8"
        ]
      }
    },
    "query": "\n        SELECT EXISTS(SELECT 1 FROM mod_follows mf WHERE mf.follower_id = $1 AND mf.mod_id = $2)\n        "
  },
  "114df19aa81498b77022bd7347dd4449c7cc48efdab19003bde62c2f2f837d3c": {
    "describe": {
      "columns": [],
      "nullable": [],
      "parameters": {
        "Left": [
          "Int8",
          "Int8",
          "Varchar",
          "Varchar",
          "Varchar",
          "Varchar"
        ]
      }
    },
    "query": "\n            INSERT INTO notifications (\n                id, user_id, title, text, link, type\n            )\n            VALUES (\n                $1, $2, $3, $4, $5, $6\n            )\n            "
  },
  "1209ffc1ffbea89f7060573275dc7325ac4d7b4885b6c1d1ec92998e6012e455": {
    "describe": {
      "columns": [],
      "nullable": [],
      "parameters": {
        "Left": [
          "Int4",
          "Varchar"
        ]
      }
    },
    "query": "\n            UPDATE mods_gallery\n            SET description = $2\n            WHERE id = $1\n            "
  },
  "15b8ea323c2f6d03c2e385d9c46d7f13460764f2f106fd638226c42ae0217f75": {
    "describe": {
      "columns": [],
      "nullable": [],
      "parameters": {
        "Left": [
          "Int8"
        ]
      }
    },
    "query": "\n            DELETE FROM notifications\n            WHERE user_id = $1\n            "
  },
  "16049957962ded08751d5a4ddce2ffac17ecd486f61210c51a952508425d83e6": {
    "describe": {
      "columns": [],
      "nullable": [],
      "parameters": {
        "Left": [
          "Varchar",
          "Int8"
        ]
      }
    },
    "query": "\n                    UPDATE versions\n                    SET changelog = $1\n                    WHERE (id = $2)\n                    "
  },
  "164e5168aabe47d64f99ea851392c9d8479022cff360a610f185c342a24e88d8": {
    "describe": {
      "columns": [
        {
          "name": "mod_id",
          "ordinal": 0,
          "type_info": "Int8"
        }
      ],
      "nullable": [
        false
      ],
      "parameters": {
        "Left": [
          "Int8"
        ]
      }
    },
    "query": "\n            SELECT mod_id FROM versions WHERE id = $1\n            "
  },
  "16b3ac53ef5e94f51ab39484add21e2f76d49015917dc877560607a31f5537e9": {
    "describe": {
      "columns": [],
      "nullable": [],
      "parameters": {
        "Left": [
          "Varchar",
          "Int8"
        ]
      }
    },
    "query": "\n                    UPDATE users\n                    SET email = $1\n                    WHERE (id = $2)\n                    "
  },
  "16fb3fafaed2fe122b7c5bb5d987b16dc12008441c8e07f76c9515639c801f0d": {
    "describe": {
      "columns": [
        {
          "name": "id",
          "ordinal": 0,
          "type_info": "Int8"
        },
        {
          "name": "user_id",
          "ordinal": 1,
          "type_info": "Int8"
        },
        {
          "name": "title",
          "ordinal": 2,
          "type_info": "Varchar"
        },
        {
          "name": "text",
          "ordinal": 3,
          "type_info": "Varchar"
        },
        {
          "name": "link",
          "ordinal": 4,
          "type_info": "Varchar"
        },
        {
          "name": "created",
          "ordinal": 5,
          "type_info": "Timestamptz"
        },
        {
          "name": "read",
          "ordinal": 6,
          "type_info": "Bool"
        },
        {
          "name": "notification_type",
          "ordinal": 7,
          "type_info": "Varchar"
        },
        {
          "name": "actions",
          "ordinal": 8,
          "type_info": "TextArray"
        }
      ],
      "nullable": [
        false,
        false,
        false,
        false,
        false,
        false,
        false,
        true,
        null
      ],
      "parameters": {
        "Left": [
          "Int8Array"
        ]
      }
    },
    "query": "\n            SELECT n.id, n.user_id, n.title, n.text, n.link, n.created, n.read, n.type notification_type,\n            ARRAY_AGG(DISTINCT na.id || ' |||| ' || na.title || ' |||| ' || na.action_route || ' |||| ' || na.action_route_method) filter (where na.id is not null) actions\n            FROM notifications n\n            LEFT OUTER JOIN notifications_actions na on n.id = na.notification_id\n            WHERE n.id = ANY($1)\n            GROUP BY n.id, n.user_id\n            ORDER BY n.created DESC;\n            "
  },
  "19422e88b1b13318d75e8eb2ba142a562c550358b3136eef9ef73b5a216bbcdb": {
    "describe": {
      "columns": [
        {
          "name": "id",
          "ordinal": 0,
          "type_info": "Int4"
        }
      ],
      "nullable": [
        false
      ],
      "parameters": {
        "Left": [
          "Varchar",
          "Int4",
          "Varchar",
          "Varchar"
        ]
      }
    },
    "query": "\n            INSERT INTO categories (category, project_type, icon, header)\n            VALUES ($1, $2, $3, $4)\n            RETURNING id\n            "
  },
  "19dc22c4d6d14222f8e8bace74c2961761c53b7375460ade15af921754d5d7da": {
    "describe": {
      "columns": [],
      "nullable": [],
      "parameters": {
        "Left": [
          "Int4",
          "Int8"
        ]
      }
    },
    "query": "\n                    UPDATE mods\n                    SET license = $1\n                    WHERE (id = $2)\n                    "
  },
  "1ab781d26c93aa74bf90b78b74b99e50004d25d42d56b734e5e83f2333d0c0d2": {
    "describe": {
      "columns": [],
      "nullable": [],
      "parameters": {
        "Left": [
          "Varchar",
          "Int8"
        ]
      }
    },
    "query": "\n                UPDATE users\n                SET avatar_url = $1\n                WHERE (id = $2)\n                "
  },
  "1c7b0eb4341af5a7942e52f632cf582561f10b4b6a41a082fb8a60f04ac17c6e": {
    "describe": {
      "columns": [
        {
          "name": "exists",
          "ordinal": 0,
          "type_info": "Bool"
        }
      ],
      "nullable": [
        null
      ],
      "parameters": {
        "Left": [
          "Int8"
        ]
      }
    },
    "query": "SELECT EXISTS(SELECT 1 FROM states WHERE id=$1)"
  },
  "1ce90594000fa30876bf277d9ebe2901acf9afaf256dd4488166d55fdd950347": {
    "describe": {
      "columns": [],
      "nullable": [],
      "parameters": {
        "Left": [
          "Text"
        ]
      }
    },
    "query": "\n            DELETE FROM donation_platforms\n            WHERE short = $1\n            "
  },
  "1d3b582e6765e1ae578039e44b5dc9be6f3f845c96ffd43b7ba83f9eab816f93": {
    "describe": {
      "columns": [
        {
          "name": "name",
          "ordinal": 0,
          "type_info": "Varchar"
        }
      ],
      "nullable": [
        false
      ],
      "parameters": {
        "Left": [
          "Int4"
        ]
      }
    },
    "query": "\n            SELECT name FROM report_types\n            WHERE id = $1\n            "
  },
  "1d6f3e926fc4a27c5af172f672b7f825f9f5fe2d538b06337ef182ab1a553398": {
    "describe": {
      "columns": [
        {
          "name": "name",
          "ordinal": 0,
          "type_info": "Varchar"
        }
      ],
      "nullable": [
        false
      ],
      "parameters": {
        "Left": [
          "Int8"
        ]
      }
    },
    "query": "\n                SELECT name FROM project_types pt\n                INNER JOIN mods ON mods.project_type = pt.id\n                WHERE mods.id = $1\n                "
  },
  "1db6be78a74ff04c52ee105e0df30acf5bbf18f1de328980bb7f3da7f5f6569e": {
    "describe": {
      "columns": [
        {
          "name": "id",
          "ordinal": 0,
          "type_info": "Int4"
        }
      ],
      "nullable": [
        false
      ],
      "parameters": {
        "Left": [
          "Text"
        ]
      }
    },
    "query": "\n            SELECT id FROM side_types\n            WHERE name = $1\n            "
  },
  "1ffce9b2d5c9fa6c8b9abce4bad9f9419c44ad6367b7463b979c91b9b5b4fea1": {
    "describe": {
      "columns": [
        {
          "name": "exists",
          "ordinal": 0,
          "type_info": "Bool"
        }
      ],
      "nullable": [
        null
      ],
      "parameters": {
        "Left": [
          "Int8"
        ]
      }
    },
    "query": "SELECT EXISTS(SELECT 1 FROM versions WHERE id=$1)"
  },
  "20c6f94eae9260fc3f91de3e4a42c544e0b5c01227854956d04db7641c03c1b8": {
    "describe": {
      "columns": [
        {
          "name": "id",
          "ordinal": 0,
          "type_info": "Int4"
        }
      ],
      "nullable": [
        false
      ],
      "parameters": {
        "Left": [
          "Int8",
          "Int4Array",
          "Int4Array"
        ]
      }
    },
    "query": "\n            SELECT d.id id\n            FROM dependencies d\n            INNER JOIN game_versions_versions gvv ON gvv.joining_version_id = d.dependent_id AND gvv.game_version_id = ANY($2)\n            INNER JOIN loaders_versions lv ON lv.version_id = d.dependent_id AND lv.loader_id = ANY($3)\n            WHERE d.mod_dependency_id = $1\n            "
  },
  "2162043897db26d0b55a0652c1a6db66c555f1d148ce69bd0bd0d2122de1bd6a": {
    "describe": {
      "columns": [],
      "nullable": [],
      "parameters": {
        "Left": [
          "Int8"
        ]
      }
    },
    "query": "\n            DELETE FROM mods_gallery\n            WHERE mod_id = $1\n            "
  },
  "220e59ae72edef546e3c7682ae91336bfba3e4230add1543910d80e846e0ad95": {
    "describe": {
      "columns": [
        {
          "name": "id",
          "ordinal": 0,
          "type_info": "Int8"
        }
      ],
      "nullable": [
        false
      ],
      "parameters": {
        "Left": [
          "Int8"
        ]
      }
    },
    "query": "\n            SELECT m.id FROM mods m\n            INNER JOIN team_members tm ON tm.team_id = m.team_id AND tm.accepted = TRUE\n            WHERE tm.user_id = $1\n            ORDER BY m.downloads DESC\n            "
  },
  "2278a7db5eb0474576fa9c86ba97bd6bf13864b3f9ce55ed2ab0cb94edbadaf5": {
    "describe": {
      "columns": [
        {
          "name": "url",
          "ordinal": 0,
          "type_info": "Varchar"
        },
        {
          "name": "expires",
          "ordinal": 1,
          "type_info": "Timestamptz"
        }
      ],
      "nullable": [
        false,
        false
      ],
      "parameters": {
        "Left": [
          "Int8"
        ]
      }
    },
    "query": "\n            SELECT url, expires FROM states\n            WHERE id = $1\n            "
  },
  "232d7d0319c20dd5fff29331b067d6c6373bcff761a77958a2bb5f59068a83a5": {
    "describe": {
      "columns": [],
      "nullable": [],
      "parameters": {
        "Left": [
          "Int8",
          "Int8",
          "Int8"
        ]
      }
    },
    "query": "\n                UPDATE team_members\n                SET permissions = $1\n                WHERE (team_id = $2 AND user_id = $3)\n                "
  },
  "24e5daad907eec54505274f93952d5c20f4bbdd3f771eb0a2fdfa6324768df39": {
    "describe": {
      "columns": [
        {
          "name": "short",
          "ordinal": 0,
          "type_info": "Varchar"
        },
        {
          "name": "name",
          "ordinal": 1,
          "type_info": "Varchar"
        }
      ],
      "nullable": [
        false,
        false
      ],
      "parameters": {
        "Left": [
          "Int4"
        ]
      }
    },
    "query": "\n            SELECT short, name FROM licenses\n            WHERE id = $1\n            "
  },
  "25131559cb73a088000ab6379a769233440ade6c7511542da410065190d203fc": {
    "describe": {
      "columns": [
        {
          "name": "id",
          "ordinal": 0,
          "type_info": "Int4"
        }
      ],
      "nullable": [
        false
      ],
      "parameters": {
        "Left": [
          "Text"
        ]
      }
    },
    "query": "\n            SELECT id FROM loaders\n            WHERE loader = $1\n            "
  },
  "27a35fca63dfc3801f95958604f0ac27afd81800e2dc981382d6f923c4415d32": {
    "describe": {
      "columns": [],
      "nullable": [],
      "parameters": {
        "Left": [
          "Int8Array"
        ]
      }
    },
    "query": "\n            DELETE FROM notifications_actions\n             WHERE notification_id = ANY($1)\n            "
  },
  "27ad9c2f4ea8a6ada993944c158310dfbe0913c2916b182fd7864177efd04e46": {
    "describe": {
      "columns": [
        {
          "name": "id",
          "ordinal": 0,
          "type_info": "Int8"
        },
        {
          "name": "team_id",
          "ordinal": 1,
          "type_info": "Int8"
        },
        {
          "name": "role",
          "ordinal": 2,
          "type_info": "Varchar"
        },
        {
          "name": "permissions",
          "ordinal": 3,
          "type_info": "Int8"
        },
        {
          "name": "accepted",
          "ordinal": 4,
          "type_info": "Bool"
        },
        {
          "name": "payouts_split",
          "ordinal": 5,
          "type_info": "Float4"
        }
      ],
      "nullable": [
        false,
        false,
        false,
        false,
        false,
        false
      ],
      "parameters": {
        "Left": [
          "Int8"
        ]
      }
    },
    "query": "\n            SELECT id, team_id, role, permissions, accepted, payouts_split\n            FROM team_members\n            WHERE (user_id = $1 AND accepted = TRUE)\n            "
  },
  "28d5825964b0fddc43bd7d6851daf91845b79c9e88c82d5c7d97ae02502d0b4f": {
    "describe": {
      "columns": [],
      "nullable": [],
      "parameters": {
        "Left": [
          "Int8"
        ]
      }
    },
    "query": "INSERT INTO banned_users (github_id) VALUES ($1);"
  },
  "292da3eec2cc7d7eb635fa123be1b1387e9e91466f007e10101053fdb9874e3f": {
    "describe": {
      "columns": [
        {
          "name": "url",
          "ordinal": 0,
          "type_info": "Varchar"
        },
        {
          "name": "id",
          "ordinal": 1,
          "type_info": "Int8"
        },
        {
          "name": "version_id",
          "ordinal": 2,
          "type_info": "Int8"
        },
        {
          "name": "project_id",
          "ordinal": 3,
          "type_info": "Int8"
        }
      ],
      "nullable": [
        false,
        false,
        false,
        false
      ],
      "parameters": {
        "Left": [
          "Bytea",
          "Text",
          "Text"
        ]
      }
    },
    "query": "\n        SELECT f.url url, f.id id, f.version_id version_id, v.mod_id project_id FROM hashes h\n        INNER JOIN files f ON h.file_id = f.id\n        INNER JOIN versions v ON v.id = f.version_id\n        INNER JOIN mods m on v.mod_id = m.id\n        INNER JOIN statuses s on m.status = s.id\n        WHERE h.algorithm = $2 AND h.hash = $1 AND s.status != $3\n        "
  },
  "29e657d26f0fb24a766f5b5eb6a94d01d1616884d8ca10e91536e974d5b585a6": {
    "describe": {
      "columns": [],
      "nullable": [],
      "parameters": {
        "Left": [
          "Int4",
          "Int8"
        ]
      }
    },
    "query": "\n                INSERT INTO loaders_versions (loader_id, version_id)\n                VALUES ($1, $2)\n                "
  },
  "2abecb467a9ad3b792babf20e09601c011fc2622e101e98054baeaacaa16795a": {
    "describe": {
      "columns": [],
      "nullable": [],
      "parameters": {
        "Left": [
          "Text"
        ]
      }
    },
    "query": "\n            DELETE FROM licenses\n            WHERE short = $1\n            "
  },
  "2b8dafe9c3df9fd25235a13868e8e7607decfbe96a413cc576919a1fb510f269": {
    "describe": {
      "columns": [],
      "nullable": [],
      "parameters": {
        "Left": [
          "Varchar",
          "Int8"
        ]
      }
    },
    "query": "\n                    UPDATE mods\n                    SET discord_url = $1\n                    WHERE (id = $2)\n                    "
  },
  "2d2e5b06be5125226ed9e4d7b7b5f99043db73537f2199f2146bdcd56091ae75": {
    "describe": {
      "columns": [],
      "nullable": [],
      "parameters": {
        "Left": [
          "Int8",
          "Int8",
          "Int8",
          "Varchar",
          "Int8",
          "Bool"
        ]
      }
    },
    "query": "\n                INSERT INTO team_members (id, team_id, user_id, role, permissions, accepted)\n                VALUES ($1, $2, $3, $4, $5, $6)\n                "
  },
  "2f7c011654d15c85dbb614ac01ed5613a6872ea8c172ab38fdaa0eb38a7d6e4f": {
    "describe": {
      "columns": [],
      "nullable": [],
      "parameters": {
        "Left": [
          "Int8"
        ]
      }
    },
    "query": "DELETE FROM banned_users WHERE github_id = $1;"
  },
  "33a965c7dc615d3b701c05299889357db8dd36d378850625d2602ba471af4885": {
    "describe": {
      "columns": [],
      "nullable": [],
      "parameters": {
        "Left": [
          "Int4",
          "Int8"
        ]
      }
    },
    "query": "\n                    UPDATE mods\n                    SET downloads = downloads + $1\n                    WHERE (id = $2)\n                    "
  },
  "33fc96ac71cfa382991cfb153e89da1e9f43ebf5367c28b30c336b758222307b": {
    "describe": {
      "columns": [],
      "nullable": [],
      "parameters": {
        "Left": [
          "Int8"
        ]
      }
    },
    "query": "\n            DELETE FROM loaders_versions\n            WHERE loaders_versions.version_id = $1\n            "
  },
  "371048e45dd74c855b84cdb8a6a565ccbef5ad166ec9511ab20621c336446da6": {
    "describe": {
      "columns": [],
      "nullable": [],
      "parameters": {
        "Left": [
          "Int8"
        ]
      }
    },
    "query": "\n            UPDATE mods\n            SET follows = follows - 1\n            WHERE id = $1\n            "
  },
  "391f734b23be4346960ea82bc3d0cefe7de025fe0e400634e3dfc136486e7fc9": {
    "describe": {
      "columns": [
        {
          "name": "project_type",
          "ordinal": 0,
          "type_info": "Int4"
        },
        {
          "name": "title",
          "ordinal": 1,
          "type_info": "Varchar"
        },
        {
          "name": "description",
          "ordinal": 2,
          "type_info": "Varchar"
        },
        {
          "name": "downloads",
          "ordinal": 3,
          "type_info": "Int4"
        },
        {
          "name": "follows",
          "ordinal": 4,
          "type_info": "Int4"
        },
        {
          "name": "icon_url",
          "ordinal": 5,
          "type_info": "Varchar"
        },
        {
          "name": "body",
          "ordinal": 6,
          "type_info": "Varchar"
        },
        {
          "name": "body_url",
          "ordinal": 7,
          "type_info": "Varchar"
        },
        {
          "name": "published",
          "ordinal": 8,
          "type_info": "Timestamptz"
        },
        {
          "name": "updated",
          "ordinal": 9,
          "type_info": "Timestamptz"
        },
        {
          "name": "approved",
          "ordinal": 10,
          "type_info": "Timestamptz"
        },
        {
          "name": "status",
          "ordinal": 11,
          "type_info": "Int4"
        },
        {
          "name": "issues_url",
          "ordinal": 12,
          "type_info": "Varchar"
        },
        {
          "name": "source_url",
          "ordinal": 13,
          "type_info": "Varchar"
        },
        {
          "name": "wiki_url",
          "ordinal": 14,
          "type_info": "Varchar"
        },
        {
          "name": "discord_url",
          "ordinal": 15,
          "type_info": "Varchar"
        },
        {
          "name": "license_url",
          "ordinal": 16,
          "type_info": "Varchar"
        },
        {
          "name": "team_id",
          "ordinal": 17,
          "type_info": "Int8"
        },
        {
          "name": "client_side",
          "ordinal": 18,
          "type_info": "Int4"
        },
        {
          "name": "server_side",
          "ordinal": 19,
          "type_info": "Int4"
        },
        {
          "name": "license",
          "ordinal": 20,
          "type_info": "Int4"
        },
        {
          "name": "slug",
          "ordinal": 21,
          "type_info": "Varchar"
        },
        {
          "name": "moderation_message",
          "ordinal": 22,
          "type_info": "Varchar"
        },
        {
          "name": "moderation_message_body",
          "ordinal": 23,
          "type_info": "Varchar"
        }
      ],
      "nullable": [
        false,
        false,
        false,
        false,
        false,
        true,
        false,
        true,
        false,
        false,
        true,
        false,
        true,
        true,
        true,
        true,
        true,
        false,
        false,
        false,
        false,
        true,
        true,
        true
      ],
      "parameters": {
        "Left": [
          "Int8"
        ]
      }
    },
    "query": "\n            SELECT project_type, title, description, downloads, follows,\n                   icon_url, body, body_url, published,\n                   updated, approved, status,\n                   issues_url, source_url, wiki_url, discord_url, license_url,\n                   team_id, client_side, server_side, license, slug,\n                   moderation_message, moderation_message_body\n            FROM mods\n            WHERE id = $1\n            "
  },
  "398ac436f5fe2f6a66544204b9ff01ae1ea1204edf03ffc16de657a861cfe0ba": {
    "describe": {
      "columns": [],
      "nullable": [],
      "parameters": {
        "Left": [
          "Text"
        ]
      }
    },
    "query": "\n            DELETE FROM categories\n            WHERE category = $1\n            "
  },
  "3af747b5543a5a9b10dcce0a1eb9c2a1926dd5a507fe0d8b7f52d8ccc7fcd0af": {
    "describe": {
      "columns": [],
      "nullable": [],
      "parameters": {
        "Left": [
          "Int4",
          "Bool"
        ]
      }
    },
    "query": "\n            UPDATE mods_gallery\n            SET featured = $2\n            WHERE id = $1\n            "
  },
  "3b1fba1ce47e94c0301c8a234bc7609e3c62fc02acd1485283c0f824cff2d69b": {
    "describe": {
      "columns": [
        {
          "name": "hash",
          "ordinal": 0,
          "type_info": "Bytea"
        },
        {
          "name": "algorithm",
          "ordinal": 1,
          "type_info": "Varchar"
        },
        {
          "name": "version_id",
          "ordinal": 2,
          "type_info": "Int8"
        }
      ],
      "nullable": [
        false,
        false,
        false
      ],
      "parameters": {
        "Left": [
          "ByteaArray",
          "Text",
          "Text"
        ]
      }
    },
    "query": "\n        SELECT h.hash hash, h.algorithm algorithm, f.version_id version_id FROM hashes h\n        INNER JOIN files f ON h.file_id = f.id\n        INNER JOIN versions v ON v.id = f.version_id\n        INNER JOIN mods m on v.mod_id = m.id\n        INNER JOIN statuses s on m.status = s.id\n        WHERE h.algorithm = $2 AND h.hash = ANY($1::bytea[]) AND s.status != $3\n        "
  },
  "3bdcbfa5abe43cc9b4f996f147277a7f6921cca00f82cad0ef5d85032c761a36": {
    "describe": {
      "columns": [],
      "nullable": [],
      "parameters": {
        "Left": [
          "Int8",
          "Int8"
        ]
      }
    },
    "query": "\n            DELETE FROM mod_follows\n            WHERE follower_id = $1 AND mod_id = $2\n            "
  },
  "3c061c1888cb14655288cdbb2dad22f6cb51d6be3736e8d8206f918a9a64aec7": {
    "describe": {
      "columns": [],
      "nullable": [],
      "parameters": {
        "Left": [
          "Int4",
          "Varchar"
        ]
      }
    },
    "query": "\n            UPDATE mods_gallery\n            SET title = $2\n            WHERE id = $1\n            "
  },
  "3d384766d179f804c17e03d1917da65cc6043f88971ddc3fd23ba3be00717dfc": {
    "describe": {
      "columns": [
        {
          "name": "id",
          "ordinal": 0,
          "type_info": "Int4"
        },
        {
          "name": "version_",
          "ordinal": 1,
          "type_info": "Varchar"
        },
        {
          "name": "type_",
          "ordinal": 2,
          "type_info": "Varchar"
        },
        {
          "name": "created",
          "ordinal": 3,
          "type_info": "Timestamptz"
        },
        {
          "name": "major",
          "ordinal": 4,
          "type_info": "Bool"
        }
      ],
      "nullable": [
        false,
        false,
        false,
        false,
        false
      ],
      "parameters": {
        "Left": []
      }
    },
    "query": "\n            SELECT gv.id id, gv.version version_, gv.type type_, gv.created created, gv.major FROM game_versions gv\n            ORDER BY created DESC\n            "
  },
  "3d700aaeb0d5129ac8c297ee0542757435a50a35ec94582d9d6ce67aa5302291": {
    "describe": {
      "columns": [],
      "nullable": [],
      "parameters": {
        "Left": [
          "Varchar",
          "Int8"
        ]
      }
    },
    "query": "\n                    UPDATE mods\n                    SET title = $1\n                    WHERE (id = $2)\n                    "
  },
  "3f2f05653552ce8c1be95ce0a922ab41f52f40f8ff6c91c6621481102c8f35e3": {
    "describe": {
      "columns": [],
      "nullable": [],
      "parameters": {
        "Left": [
          "Int4",
          "Int8"
        ]
      }
    },
    "query": "\n                        INSERT INTO game_versions_versions (game_version_id, joining_version_id)\n                        VALUES ($1, $2)\n                        "
  },
  "40f7c5bec98fe3503d6bd6db2eae5a4edb8d5d6efda9b9dc124f344ae5c60e08": {
    "describe": {
      "columns": [],
      "nullable": [],
      "parameters": {
        "Left": [
          "Int8"
        ]
      }
    },
    "query": "\n                        DELETE FROM mods_categories\n                        WHERE joining_mod_id = $1 AND is_additional = TRUE\n                        "
  },
  "4298552497a48adb9ace61c8dcf989c4d35866866b61c0cc4d45909b1d31c660": {
    "describe": {
      "columns": [
        {
          "name": "exists",
          "ordinal": 0,
          "type_info": "Bool"
        }
      ],
      "nullable": [
        null
      ],
      "parameters": {
        "Left": [
          "Bytea",
          "Text"
        ]
      }
    },
    "query": "\n        SELECT EXISTS(SELECT 1 FROM hashes h\n        WHERE h.algorithm = $2 AND h.hash = $1)\n        "
  },
  "436dbf448697436ec90c30f44b27c92ec626601e7a7a9edb4d11bd916741b60f": {
    "describe": {
      "columns": [],
      "nullable": [],
      "parameters": {
        "Left": [
          "Int8"
        ]
      }
    },
    "query": "\n        UPDATE mods\n        SET icon_url = NULL\n        WHERE (id = $1)\n        "
  },
  "447350097928db863d47d756354cd52668f52f7156dd7f3673a826f7b9aca2fd": {
    "describe": {
      "columns": [
        {
          "name": "id",
          "ordinal": 0,
          "type_info": "Int4"
        },
        {
          "name": "version_",
          "ordinal": 1,
          "type_info": "Varchar"
        },
        {
          "name": "type_",
          "ordinal": 2,
          "type_info": "Varchar"
        },
        {
          "name": "created",
          "ordinal": 3,
          "type_info": "Timestamptz"
        },
        {
          "name": "major",
          "ordinal": 4,
          "type_info": "Bool"
        }
      ],
      "nullable": [
        false,
        false,
        false,
        false,
        false
      ],
      "parameters": {
        "Left": [
          "Bool",
          "Text"
        ]
      }
    },
    "query": "\n                    SELECT gv.id id, gv.version version_, gv.type type_, gv.created created, gv.major major FROM game_versions gv\n                    WHERE major = $1 AND type = $2\n                    ORDER BY created DESC\n                    "
  },
  "44bb1034872a80bbea122e04399470fd5f029b819c70cb6e0cb2db6d3193b97e": {
    "describe": {
      "columns": [],
      "nullable": [],
      "parameters": {
        "Left": [
          "Int4",
          "Int4"
        ]
      }
    },
    "query": "\n                    INSERT INTO loaders_project_types (joining_loader_id, joining_project_type_id)\n                    VALUES ($1, $2)\n                    "
  },
  "48294a4e0c594e80fff8d14a705aa7282f55e47cf3772e77f1d4bf4849008b60": {
    "describe": {
      "columns": [
        {
          "name": "follower_id",
          "ordinal": 0,
          "type_info": "Int8"
        }
      ],
      "nullable": [
        false
      ],
      "parameters": {
        "Left": [
          "Int8"
        ]
      }
    },
    "query": "\n            SELECT follower_id FROM mod_follows\n            WHERE mod_id = $1\n            "
  },
  "496a710e45c1d0603667e5b7117c02162e27c3ce7b905b2691fda8e046c5373b": {
    "describe": {
      "columns": [
        {
          "name": "id",
          "ordinal": 0,
          "type_info": "Int8"
        },
        {
          "name": "team_id",
          "ordinal": 1,
          "type_info": "Int8"
        },
        {
          "name": "user_id",
          "ordinal": 2,
          "type_info": "Int8"
        },
        {
          "name": "role",
          "ordinal": 3,
          "type_info": "Varchar"
        },
        {
          "name": "permissions",
          "ordinal": 4,
          "type_info": "Int8"
        },
        {
          "name": "accepted",
          "ordinal": 5,
          "type_info": "Bool"
        },
        {
          "name": "payouts_split",
          "ordinal": 6,
          "type_info": "Float4"
        }
      ],
      "nullable": [
        false,
        false,
        false,
        false,
        false,
        false,
        false
      ],
      "parameters": {
        "Left": [
          "Int8",
          "Int8"
        ]
      }
    },
    "query": "\n            SELECT tm.id, tm.team_id, tm.user_id, tm.role, tm.permissions, tm.accepted, tm.payouts_split FROM versions v\n            INNER JOIN mods m ON m.id = v.mod_id\n            INNER JOIN team_members tm ON tm.team_id = m.team_id AND tm.user_id = $2 AND tm.accepted = TRUE\n            WHERE v.id = $1\n            "
  },
  "49a5d21a1454afc6383b78e468fd0decc75b9163e7286f34ceab22d563a0d3f7": {
    "describe": {
      "columns": [],
      "nullable": [],
      "parameters": {
        "Left": [
          "Int8"
        ]
      }
    },
    "query": "UPDATE mods\n                    SET downloads = downloads + 1\n                    WHERE (id = $1)"
  },
  "4a4b4166248877eefcd63603945fdcd392f76812bdec7c70f8ffeb06ee7e737f": {
    "describe": {
      "columns": [
        {
          "name": "id",
          "ordinal": 0,
          "type_info": "Int8"
        }
      ],
      "nullable": [
        false
      ],
      "parameters": {
        "Left": [
          "Int8",
          "Text"
        ]
      }
    },
    "query": "\n            SELECT m.id FROM mods m\n            INNER JOIN team_members tm ON tm.team_id = m.team_id\n            WHERE tm.user_id = $1 AND tm.role = $2\n            "
  },
  "4a54d350b4695c32a802675506e85b0506fc62a63ca0ee5f38890824301d6515": {
    "describe": {
      "columns": [],
      "nullable": [],
      "parameters": {
        "Left": [
          "Int4",
          "Int8"
        ]
      }
    },
    "query": "\n                    UPDATE mods\n                    SET server_side = $1\n                    WHERE (id = $2)\n                    "
  },
  "4b14b5c69f6a0ee4e06e41d7cea425c7c34d6db45895275a2ce8adfa28dc8f72": {
    "describe": {
      "columns": [
        {
          "name": "id",
          "ordinal": 0,
          "type_info": "Int4"
        }
      ],
      "nullable": [
        false
      ],
      "parameters": {
        "Left": [
          "Varchar"
        ]
      }
    },
    "query": "\n            INSERT INTO project_types (name)\n            VALUES ($1)\n            ON CONFLICT (name) DO NOTHING\n            RETURNING id\n            "
  },
  "4b734b2afeaee2025f489dbce25df3ef80eae17576e49d321cb8357b0327e4b7": {
    "describe": {
      "columns": [
        {
          "name": "github_id",
          "ordinal": 0,
          "type_info": "Int8"
        },
        {
          "name": "name",
          "ordinal": 1,
          "type_info": "Varchar"
        },
        {
          "name": "email",
          "ordinal": 2,
          "type_info": "Varchar"
        },
        {
          "name": "avatar_url",
          "ordinal": 3,
          "type_info": "Varchar"
        },
        {
          "name": "username",
          "ordinal": 4,
          "type_info": "Varchar"
        },
        {
          "name": "bio",
          "ordinal": 5,
          "type_info": "Varchar"
        },
        {
          "name": "created",
          "ordinal": 6,
          "type_info": "Timestamptz"
        },
        {
          "name": "role",
          "ordinal": 7,
          "type_info": "Varchar"
        },
        {
          "name": "badges",
          "ordinal": 8,
          "type_info": "Int8"
        }
      ],
      "nullable": [
        true,
        true,
        true,
        true,
        false,
        true,
        false,
        false,
        false
      ],
      "parameters": {
        "Left": [
          "Int8"
        ]
      }
    },
    "query": "\n            SELECT u.github_id, u.name, u.email,\n                u.avatar_url, u.username, u.bio,\n                u.created, u.role, u.badges\n            FROM users u\n            WHERE u.id = $1\n            "
  },
  "4cfafb61d38608152743c38cb8fb9a9c35e788fcbefe6f7f81476a3f144af3f8": {
    "describe": {
      "columns": [
        {
          "name": "id",
          "ordinal": 0,
          "type_info": "Int8"
        }
      ],
      "nullable": [
        false
      ],
      "parameters": {
        "Left": [
          "Int8"
        ]
      }
    },
    "query": "\n            SELECT id FROM mods\n            WHERE id = $1\n            "
  },
  "4d54032b02c860f4facec39eacb4548a0701d4505e7a80b4834650696df69c2b": {
    "describe": {
      "columns": [],
      "nullable": [],
      "parameters": {
        "Left": [
          "Int8"
        ]
      }
    },
    "query": "UPDATE versions\n                    SET downloads = downloads + 1\n                    WHERE (id = $1)"
  },
  "4d752ee3f43a1bf34d71c4391c9232537e0941294951f383ea8fa61e9d83fc96": {
    "describe": {
      "columns": [],
      "nullable": [],
      "parameters": {
        "Left": [
          "Int4"
        ]
      }
    },
    "query": "\n        DELETE FROM mods_gallery\n        WHERE id = $1\n        "
  },
  "4e9f9eafbfd705dfc94571018cb747245a98ea61bad3fae4b3ce284229d99955": {
    "describe": {
      "columns": [],
      "nullable": [],
      "parameters": {
        "Left": [
          "Varchar",
          "Int8"
        ]
      }
    },
    "query": "\n                    UPDATE mods\n                    SET description = $1\n                    WHERE (id = $2)\n                    "
  },
  "4f307a8851b0cab7870798ba017955c8ebaba7444791dd65ffebcbac32d3585d": {
    "describe": {
      "columns": [],
      "nullable": [],
      "parameters": {
        "Left": [
          "Int8",
          "Varchar"
        ]
      }
    },
    "query": "\n            INSERT INTO states (id, url)\n            VALUES ($1, $2)\n            "
  },
  "4fa53dab6de86711825c032077fbe4985d5edf8aeec9003be900d162f46b3631": {
    "describe": {
      "columns": [],
      "nullable": [],
      "parameters": {
        "Left": [
          "Int4"
        ]
      }
    },
    "query": "\n                    DELETE FROM loaders_project_types\n                    WHERE joining_loader_id = $1\n                    "
  },
  "4fb5bd341369b4beb6b4a88de296b608ea5441a96db9f7360fbdccceb4628202": {
    "describe": {
      "columns": [],
      "nullable": [],
      "parameters": {
        "Left": [
          "Text",
          "Int8"
        ]
      }
    },
    "query": "\n                    UPDATE mods\n                    SET slug = LOWER($1)\n                    WHERE (id = $2)\n                    "
  },
  "507314fdcacaa3c7751738c9d0baee2b90aec719b6b203f922824eced5ea8369": {
    "describe": {
      "columns": [],
      "nullable": [],
      "parameters": {
        "Left": [
          "Int8"
        ]
      }
    },
    "query": "\n                    DELETE FROM game_versions_versions WHERE joining_version_id = $1\n                    "
  },
  "5295fba2053675c8414c0b37a59943535b9a438a642ea1c68045e987f05ade13": {
    "describe": {
      "columns": [
        {
          "name": "id",
          "ordinal": 0,
          "type_info": "Int4"
        },
        {
          "name": "loader",
          "ordinal": 1,
          "type_info": "Varchar"
        },
        {
          "name": "icon",
          "ordinal": 2,
          "type_info": "Varchar"
        },
        {
          "name": "project_types",
          "ordinal": 3,
          "type_info": "VarcharArray"
        }
      ],
      "nullable": [
        false,
        false,
        false,
        null
      ],
      "parameters": {
        "Left": []
      }
    },
    "query": "\n            SELECT l.id id, l.loader loader, l.icon icon,\n            ARRAY_AGG(DISTINCT pt.name) filter (where pt.name is not null) project_types\n            FROM loaders l\n            LEFT OUTER JOIN loaders_project_types lpt ON joining_loader_id = l.id\n            LEFT OUTER JOIN project_types pt ON lpt.joining_project_type_id = pt.id\n            GROUP BY l.id;\n            "
  },
  "53a8966ac345cc334ad65ea907be81af74e90b1217696c7eedcf8a8e3fca736e": {
    "describe": {
      "columns": [],
      "nullable": [],
      "parameters": {
        "Left": [
          "Varchar",
          "Int8"
        ]
      }
    },
    "query": "\n                    UPDATE versions\n                    SET version_number = $1\n                    WHERE (id = $2)\n                    "
  },
  "548dac1d87fb7280c065e18577c10590ba727e76a4e52d9e694a6c021d332708": {
    "describe": {
      "columns": [
        {
          "name": "mod_id",
          "ordinal": 0,
          "type_info": "Int8"
        },
        {
          "name": "author_id",
          "ordinal": 1,
          "type_info": "Int8"
        },
        {
          "name": "name",
          "ordinal": 2,
          "type_info": "Varchar"
        },
        {
          "name": "version_number",
          "ordinal": 3,
          "type_info": "Varchar"
        },
        {
          "name": "changelog",
          "ordinal": 4,
          "type_info": "Varchar"
        },
        {
          "name": "changelog_url",
          "ordinal": 5,
          "type_info": "Varchar"
        },
        {
          "name": "date_published",
          "ordinal": 6,
          "type_info": "Timestamptz"
        },
        {
          "name": "downloads",
          "ordinal": 7,
          "type_info": "Int4"
        },
        {
          "name": "version_type",
          "ordinal": 8,
          "type_info": "Varchar"
        },
        {
          "name": "featured",
          "ordinal": 9,
          "type_info": "Bool"
        }
      ],
      "nullable": [
        false,
        false,
        false,
        false,
        false,
        true,
        false,
        false,
        false,
        false
      ],
      "parameters": {
        "Left": [
          "Int8"
        ]
      }
    },
    "query": "\n            SELECT v.mod_id, v.author_id, v.name, v.version_number,\n                v.changelog, v.changelog_url, v.date_published, v.downloads,\n                v.version_type, v.featured\n            FROM versions v\n            WHERE v.id = $1\n            "
  },
  "56b099001ed5799d71d8a5a7ffcdb826dd8185b03781445c4d63d59072f6bed1": {
    "describe": {
      "columns": [
        {
          "name": "id",
          "ordinal": 0,
          "type_info": "Int8"
        },
        {
          "name": "member_role",
          "ordinal": 1,
          "type_info": "Varchar"
        },
        {
          "name": "permissions",
          "ordinal": 2,
          "type_info": "Int8"
        },
        {
          "name": "accepted",
          "ordinal": 3,
          "type_info": "Bool"
        },
        {
          "name": "payouts_split",
          "ordinal": 4,
          "type_info": "Float4"
        },
        {
          "name": "user_id",
          "ordinal": 5,
          "type_info": "Int8"
        },
        {
          "name": "github_id",
          "ordinal": 6,
          "type_info": "Int8"
        },
        {
          "name": "user_name",
          "ordinal": 7,
          "type_info": "Varchar"
        },
        {
          "name": "email",
          "ordinal": 8,
          "type_info": "Varchar"
        },
        {
          "name": "avatar_url",
          "ordinal": 9,
          "type_info": "Varchar"
        },
        {
          "name": "username",
          "ordinal": 10,
          "type_info": "Varchar"
        },
        {
          "name": "bio",
          "ordinal": 11,
          "type_info": "Varchar"
        },
        {
          "name": "created",
          "ordinal": 12,
          "type_info": "Timestamptz"
        },
        {
          "name": "user_role",
          "ordinal": 13,
          "type_info": "Varchar"
        },
        {
          "name": "badges",
          "ordinal": 14,
          "type_info": "Int8"
        }
      ],
      "nullable": [
        false,
        false,
        false,
        false,
        false,
        false,
        true,
        true,
        true,
        true,
        false,
        true,
        false,
        false,
        false
      ],
      "parameters": {
        "Left": [
          "Int8"
        ]
      }
    },
    "query": "\n            SELECT tm.id id, tm.role member_role, tm.permissions permissions, tm.accepted accepted, tm.payouts_split payouts_split,\n            u.id user_id, u.github_id github_id, u.name user_name, u.email email,\n            u.avatar_url avatar_url, u.username username, u.bio bio,\n            u.created created, u.role user_role, u.badges badges\n            FROM team_members tm\n            INNER JOIN users u ON u.id = tm.user_id\n            WHERE tm.team_id = $1\n            "
  },
  "57a38641fe5bdb273190e8d586f46284340b9ff11b6ae3177923631a37bb11eb": {
    "describe": {
      "columns": [],
      "nullable": [],
      "parameters": {
        "Left": [
          "Int8"
        ]
      }
    },
    "query": "\n                        UPDATE mods\n                        SET moderation_message = NULL\n                        WHERE (id = $1)\n                        "
  },
  "57bb3db92e6a8fb8606005be955e2379f13a04f101f91358322a591a860a7f9e": {
    "describe": {
      "columns": [
        {
          "name": "id",
          "ordinal": 0,
          "type_info": "Int8"
        }
      ],
      "nullable": [
        false
      ],
      "parameters": {
        "Left": [
          "Int8"
        ]
      }
    },
    "query": "\n        SELECT id FROM reports\n        ORDER BY created ASC\n        LIMIT $1;\n        "
  },
  "57ff857e0d7f6deab7da6e806b83c61648809c8820cf1a46e833ff97583fe888": {
    "describe": {
      "columns": [
        {
          "name": "version_id",
          "ordinal": 0,
          "type_info": "Int8"
        },
        {
          "name": "date_published",
          "ordinal": 1,
          "type_info": "Timestamptz"
        }
      ],
      "nullable": [
        false,
        false
      ],
      "parameters": {
        "Left": [
          "Int8",
          "VarcharArray",
          "VarcharArray"
        ]
      }
    },
    "query": "\n            SELECT DISTINCT ON(v.date_published, v.id) version_id, v.date_published FROM versions v\n            INNER JOIN game_versions_versions gvv ON gvv.joining_version_id = v.id\n            INNER JOIN game_versions gv on gvv.game_version_id = gv.id AND (cardinality($2::varchar[]) = 0 OR gv.version = ANY($2::varchar[]))\n            INNER JOIN loaders_versions lv ON lv.version_id = v.id\n            INNER JOIN loaders l on lv.loader_id = l.id AND (cardinality($3::varchar[]) = 0 OR l.loader = ANY($3::varchar[]))\n            WHERE v.mod_id = $1\n            ORDER BY v.date_published, v.id ASC\n            "
  },
  "5917ab5017e27be2c4c5231426b19c3b37fd171ff47f97a0cb4e2094a0234298": {
    "describe": {
      "columns": [
        {
          "name": "id",
          "ordinal": 0,
          "type_info": "Int4"
        },
        {
          "name": "name",
          "ordinal": 1,
          "type_info": "Varchar"
        }
      ],
      "nullable": [
        false,
        false
      ],
      "parameters": {
        "Left": [
          "TextArray"
        ]
      }
    },
    "query": "\n            SELECT id, name FROM project_types\n            WHERE name = ANY($1)\n            "
  },
  "599df07263a2705e57fc70a7c4f5dc606e1730c281e3b573d2f2a2030bed04e0": {
    "describe": {
      "columns": [],
      "nullable": [],
      "parameters": {
        "Left": [
          "Int8Array"
        ]
      }
    },
    "query": "\n            DELETE FROM notifications\n            WHERE id = ANY($1)\n            "
  },
  "5a13a79ebb1ab975f88b58e6deaba9685fe16e242c0fa4a5eea54f12f9448e6b": {
    "describe": {
      "columns": [],
      "nullable": [],
      "parameters": {
        "Left": [
          "Int8"
        ]
      }
    },
    "query": "\n            DELETE FROM reports\n            WHERE version_id = $1\n            "
  },
  "5ad1f23da1b6f0f613de3412b928d2677a0359111dab4174e69ef6b0ef78202b": {
    "describe": {
      "columns": [
        {
          "name": "name",
          "ordinal": 0,
          "type_info": "Varchar"
        },
        {
          "name": "mod_id",
          "ordinal": 1,
          "type_info": "Int8"
        },
        {
          "name": "version_id",
          "ordinal": 2,
          "type_info": "Int8"
        },
        {
          "name": "user_id",
          "ordinal": 3,
          "type_info": "Int8"
        },
        {
          "name": "body",
          "ordinal": 4,
          "type_info": "Varchar"
        },
        {
          "name": "reporter",
          "ordinal": 5,
          "type_info": "Int8"
        },
        {
          "name": "created",
          "ordinal": 6,
          "type_info": "Timestamptz"
        }
      ],
      "nullable": [
        false,
        true,
        true,
        true,
        false,
        false,
        false
      ],
      "parameters": {
        "Left": [
          "Int8"
        ]
      }
    },
    "query": "\n            SELECT rt.name, r.mod_id, r.version_id, r.user_id, r.body, r.reporter, r.created\n            FROM reports r\n            INNER JOIN report_types rt ON rt.id = r.report_type_id\n            WHERE r.id = $1\n            "
  },
  "5c3b340d278c356b6bc2cd7110e5093a7d1ad982ae0f468f8fff7c54e4e6603a": {
    "describe": {
      "columns": [
        {
          "name": "id",
          "ordinal": 0,
          "type_info": "Int4"
        }
      ],
      "nullable": [
        false
      ],
      "parameters": {
        "Left": [
          "Text"
        ]
      }
    },
    "query": "\n            SELECT id FROM project_types\n            WHERE name = $1\n            "
  },
  "5c4262689205aafdd97a74bee0003f39eef0a34c97f97a939c14fb8fe349f7eb": {
    "describe": {
      "columns": [],
      "nullable": [],
      "parameters": {
        "Left": [
          "Int8"
        ]
      }
    },
    "query": "\n                    UPDATE files\n                    SET is_primary = TRUE\n                    WHERE (id = $1)\n                    "
  },
  "5ca43f2fddda27ad857f230a3427087f1e58150949adc6273156718730c10f69": {
    "describe": {
      "columns": [],
      "nullable": [],
      "parameters": {
        "Left": [
          "Varchar",
          "Int8"
        ]
      }
    },
    "query": "\n                    UPDATE users\n                    SET role = $1\n                    WHERE (id = $2)\n                    "
  },
  "5d7425cfa91e332bf7cc14aa5c300b997e941c49757606f6b906cb5e060d3179": {
    "describe": {
      "columns": [],
      "nullable": [],
      "parameters": {
        "Left": [
          "Int8"
        ]
      }
    },
    "query": "\n            UPDATE mods\n            SET updated = NOW()\n            WHERE id = $1\n            "
  },
  "5d7d7e33c2952199225d7b93f5a74f3436ba18aa24e6ef1840becbf236447fd6": {
    "describe": {
      "columns": [],
      "nullable": [],
      "parameters": {
        "Left": [
          "Int8"
        ]
      }
    },
    "query": "\n            DELETE FROM mod_follows\n            WHERE mod_id = $1\n            "
  },
  "5eb2795d25d6d03e22564048c198d821cd5ff22eb4e39b9dd7f198c9113d4f87": {
    "describe": {
      "columns": [],
      "nullable": [],
      "parameters": {
        "Left": [
          "Varchar",
          "Int8"
        ]
      }
    },
    "query": "\n                    UPDATE users\n                    SET name = $1\n                    WHERE (id = $2)\n                    "
  },
  "5ee2dc5cda9bfc0395da5a4ebf234093e9b8135db5e4a0258b00fa16fb825faa": {
    "describe": {
      "columns": [
        {
          "name": "name",
          "ordinal": 0,
          "type_info": "Varchar"
        }
      ],
      "nullable": [
        false
      ],
      "parameters": {
        "Left": []
      }
    },
    "query": "\n            SELECT name FROM project_types\n            "
  },
  "5f3f68b438571369e7fe6dba08935faa71e7f53fcdcb6d5b3c25feb15adc4f23": {
    "describe": {
      "columns": [
        {
          "name": "id",
          "ordinal": 0,
          "type_info": "Int8"
        },
        {
          "name": "user_id",
          "ordinal": 1,
          "type_info": "Int8"
        },
        {
          "name": "title",
          "ordinal": 2,
          "type_info": "Varchar"
        },
        {
          "name": "text",
          "ordinal": 3,
          "type_info": "Varchar"
        },
        {
          "name": "link",
          "ordinal": 4,
          "type_info": "Varchar"
        },
        {
          "name": "created",
          "ordinal": 5,
          "type_info": "Timestamptz"
        },
        {
          "name": "read",
          "ordinal": 6,
          "type_info": "Bool"
        },
        {
          "name": "notification_type",
          "ordinal": 7,
          "type_info": "Varchar"
        },
        {
          "name": "actions",
          "ordinal": 8,
          "type_info": "TextArray"
        }
      ],
      "nullable": [
        false,
        false,
        false,
        false,
        false,
        false,
        false,
        true,
        null
      ],
      "parameters": {
        "Left": [
          "Int8"
        ]
      }
    },
    "query": "\n            SELECT n.id, n.user_id, n.title, n.text, n.link, n.created, n.read, n.type notification_type,\n            ARRAY_AGG(DISTINCT na.id || ' |||| ' || na.title || ' |||| ' || na.action_route || ' |||| ' || na.action_route_method) filter (where na.id is not null) actions\n            FROM notifications n\n            LEFT OUTER JOIN notifications_actions na on n.id = na.notification_id\n            WHERE n.user_id = $1\n            GROUP BY n.id, n.user_id;\n            "
  },
  "5f4a3899e55b67ed096c6e0efd1f95ac27be7c81f1e4c5b2145c28fc8b28397a": {
    "describe": {
      "columns": [
        {
          "name": "id",
          "ordinal": 0,
          "type_info": "Int8"
        },
        {
          "name": "github_id",
          "ordinal": 1,
          "type_info": "Int8"
        },
        {
          "name": "name",
          "ordinal": 2,
          "type_info": "Varchar"
        },
        {
          "name": "email",
          "ordinal": 3,
          "type_info": "Varchar"
        },
        {
          "name": "avatar_url",
          "ordinal": 4,
          "type_info": "Varchar"
        },
        {
          "name": "username",
          "ordinal": 5,
          "type_info": "Varchar"
        },
        {
          "name": "bio",
          "ordinal": 6,
          "type_info": "Varchar"
        },
        {
          "name": "created",
          "ordinal": 7,
          "type_info": "Timestamptz"
        },
        {
          "name": "role",
          "ordinal": 8,
          "type_info": "Varchar"
        },
        {
          "name": "badges",
          "ordinal": 9,
          "type_info": "Int8"
        }
      ],
      "nullable": [
        false,
        true,
        true,
        true,
        true,
        false,
        true,
        false,
        false,
        false
      ],
      "parameters": {
        "Left": [
          "Text"
        ]
      }
    },
    "query": "\n            SELECT u.id, u.github_id, u.name, u.email,\n                u.avatar_url, u.username, u.bio,\n                u.created, u.role, u.badges\n            FROM users u\n            WHERE LOWER(u.username) = LOWER($1)\n            "
  },
  "5f94e9e767ec4be7f9136b991b4a29373dbe48feb2f61281e3212721095ed675": {
    "describe": {
      "columns": [],
      "nullable": [],
      "parameters": {
        "Left": [
          "Int8",
          "Varchar",
          "Int8",
          "Int8",
          "Varchar"
        ]
      }
    },
    "query": "\n            INSERT INTO dependencies (dependent_id, dependency_type, dependency_id, mod_dependency_id, dependency_file_name)\n            VALUES ($1, $2, $3, $4, $5)\n            "
  },
  "6131d32a65f5e04775308386812f25c6d8464582678536a392a4a3737667f363": {
    "describe": {
      "columns": [
        {
          "name": "id",
          "ordinal": 0,
          "type_info": "Int4"
        },
        {
          "name": "short",
          "ordinal": 1,
          "type_info": "Varchar"
        },
        {
          "name": "name",
          "ordinal": 2,
          "type_info": "Varchar"
        }
      ],
      "nullable": [
        false,
        false,
        false
      ],
      "parameters": {
        "Left": []
      }
    },
    "query": "\n            SELECT id, short, name FROM licenses\n            "
  },
  "61a7f29e024bf2f1368370e3f6e8ef70317c7e8545b5b6d4235f21164948ba27": {
    "describe": {
      "columns": [],
      "nullable": [],
      "parameters": {
        "Left": [
          "Int8",
          "Bool"
        ]
      }
    },
    "query": "\n                UPDATE mods_gallery\n                SET featured = $2\n                WHERE mod_id = $1\n                "
  },
  "62416ea5972daa46ff2d077f631a8a30d9ec922056cf7ff1b0d74d9511010c96": {
    "describe": {
      "columns": [
        {
          "name": "id",
          "ordinal": 0,
          "type_info": "Int8"
        }
      ],
      "nullable": [
        false
      ],
      "parameters": {
        "Left": [
          "Int8",
          "Int8"
        ]
      }
    },
    "query": "\n                    SELECT version.id id FROM (\n                        SELECT DISTINCT ON(v.id) v.id, v.date_published FROM versions v\n                        INNER JOIN game_versions_versions gvv ON gvv.joining_version_id = v.id AND gvv.game_version_id IN (SELECT game_version_id FROM game_versions_versions WHERE joining_version_id = $2)\n                        INNER JOIN loaders_versions lv ON lv.version_id = v.id AND lv.loader_id IN (SELECT loader_id FROM loaders_versions WHERE version_id = $2)\n                        WHERE v.mod_id = $1\n                    ) AS version\n                    ORDER BY version.date_published DESC\n                    LIMIT 1\n                    "
  },
  "67d021f0776276081d3c50ca97afa6b78b98860bf929009e845e9c00a192e3b5": {
    "describe": {
      "columns": [
        {
          "name": "id",
          "ordinal": 0,
          "type_info": "Int4"
        }
      ],
      "nullable": [
        false
      ],
      "parameters": {
        "Left": [
          "Text"
        ]
      }
    },
    "query": "\n            SELECT id FROM report_types\n            WHERE name = $1\n            "
  },
  "68f0e36e5dde4d05955de634227f3e65d16730e0ff260c7a33eff89b5f2ee972": {
    "describe": {
      "columns": [
        {
          "name": "id",
          "ordinal": 0,
          "type_info": "Int8"
        },
        {
          "name": "project_id",
          "ordinal": 1,
          "type_info": "Int8"
        }
      ],
      "nullable": [
        false,
        false
      ],
      "parameters": {
        "Left": [
          "Text"
        ]
      }
    },
    "query": "\n        SELECT v.id id, v.mod_id project_id FROM files f\n        INNER JOIN versions v ON v.id = f.version_id\n        WHERE f.url = $1\n        "
  },
  "69bb839ea7fd5687538656e1907599d75e2c4948a54d58446bec8a90170ee618": {
    "describe": {
      "columns": [
        {
          "name": "user",
          "ordinal": 0,
          "type_info": "Name"
        }
      ],
      "nullable": [
        null
      ],
      "parameters": {
        "Left": [
          "Int8"
        ]
      }
    },
    "query": "SELECT user FROM banned_users WHERE github_id = $1"
  },
  "6a7b7704c2a0c52a70f5d881a1e6d3e8e77ddaa83ecc5688cd86bf327775fb76": {
    "describe": {
      "columns": [
        {
          "name": "id",
          "ordinal": 0,
          "type_info": "Int8"
        }
      ],
      "nullable": [
        false
      ],
      "parameters": {
        "Left": [
          "Bytea",
          "Text"
        ]
      }
    },
    "query": "\n                    SELECT f.id id FROM hashes h\n                    INNER JOIN files f ON h.file_id = f.id\n                    WHERE h.algorithm = $2 AND h.hash = $1\n                    "
  },
  "6b28cb8b54ef57c9b6f03607611f688455f0e2b27eb5deda5a8cbc5b506b4602": {
    "describe": {
      "columns": [],
      "nullable": [],
      "parameters": {
        "Left": [
          "Int8"
        ]
      }
    },
    "query": "\n            DELETE FROM mods\n            WHERE id = $1\n            "
  },
  "6c7aeb0db4a4fb3387c37b8d7aca6fdafaa637fd883a44416b56270aeebb7a01": {
    "describe": {
      "columns": [],
      "nullable": [],
      "parameters": {
        "Left": [
          "Int4",
          "Int8"
        ]
      }
    },
    "query": "\n                        INSERT INTO loaders_versions (loader_id, version_id)\n                        VALUES ($1, $2)\n                        "
  },
  "6d883ea05aead20f571a0f63bfd63f1d432717ec7a0fb9ab29e01fcb061b3afc": {
    "describe": {
      "columns": [],
      "nullable": [],
      "parameters": {
        "Left": [
          "Int8"
        ]
      }
    },
    "query": "\n                    UPDATE files\n                    SET is_primary = FALSE\n                    WHERE (version_id = $1)\n                    "
  },
  "6fd06767f42be894c7a35c6b61f43407c55de43dc77ed02b39062278f3de81e3": {
    "describe": {
      "columns": [],
      "nullable": [],
      "parameters": {
        "Left": [
          "Int8",
          "Int8",
          "Int8",
          "Varchar",
          "Int8",
          "Bool"
        ]
      }
    },
    "query": "\n            INSERT INTO team_members (\n                id, team_id, user_id, role, permissions, accepted\n            )\n            VALUES (\n                $1, $2, $3, $4, $5, $6\n            )\n            "
  },
  "70cdf1b4a17405974909d89b1437a8425792d620f9ed67fd8e31e004e4609e83": {
    "describe": {
      "columns": [],
      "nullable": [],
      "parameters": {
        "Left": [
          "Varchar",
          "Int8"
        ]
      }
    },
    "query": "\n                    UPDATE users\n                    SET username = $1\n                    WHERE (id = $2)\n                    "
  },
  "712a846d6b56609599ee7a6603ad921acd2d5da2b3ce0c5b3f3642ed83927542": {
    "describe": {
      "columns": [],
      "nullable": [],
      "parameters": {
        "Left": [
          "Int8Array",
          "Int8"
        ]
      }
    },
    "query": "\n            UPDATE dependencies\n            SET dependency_id = $2\n            WHERE id = ANY($1::bigint[])\n            "
  },
  "72ad6f4be40d7620a0ec557e3806da41ce95335aeaa910fe35aca2ec7c3f09b6": {
    "describe": {
      "columns": [
        {
          "name": "id",
          "ordinal": 0,
          "type_info": "Int8"
        }
      ],
      "nullable": [
        false
      ],
      "parameters": {
        "Left": [
          "Int8"
        ]
      }
    },
    "query": "\n                SELECT id FROM users\n                WHERE id = $1\n                "
  },
  "72c75313688dfd88a659c5250c71b9899abd6186ab32a067a7d4b8a0846ebd18": {
    "describe": {
      "columns": [
        {
          "name": "id",
          "ordinal": 0,
          "type_info": "Int4"
        }
      ],
      "nullable": [
        false
      ],
      "parameters": {
        "Left": [
          "Varchar",
          "Text",
          "Timestamp"
        ]
      }
    },
    "query": "\n            INSERT INTO game_versions (version, type, created)\n            VALUES ($1, COALESCE($2, 'other'), COALESCE($3, timezone('utc', now())))\n            ON CONFLICT (version) DO UPDATE\n                SET type = COALESCE($2, game_versions.type),\n                    created = COALESCE($3, game_versions.created)\n            RETURNING id\n            "
  },
  "72d6b5f2f11d88981db82c7247c9e7e5ebfd8d34985a1a8209d6628e66490f37": {
    "describe": {
      "columns": [
        {
          "name": "id",
          "ordinal": 0,
          "type_info": "Int4"
        }
      ],
      "nullable": [
        false
      ],
      "parameters": {
        "Left": [
          "Text"
        ]
      }
    },
    "query": "\n            SELECT id FROM categories\n            WHERE category = $1\n            "
  },
  "73bdd6c9e7cd8c1ed582261aebdee0f8fd2734e712ef288a2608564c918009cb": {
    "describe": {
      "columns": [],
      "nullable": [],
      "parameters": {
        "Left": [
          "Int8"
        ]
      }
    },
    "query": "\n            DELETE FROM versions WHERE id = $1\n            "
  },
  "740424ba1af7b0cf85d6031365d2c026e0b0003fb618bb82eeebcdad9599774a": {
    "describe": {
      "columns": [
        {
          "name": "project_id",
          "ordinal": 0,
          "type_info": "Int8"
        }
      ],
      "nullable": [
        false
      ],
      "parameters": {
        "Left": [
          "Bytea",
          "Text",
          "Text"
        ]
      }
    },
    "query": "\n        SELECT v.mod_id project_id FROM hashes h\n        INNER JOIN files f ON h.file_id = f.id\n        INNER JOIN versions v ON v.id = f.version_id\n        INNER JOIN mods m on v.mod_id = m.id\n        INNER JOIN statuses s on m.status = s.id\n        WHERE h.algorithm = $2 AND h.hash = $1 AND s.status != $3\n        "
  },
  "742f20f422361971c21b72c629c57a6c3870d8d6c41577496907290db5994f12": {
    "describe": {
      "columns": [],
      "nullable": [],
      "parameters": {
        "Left": [
          "Int8",
          "Int8"
        ]
      }
    },
    "query": "\n                    UPDATE users\n                    SET badges = $1\n                    WHERE (id = $2)\n                    "
  },
  "75a860ca8087536a9fcf932846341c8bd322d314231bb8acac124d1cea93270b": {
    "describe": {
      "columns": [
        {
          "name": "mod_id",
          "ordinal": 0,
          "type_info": "Int8"
        }
      ],
      "nullable": [
        false
      ],
      "parameters": {
        "Left": [
          "Int8"
        ]
      }
    },
    "query": "\n            SELECT mf.mod_id FROM mod_follows mf\n            WHERE mf.follower_id = $1\n            "
  },
  "76db1c204139e18002e5751c3dcefff79791a1dd852b62d34fcf008151e8945a": {
    "describe": {
      "columns": [
        {
          "name": "id",
          "ordinal": 0,
          "type_info": "Int4"
        },
        {
          "name": "short",
          "ordinal": 1,
          "type_info": "Varchar"
        },
        {
          "name": "name",
          "ordinal": 2,
          "type_info": "Varchar"
        }
      ],
      "nullable": [
        false,
        false,
        false
      ],
      "parameters": {
        "Left": []
      }
    },
    "query": "\n            SELECT id, short, name FROM donation_platforms\n            "
  },
  "78a60cf0febcc6e35b8ffe38f2c021c13ab660c81c4775bbb26004d30242a1a8": {
    "describe": {
      "columns": [
        {
          "name": "id",
          "ordinal": 0,
          "type_info": "Int4"
        },
        {
          "name": "version_",
          "ordinal": 1,
          "type_info": "Varchar"
        },
        {
          "name": "type_",
          "ordinal": 2,
          "type_info": "Varchar"
        },
        {
          "name": "created",
          "ordinal": 3,
          "type_info": "Timestamptz"
        },
        {
          "name": "major",
          "ordinal": 4,
          "type_info": "Bool"
        }
      ],
      "nullable": [
        false,
        false,
        false,
        false,
        false
      ],
      "parameters": {
        "Left": [
          "Bool"
        ]
      }
    },
    "query": "\n                SELECT gv.id id, gv.version version_, gv.type type_, gv.created created, gv.major major FROM game_versions gv\n                WHERE major = $1\n                ORDER BY created DESC\n                "
  },
  "78bf8232ddae2db486b9ff791ea525af1330e6904740b2a943c4ae3466bf02d0": {
    "describe": {
      "columns": [
        {
          "name": "id",
          "ordinal": 0,
          "type_info": "Int4"
        }
      ],
      "nullable": [
        false
      ],
      "parameters": {
        "Left": [
          "Int8"
        ]
      }
    },
    "query": "\n                SELECT game_version_id id FROM game_versions_versions\n                WHERE joining_version_id = $1\n                "
  },
  "796f057ea8eb5b01d3eedeee9840fb37464ea567f32871953fb07e14ed86af1c": {
    "describe": {
      "columns": [
        {
          "name": "exists",
          "ordinal": 0,
          "type_info": "Bool"
        }
      ],
      "nullable": [
        null
      ],
      "parameters": {
        "Left": [
          "Int8",
          "Int8"
        ]
      }
    },
    "query": "SELECT EXISTS(SELECT 1 FROM team_members WHERE team_id = $1 AND user_id = $2)"
  },
  "79b896b1a8ddab285294638302976b75d0d915f36036383cc21bd2fc48d4502c": {
    "describe": {
      "columns": [],
      "nullable": [],
      "parameters": {
        "Left": [
          "Int8"
        ]
      }
    },
    "query": "\n                    DELETE FROM loaders_versions WHERE version_id = $1\n                    "
  },
  "79d30dd9fe16ac93ece0b6272811e1b644bac8f61b446dceca46a16cb69953a1": {
    "describe": {
      "columns": [
        {
          "name": "version_id",
          "ordinal": 0,
          "type_info": "Int8"
        }
      ],
      "nullable": [
        false
      ],
      "parameters": {
        "Left": [
          "Bytea",
          "Text"
        ]
      }
    },
    "query": "\n        SELECT f.version_id version_id FROM hashes h\n        INNER JOIN files f ON h.file_id = f.id\n        WHERE h.algorithm = $2 AND h.hash = $1\n        "
  },
  "7a3183f77f403d2272665727affb07775a9304cbe1fb8ee7e603d779edb95d03": {
    "describe": {
      "columns": [],
      "nullable": [],
      "parameters": {
        "Left": [
          "Int8",
          "Int8",
          "Varchar",
          "Varchar",
          "Varchar",
          "Timestamptz",
          "Int4",
          "Varchar",
          "Varchar",
          "Varchar",
          "Varchar",
          "Int4",
          "Varchar",
          "Int4",
          "Int4",
          "Varchar",
          "Int4",
          "Text",
          "Int4"
        ]
      }
    },
    "query": "\n            INSERT INTO mods (\n                id, team_id, title, description, body,\n                published, downloads, icon_url, issues_url,\n                source_url, wiki_url, status, discord_url,\n                client_side, server_side, license_url, license,\n                slug, project_type\n            )\n            VALUES (\n                $1, $2, $3, $4, $5,\n                $6, $7, $8, $9,\n                $10, $11, $12, $13,\n                $14, $15, $16, $17,\n                LOWER($18), $19\n            )\n            "
  },
  "7c61fee015231f0a97c25d24f2c6be24821e39e330ab82344ad3b985d0d2aaea": {
    "describe": {
      "columns": [
        {
          "name": "id",
          "ordinal": 0,
          "type_info": "Int4"
        }
      ],
      "nullable": [
        false
      ],
      "parameters": {
        "Left": [
          "Text"
        ]
      }
    },
    "query": "\n        SELECT id FROM mods_gallery\n        WHERE image_url = $1\n        "
  },
  "7cb691738c28e0d1f28c84ba2dbcfa21a6dbd859bcf0f565f90cd7ce2ea5aa1c": {
    "describe": {
      "columns": [],
      "nullable": [],
      "parameters": {
        "Left": [
          "Int8",
          "Int4"
        ]
      }
    },
    "query": "\n                INSERT INTO mods_categories (joining_mod_id, joining_category_id, is_additional)\n                VALUES ($1, $2, FALSE)\n                "
  },
  "7f4fef104bdff9036c83499268c6b22406f8d7e5502607ed6ff47d5a0979ede2": {
    "describe": {
      "columns": [
        {
          "name": "id",
          "ordinal": 0,
          "type_info": "Int8"
        },
        {
          "name": "version_number",
          "ordinal": 1,
          "type_info": "Varchar"
        },
        {
          "name": "version_type",
          "ordinal": 2,
          "type_info": "Varchar"
        }
      ],
      "nullable": [
        false,
        false,
        false
      ],
      "parameters": {
        "Left": [
          "Int8"
        ]
      }
    },
    "query": "\n        SELECT id, version_number, version_type\n        FROM versions\n        WHERE mod_id = $1\n        ORDER BY date_published ASC\n        "
  },
  "8129255d25bf0624d83f50558b668ed7b7f9c264e380d276522fc82bc871939b": {
    "describe": {
      "columns": [],
      "nullable": [],
      "parameters": {
        "Left": [
          "Int8",
          "Varchar",
          "Varchar",
          "Varchar"
        ]
      }
    },
    "query": "\n            INSERT INTO notifications_actions (\n                notification_id, title, action_route, action_route_method\n            )\n            VALUES (\n                $1, $2, $3, $4\n            )\n            "
  },
  "82515e4e7e88f1193c956f032caabc70f535f925e212de30f974afd3ec126092": {
    "describe": {
      "columns": [
        {
          "name": "id",
          "ordinal": 0,
          "type_info": "Int4"
        }
      ],
      "nullable": [
        false
      ],
      "parameters": {
        "Left": [
          "Varchar",
          "Varchar"
        ]
      }
    },
    "query": "\n            INSERT INTO licenses (short, name)\n            VALUES ($1, $2)\n            ON CONFLICT (short) DO NOTHING\n            RETURNING id\n            "
  },
  "844735a1ffd4b17c96e0cc441c85b3d05325523b415c509bbf2860b7e1ca0de3": {
    "describe": {
      "columns": [
        {
          "name": "id",
          "ordinal": 0,
          "type_info": "Int8"
        }
      ],
      "nullable": [
        false
      ],
      "parameters": {
        "Left": [
          "Int8",
          "Text"
        ]
      }
    },
    "query": "\n            SELECT m.id FROM mods m\n            INNER JOIN team_members tm ON tm.team_id = m.team_id AND tm.accepted = TRUE\n            WHERE tm.user_id = $1 AND m.status = (SELECT s.id FROM statuses s WHERE s.status = $2)\n            ORDER BY m.downloads DESC\n            "
  },
  "87fd169e19ba231c6cf131ad2841d5c3b95adde53e5ed4000f8e7d54c0e87320": {
    "describe": {
      "columns": [],
      "nullable": [],
      "parameters": {
        "Left": [
          "Text"
        ]
      }
    },
    "query": "\n            DELETE FROM project_types\n            WHERE name = $1\n            "
  },
  "8b2e65cec164bb84de6929b1c2afeee28b36d0e36edea75baceaf97d7574bdd7": {
    "describe": {
      "columns": [
        {
          "name": "id",
          "ordinal": 0,
          "type_info": "Int4"
        },
        {
          "name": "category",
          "ordinal": 1,
          "type_info": "Varchar"
        },
        {
          "name": "icon",
          "ordinal": 2,
          "type_info": "Varchar"
        },
        {
          "name": "category_header",
          "ordinal": 3,
          "type_info": "Varchar"
        },
        {
          "name": "project_type",
          "ordinal": 4,
          "type_info": "Varchar"
        }
      ],
      "nullable": [
        false,
        false,
        false,
        false,
        false
      ],
      "parameters": {
        "Left": []
      }
    },
    "query": "\n            SELECT c.id id, c.category category, c.icon icon, c.header category_header, pt.name project_type\n            FROM categories c\n            INNER JOIN project_types pt ON c.project_type = pt.id\n            ORDER BY c.id\n            "
  },
  "8ba2b2c38958f1c542e514fc62ab4682f58b0b442ac1842d20625420698e34ec": {
    "describe": {
      "columns": [],
      "nullable": [],
      "parameters": {
        "Left": [
          "Int8",
          "Int8",
          "Text"
        ]
      }
    },
    "query": "\n            DELETE FROM team_members\n            WHERE (team_id = $1 AND user_id = $2 AND NOT role = $3)\n            "
  },
  "8ced4b7a1c4f944b918d2d2eefc8007a3fb9565021ca8c44608caccbe1ab9674": {
    "describe": {
      "columns": [
        {
          "name": "id",
          "ordinal": 0,
          "type_info": "Int8"
        },
        {
          "name": "mod_id",
          "ordinal": 1,
          "type_info": "Int8"
        },
        {
          "name": "author_id",
          "ordinal": 2,
          "type_info": "Int8"
        },
        {
          "name": "version_name",
          "ordinal": 3,
          "type_info": "Varchar"
        },
        {
          "name": "version_number",
          "ordinal": 4,
          "type_info": "Varchar"
        },
        {
          "name": "changelog",
          "ordinal": 5,
          "type_info": "Varchar"
        },
        {
          "name": "changelog_url",
          "ordinal": 6,
          "type_info": "Varchar"
        },
        {
          "name": "date_published",
          "ordinal": 7,
          "type_info": "Timestamptz"
        },
        {
          "name": "downloads",
          "ordinal": 8,
          "type_info": "Int4"
        },
        {
          "name": "version_type",
          "ordinal": 9,
          "type_info": "Varchar"
        },
        {
          "name": "featured",
          "ordinal": 10,
          "type_info": "Bool"
        },
        {
          "name": "game_versions",
          "ordinal": 11,
          "type_info": "TextArray"
        },
        {
          "name": "loaders",
          "ordinal": 12,
          "type_info": "VarcharArray"
        },
        {
          "name": "files",
          "ordinal": 13,
          "type_info": "TextArray"
        },
        {
          "name": "hashes",
          "ordinal": 14,
          "type_info": "TextArray"
        },
        {
          "name": "dependencies",
          "ordinal": 15,
          "type_info": "TextArray"
        }
      ],
      "nullable": [
        false,
        false,
        false,
        false,
        false,
        false,
        true,
        false,
        false,
        false,
        false,
        null,
        null,
        null,
        null,
        null
      ],
      "parameters": {
        "Left": [
          "Int8"
        ]
      }
    },
    "query": "\n            SELECT v.id id, v.mod_id mod_id, v.author_id author_id, v.name version_name, v.version_number version_number,\n            v.changelog changelog, v.changelog_url changelog_url, v.date_published date_published, v.downloads downloads,\n            v.version_type version_type, v.featured featured,\n            ARRAY_AGG(DISTINCT gv.version || ' |||| ' || gv.created) filter (where gv.version is not null) game_versions, ARRAY_AGG(DISTINCT l.loader) filter (where l.loader is not null) loaders,\n            ARRAY_AGG(DISTINCT f.id || ' |||| ' || f.is_primary || ' |||| ' || f.size || ' |||| ' || f.url || ' |||| ' || f.filename) filter (where f.id is not null) files,\n            ARRAY_AGG(DISTINCT h.algorithm || ' |||| ' || encode(h.hash, 'escape') || ' |||| ' || h.file_id) filter (where h.hash is not null) hashes,\n            ARRAY_AGG(DISTINCT COALESCE(d.dependency_id, 0) || ' |||| ' || COALESCE(d.mod_dependency_id, 0) || ' |||| ' || d.dependency_type || ' |||| ' || COALESCE(d.dependency_file_name, ' ')) filter (where d.dependency_type is not null) dependencies\n            FROM versions v\n            LEFT OUTER JOIN game_versions_versions gvv on v.id = gvv.joining_version_id\n            LEFT OUTER JOIN game_versions gv on gvv.game_version_id = gv.id\n            LEFT OUTER JOIN loaders_versions lv on v.id = lv.version_id\n            LEFT OUTER JOIN loaders l on lv.loader_id = l.id\n            LEFT OUTER JOIN files f on v.id = f.version_id\n            LEFT OUTER JOIN hashes h on f.id = h.file_id\n            LEFT OUTER JOIN dependencies d on v.id = d.dependent_id\n            WHERE v.id = $1\n            GROUP BY v.id;\n            "
  },
  "8f706d78ac4235ea04c59e2c220a4791e1d08fdf287b783b4aaef36fd2445467": {
    "describe": {
      "columns": [],
      "nullable": [],
      "parameters": {
        "Left": [
          "Text"
        ]
      }
    },
    "query": "\n            DELETE FROM loaders\n            WHERE loader = $1\n            "
  },
  "8fb70608e39d98cca4f800960baa3de0fce97268a96cae4ba653f86bff166126": {
    "describe": {
      "columns": [
        {
          "name": "id",
          "ordinal": 0,
          "type_info": "Int8"
        },
        {
          "name": "team_id",
          "ordinal": 1,
          "type_info": "Int8"
        },
        {
          "name": "user_id",
          "ordinal": 2,
          "type_info": "Int8"
        },
        {
          "name": "role",
          "ordinal": 3,
          "type_info": "Varchar"
        },
        {
          "name": "permissions",
          "ordinal": 4,
          "type_info": "Int8"
        },
        {
          "name": "accepted",
          "ordinal": 5,
          "type_info": "Bool"
        },
        {
          "name": "payouts_split",
          "ordinal": 6,
          "type_info": "Float4"
        }
      ],
      "nullable": [
        false,
        false,
        false,
        false,
        false,
        false,
        false
      ],
      "parameters": {
        "Left": [
          "Int8Array",
          "Int8"
        ]
      }
    },
    "query": "\n            SELECT id, team_id, user_id, role, permissions, accepted, payouts_split\n            FROM team_members\n            WHERE (team_id = ANY($1) AND user_id = $2 AND accepted = TRUE)\n            "
  },
  "8fd5d332e9cd2f760f956bf4936350f29df414552643bcfb352ca8a8a0b98439": {
    "describe": {
      "columns": [],
      "nullable": [],
      "parameters": {
        "Left": [
          "Varchar",
          "Int8"
        ]
      }
    },
    "query": "\n            UPDATE mods\n            SET icon_url = $1\n            WHERE (id = $2)\n            "
  },
  "9348309884811e8b22f33786ae7c0f259f37f3c90e545f00761a641570107160": {
    "describe": {
      "columns": [
        {
          "name": "title",
          "ordinal": 0,
          "type_info": "Varchar"
        },
        {
          "name": "id",
          "ordinal": 1,
          "type_info": "Int8"
        },
        {
          "name": "project_type",
          "ordinal": 2,
          "type_info": "Varchar"
        }
      ],
      "nullable": [
        false,
        false,
        false
      ],
      "parameters": {
        "Left": [
          "Int8"
        ]
      }
    },
    "query": "\n        SELECT m.title title, m.id id, pt.name project_type\n        FROM mods m\n        INNER JOIN project_types pt ON pt.id = m.project_type\n        WHERE m.team_id = $1\n        "
  },
  "9381c483b29d364f14c46d5e73bc14b1ec5d0525e27b9e9b099cb0786934fe78": {
    "describe": {
      "columns": [
        {
          "name": "id",
          "ordinal": 0,
          "type_info": "Int8"
        }
      ],
      "nullable": [
        false
      ],
      "parameters": {
        "Left": [
          "Text"
        ]
      }
    },
    "query": "\n            SELECT id FROM mods\n            WHERE slug = LOWER($1)\n            "
  },
  "97690dda7edea8c985891cae5ad405f628ed81e333bc88df5493c928a4324d43": {
    "describe": {
      "columns": [
        {
          "name": "exists",
          "ordinal": 0,
          "type_info": "Bool"
        }
      ],
      "nullable": [
        null
      ],
      "parameters": {
        "Left": [
          "Int8"
        ]
      }
    },
    "query": "SELECT EXISTS(SELECT 1 FROM reports WHERE id=$1)"
  },
  "99a1eac69d7f5a5139703df431e6a5c3012a90143a8c635f93632f04d0bc41d4": {
    "describe": {
      "columns": [],
      "nullable": [],
      "parameters": {
        "Left": [
          "Varchar",
          "Int8"
        ]
      }
    },
    "query": "\n                    UPDATE mods\n                    SET wiki_url = $1\n                    WHERE (id = $2)\n                    "
  },
  "9b231e09e8a1e56cca49bf82f9a605e3d13b9e6a1cfc6357b5f544d3d9a89dfd": {
    "describe": {
      "columns": [
        {
          "name": "url",
          "ordinal": 0,
          "type_info": "Varchar"
        },
        {
          "name": "hash",
          "ordinal": 1,
          "type_info": "Bytea"
        },
        {
          "name": "algorithm",
          "ordinal": 2,
          "type_info": "Varchar"
        },
        {
          "name": "version_id",
          "ordinal": 3,
          "type_info": "Int8"
        },
        {
          "name": "project_id",
          "ordinal": 4,
          "type_info": "Int8"
        }
      ],
      "nullable": [
        false,
        false,
        false,
        false,
        false
      ],
      "parameters": {
        "Left": [
          "ByteaArray",
          "Text",
          "Text"
        ]
      }
    },
    "query": "\n        SELECT f.url url, h.hash hash, h.algorithm algorithm, f.version_id version_id, v.mod_id project_id FROM hashes h\n        INNER JOIN files f ON h.file_id = f.id\n        INNER JOIN versions v ON v.id = f.version_id\n        INNER JOIN mods m on v.mod_id = m.id\n        INNER JOIN statuses s on m.status = s.id\n        WHERE h.algorithm = $2 AND h.hash = ANY($1::bytea[]) AND s.status != $3\n        "
  },
  "9c8f3f9503b5bb52e05bbc8a8eee7f640ab7d6b04a59ec111ce8b23e886911de": {
    "describe": {
      "columns": [],
      "nullable": [],
      "parameters": {
        "Left": [
          "Int8"
        ]
      }
    },
    "query": "\n                            DELETE FROM dependencies WHERE dependent_id = $1\n                            "
  },
  "9ceca63fb11f35f09f77bb9db175a1ac74dfcc2200c8134866922742fbbedea3": {
    "describe": {
      "columns": [],
      "nullable": [],
      "parameters": {
        "Left": [
          "Int8",
          "Int8"
        ]
      }
    },
    "query": "\n            UPDATE dependencies\n            SET dependency_id = $2\n            WHERE dependency_id = $1\n            "
  },
<<<<<<< HEAD
  "a0148ff25855202e7bb220b6a2bc9220a95e309fb0dae41d9a05afa86e6b33af": {
    "describe": {
      "columns": [],
      "nullable": [],
      "parameters": {
        "Left": [
          "Int8"
        ]
      }
    },
    "query": "\n                        DELETE FROM mods_categories\n                        WHERE joining_mod_id = $1 AND is_additional = FALSE\n                        "
  },
  "a39ce28b656032f862b205cffa393a76b989f4803654a615477a94fda5f57354": {
    "describe": {
      "columns": [],
      "nullable": [],
      "parameters": {
        "Left": [
          "Int8"
        ]
      }
    },
    "query": "\n            DELETE FROM states\n            WHERE id = $1\n            "
  },
  "a647c282a276b63f36d2d8a253c32d0f627cea9cab8eb1b32b39875536bdfcbb": {
=======
  "a11d613479d09dff5fcdc45ab7a0341fb1b4738f0ede71572d939ef0984bd65f": {
>>>>>>> b25af641
    "describe": {
      "columns": [],
      "nullable": [],
      "parameters": {
        "Left": [
          "Int8"
        ]
      }
    },
    "query": "\n                        UPDATE mods\n                        SET approved = NOW()\n                        WHERE id = $1 AND approved IS NULL\n                        "
  },
  "a1e3ac170e45196e5fcca154c96a206f35be68a3219a0d493e1e149206590043": {
    "describe": {
      "columns": [
        {
          "name": "id",
          "ordinal": 0,
          "type_info": "Int8"
        },
        {
          "name": "team_id",
          "ordinal": 1,
          "type_info": "Int8"
        },
        {
          "name": "member_role",
          "ordinal": 2,
          "type_info": "Varchar"
        },
        {
          "name": "permissions",
          "ordinal": 3,
          "type_info": "Int8"
        },
        {
          "name": "accepted",
          "ordinal": 4,
          "type_info": "Bool"
        },
        {
          "name": "payouts_split",
          "ordinal": 5,
          "type_info": "Float4"
        },
        {
          "name": "user_id",
          "ordinal": 6,
          "type_info": "Int8"
        },
        {
          "name": "github_id",
          "ordinal": 7,
          "type_info": "Int8"
        },
        {
          "name": "user_name",
          "ordinal": 8,
          "type_info": "Varchar"
        },
        {
          "name": "email",
          "ordinal": 9,
          "type_info": "Varchar"
        },
        {
          "name": "avatar_url",
          "ordinal": 10,
          "type_info": "Varchar"
        },
        {
          "name": "username",
          "ordinal": 11,
          "type_info": "Varchar"
        },
        {
          "name": "bio",
          "ordinal": 12,
          "type_info": "Varchar"
        },
        {
          "name": "created",
          "ordinal": 13,
          "type_info": "Timestamptz"
        },
        {
          "name": "user_role",
          "ordinal": 14,
          "type_info": "Varchar"
        },
        {
          "name": "badges",
          "ordinal": 15,
          "type_info": "Int8"
        }
      ],
      "nullable": [
        false,
        false,
        false,
        false,
        false,
        false,
        false,
        true,
        true,
        true,
        true,
        false,
        true,
        false,
        false,
        false
      ],
      "parameters": {
        "Left": [
          "Int8Array"
        ]
      }
    },
    "query": "\n            SELECT tm.id id, tm.team_id team_id, tm.role member_role, tm.permissions permissions, tm.accepted accepted, tm.payouts_split payouts_split,\n            u.id user_id, u.github_id github_id, u.name user_name, u.email email,\n            u.avatar_url avatar_url, u.username username, u.bio bio,\n            u.created created, u.role user_role, u.badges badges\n            FROM team_members tm\n            INNER JOIN users u ON u.id = tm.user_id\n            WHERE tm.team_id = ANY($1)\n            ORDER BY tm.team_id\n            "
  },
  "a39ce28b656032f862b205cffa393a76b989f4803654a615477a94fda5f57354": {
    "describe": {
      "columns": [],
      "nullable": [],
      "parameters": {
        "Left": [
          "Int8"
        ]
      }
    },
    "query": "\n            DELETE FROM states\n            WHERE id = $1\n            "
  },
  "a40e4075ba1bff5b6fde104ed1557ad8d4a75d7d90d481decd222f31685c4981": {
    "describe": {
      "columns": [],
      "nullable": [],
      "parameters": {
        "Left": [
          "Int8"
        ]
      }
    },
    "query": "\n                    DELETE FROM dependencies WHERE dependent_id = $1\n                    "
  },
  "a647c282a276b63f36d2d8a253c32d0f627cea9cab8eb1b32b39875536bdfcbb": {
    "describe": {
      "columns": [],
      "nullable": [],
      "parameters": {
        "Left": [
          "Int8"
        ]
      }
    },
    "query": "\n            DELETE FROM mods_categories\n            WHERE joining_mod_id = $1\n            "
  },
  "a82ece911fac855366bd25f1379778a803e61ab87da096f0ab9f6db3eaa521d4": {
    "describe": {
      "columns": [],
      "nullable": [],
      "parameters": {
        "Left": [
          "Int8",
          "Int8",
          "Varchar",
          "Varchar",
          "Bool",
          "Int4"
        ]
      }
    },
    "query": "\n            INSERT INTO files (id, version_id, url, filename, is_primary, size)\n            VALUES ($1, $2, $3, $4, $5, $6)\n            "
  },
  "a8f22bd234488500b06855c8258e1e290696adba0766b46640bf87d91b150518": {
    "describe": {
      "columns": [
        {
          "name": "url",
          "ordinal": 0,
          "type_info": "Varchar"
        },
        {
          "name": "id",
          "ordinal": 1,
          "type_info": "Int8"
        },
        {
          "name": "version_id",
          "ordinal": 2,
          "type_info": "Int8"
        },
        {
          "name": "mod_id",
          "ordinal": 3,
          "type_info": "Int8"
        }
      ],
      "nullable": [
        false,
        false,
        false,
        false
      ],
      "parameters": {
        "Left": [
          "Bytea",
          "Text"
        ]
      }
    },
    "query": "\n        SELECT f.url url, f.id id, f.version_id version_id, v.mod_id mod_id FROM hashes h\n        INNER JOIN files f ON h.file_id = f.id\n        INNER JOIN versions v ON v.id = f.version_id\n        WHERE h.algorithm = $2 AND h.hash = $1\n        "
  },
  "a90bb6904e1b790c0e29e060dac5ba4c2a6087e07c1197dc1f59f0aff31944c9": {
    "describe": {
      "columns": [],
      "nullable": [],
      "parameters": {
        "Left": []
      }
    },
    "query": "\n                DELETE FROM states\n                WHERE expires < CURRENT_DATE\n                "
  },
  "a91fabe9e620bd700362c68631628725419183025c9699f4bd31c22b813b2824": {
    "describe": {
      "columns": [
        {
          "name": "id",
          "ordinal": 0,
          "type_info": "Int8"
        },
        {
          "name": "url",
          "ordinal": 1,
          "type_info": "Varchar"
        },
        {
          "name": "filename",
          "ordinal": 2,
          "type_info": "Varchar"
        },
        {
          "name": "is_primary",
          "ordinal": 3,
          "type_info": "Bool"
        }
      ],
      "nullable": [
        false,
        false,
        false,
        false
      ],
      "parameters": {
        "Left": [
          "Int8"
        ]
      }
    },
    "query": "\n            SELECT files.id, files.url, files.filename, files.is_primary FROM files\n            WHERE files.version_id = $1\n            "
  },
  "aaec67a66b58dec36339c14000b319aed1b0ebb1324fc85e34d14c6430c26657": {
    "describe": {
      "columns": [
        {
          "name": "id",
          "ordinal": 0,
          "type_info": "Int4"
        }
      ],
      "nullable": [
        false
      ],
      "parameters": {
        "Left": [
          "Text",
          "Int4"
        ]
      }
    },
    "query": "\n            SELECT id FROM categories\n            WHERE category = $1 AND project_type = $2\n            "
  },
  "ab1212cc2fc9d61d8ef4c44791f73f405eb985218030307248970c6782aa7236": {
    "describe": {
      "columns": [
        {
          "name": "id",
          "ordinal": 0,
          "type_info": "Int8"
        },
        {
          "name": "team_id",
          "ordinal": 1,
          "type_info": "Int8"
        },
        {
          "name": "role",
          "ordinal": 2,
          "type_info": "Varchar"
        },
        {
          "name": "permissions",
          "ordinal": 3,
          "type_info": "Int8"
        },
        {
          "name": "accepted",
          "ordinal": 4,
          "type_info": "Bool"
        },
        {
          "name": "payouts_split",
          "ordinal": 5,
          "type_info": "Float4"
        }
      ],
      "nullable": [
        false,
        false,
        false,
        false,
        false,
        false
      ],
      "parameters": {
        "Left": [
          "Int8"
        ]
      }
    },
    "query": "\n            SELECT id, team_id, role, permissions, accepted, payouts_split\n            FROM team_members\n            WHERE user_id = $1\n            "
  },
  "ac2d17b7d7147b14f072c15ffa214c14f32f27ffa6a3c2b2a5f80f3ad49ca5e9": {
    "describe": {
      "columns": [
        {
          "name": "id",
          "ordinal": 0,
          "type_info": "Int8"
        }
      ],
      "nullable": [
        false
      ],
      "parameters": {
        "Left": [
          "Text"
        ]
      }
    },
    "query": "\n                    SELECT id FROM users\n                    WHERE LOWER(username) = LOWER($1)\n                    "
  },
  "ac840a3ba466cfa1f914a1e44fcc9052bd1e0e908140e7147d1ff72d1794cfbf": {
    "describe": {
      "columns": [
        {
          "name": "exists",
          "ordinal": 0,
          "type_info": "Bool"
        }
      ],
      "nullable": [
        null
      ],
      "parameters": {
        "Left": [
          "Int8"
        ]
      }
    },
    "query": "\n                            SELECT EXISTS(SELECT 1 FROM mods WHERE id=$1)\n                            "
  },
  "acbafe265c4b7a1c95b0494a0a03c8bd2cd778ae561ef5a662fa931ca26cf603": {
    "describe": {
      "columns": [],
      "nullable": [],
      "parameters": {
        "Left": [
          "Int8"
        ]
      }
    },
    "query": "\n                    DELETE FROM mods_donations\n                    WHERE joining_mod_id = $1\n                    "
  },
  "ad5bb49aacf1699e276fca9900d80b588c3e62b5ae872cd665222e9e9972588b": {
    "describe": {
      "columns": [
        {
          "name": "id",
          "ordinal": 0,
          "type_info": "Int4"
        }
      ],
      "nullable": [
        false
      ],
      "parameters": {
        "Left": [
          "Int8"
        ]
      }
    },
    "query": "\n                SELECT loader_id id FROM loaders_versions\n                WHERE version_id = $1\n                "
  },
  "adbe17a5ad3cea333b30b5d6111aff713a8f7dc79ded21f5ba942c4f1108aa8f": {
    "describe": {
      "columns": [
        {
          "name": "title",
          "ordinal": 0,
          "type_info": "Varchar"
        },
        {
          "name": "project_type",
          "ordinal": 1,
          "type_info": "Varchar"
        }
      ],
      "nullable": [
        false,
        false
      ],
      "parameters": {
        "Left": [
          "Int8"
        ]
      }
    },
    "query": "\n        SELECT m.title title, pt.name project_type\n        FROM mods m\n        INNER JOIN project_types pt ON pt.id = m.project_type\n        WHERE m.id = $1\n        "
  },
  "ae1686b8b566dd7ecc57c653c9313a4b324a2ec3a63aa6a44ed1d8ea7999b115": {
    "describe": {
      "columns": [],
      "nullable": [],
      "parameters": {
        "Left": []
      }
    },
    "query": "\n            DELETE FROM dependencies WHERE mod_dependency_id = NULL AND dependency_id = NULL AND dependency_file_name = NULL\n            "
  },
  "af0d1c0b8a52cef5af2627e321e4f0d52f472d278fc52fb7f7fed3ab37d52608": {
    "describe": {
      "columns": [
        {
          "name": "id",
          "ordinal": 0,
          "type_info": "Int8"
        },
        {
          "name": "name",
          "ordinal": 1,
          "type_info": "Varchar"
        },
        {
          "name": "email",
          "ordinal": 2,
          "type_info": "Varchar"
        },
        {
          "name": "avatar_url",
          "ordinal": 3,
          "type_info": "Varchar"
        },
        {
          "name": "username",
          "ordinal": 4,
          "type_info": "Varchar"
        },
        {
          "name": "bio",
          "ordinal": 5,
          "type_info": "Varchar"
        },
        {
          "name": "created",
          "ordinal": 6,
          "type_info": "Timestamptz"
        },
        {
          "name": "role",
          "ordinal": 7,
          "type_info": "Varchar"
        },
        {
          "name": "badges",
          "ordinal": 8,
          "type_info": "Int8"
        }
      ],
      "nullable": [
        false,
        true,
        true,
        true,
        false,
        true,
        false,
        false,
        false
      ],
      "parameters": {
        "Left": [
          "Int8"
        ]
      }
    },
    "query": "\n            SELECT u.id, u.name, u.email,\n                u.avatar_url, u.username, u.bio,\n                u.created, u.role, u.badges\n            FROM users u\n            WHERE u.github_id = $1\n            "
  },
  "b030a9e0fdb75eee8ee50aafdcb6063a073e2aa53cc70d40ed46437c1d0dfe80": {
    "describe": {
      "columns": [],
      "nullable": [],
      "parameters": {
        "Left": [
          "Int8",
          "Varchar",
          "Bool",
          "Varchar",
          "Varchar"
        ]
      }
    },
    "query": "\n            INSERT INTO mods_gallery (\n                mod_id, image_url, featured, title, description\n            )\n            VALUES (\n                $1, $2, $3, $4, $5\n            )\n            "
  },
  "b0e3d1c70b87bb54819e3fac04b684a9b857aeedb4dcb7cb400c2af0dbb12922": {
    "describe": {
      "columns": [],
      "nullable": [],
      "parameters": {
        "Left": [
          "Int8"
        ]
      }
    },
    "query": "\n            DELETE FROM teams\n            WHERE id = $1\n            "
  },
  "b41ba860c9d5402ba78297800b9df632a45718f5680a4e96d05372e59466ed7d": {
    "describe": {
      "columns": [
        {
          "name": "id",
          "ordinal": 0,
          "type_info": "Int8"
        },
        {
          "name": "project_type",
          "ordinal": 1,
          "type_info": "Int4"
        },
        {
          "name": "title",
          "ordinal": 2,
          "type_info": "Varchar"
        },
        {
          "name": "description",
          "ordinal": 3,
          "type_info": "Varchar"
        },
        {
          "name": "downloads",
          "ordinal": 4,
          "type_info": "Int4"
        },
        {
          "name": "follows",
          "ordinal": 5,
          "type_info": "Int4"
        },
        {
          "name": "icon_url",
          "ordinal": 6,
          "type_info": "Varchar"
        },
        {
          "name": "published",
          "ordinal": 7,
          "type_info": "Timestamptz"
        },
        {
          "name": "approved",
          "ordinal": 8,
          "type_info": "Timestamptz"
        },
        {
          "name": "updated",
          "ordinal": 9,
          "type_info": "Timestamptz"
        },
        {
          "name": "team_id",
          "ordinal": 10,
          "type_info": "Int8"
        },
        {
          "name": "license",
          "ordinal": 11,
          "type_info": "Int4"
        },
        {
          "name": "slug",
          "ordinal": 12,
          "type_info": "Varchar"
        },
        {
          "name": "status_name",
          "ordinal": 13,
          "type_info": "Varchar"
        },
        {
          "name": "client_side_type",
          "ordinal": 14,
          "type_info": "Varchar"
        },
        {
          "name": "server_side_type",
          "ordinal": 15,
          "type_info": "Varchar"
        },
        {
          "name": "short",
          "ordinal": 16,
          "type_info": "Varchar"
        },
        {
          "name": "project_type_name",
          "ordinal": 17,
          "type_info": "Varchar"
        },
        {
          "name": "username",
          "ordinal": 18,
          "type_info": "Varchar"
        },
        {
          "name": "categories",
          "ordinal": 19,
          "type_info": "TextArray"
        },
        {
          "name": "loaders",
          "ordinal": 20,
          "type_info": "VarcharArray"
        },
        {
          "name": "versions",
          "ordinal": 21,
          "type_info": "VarcharArray"
        },
        {
          "name": "gallery",
          "ordinal": 22,
          "type_info": "VarcharArray"
        }
      ],
      "nullable": [
        false,
        false,
        false,
        false,
        false,
        false,
        true,
        false,
        true,
        false,
        false,
        false,
        true,
        false,
        false,
        false,
        false,
        false,
        false,
        null,
        null,
        null,
        null
      ],
      "parameters": {
        "Left": [
          "Text",
          "Text",
          "Text"
        ]
      }
    },
    "query": "\n            SELECT m.id id, m.project_type project_type, m.title title, m.description description, m.downloads downloads, m.follows follows,\n            m.icon_url icon_url, m.published published, m.approved approved, m.updated updated,\n            m.team_id team_id, m.license license, m.slug slug,\n            s.status status_name, cs.name client_side_type, ss.name server_side_type, l.short short, pt.name project_type_name, u.username username,\n            ARRAY_AGG(DISTINCT c.category || ' |||| ' || mc.is_additional) filter (where c.category is not null) categories,\n            ARRAY_AGG(DISTINCT lo.loader) filter (where lo.loader is not null) loaders,\n            ARRAY_AGG(DISTINCT gv.version) filter (where gv.version is not null) versions,\n            ARRAY_AGG(DISTINCT mg.image_url) filter (where mg.image_url is not null) gallery\n            FROM mods m\n            LEFT OUTER JOIN mods_categories mc ON joining_mod_id = m.id\n            LEFT OUTER JOIN categories c ON mc.joining_category_id = c.id\n            LEFT OUTER JOIN versions v ON v.mod_id = m.id\n            LEFT OUTER JOIN game_versions_versions gvv ON gvv.joining_version_id = v.id\n            LEFT OUTER JOIN game_versions gv ON gvv.game_version_id = gv.id\n            LEFT OUTER JOIN loaders_versions lv ON lv.version_id = v.id\n            LEFT OUTER JOIN loaders lo ON lo.id = lv.loader_id\n            LEFT OUTER JOIN mods_gallery mg ON mg.mod_id = m.id\n            INNER JOIN statuses s ON s.id = m.status\n            INNER JOIN project_types pt ON pt.id = m.project_type\n            INNER JOIN side_types cs ON m.client_side = cs.id\n            INNER JOIN side_types ss ON m.server_side = ss.id\n            INNER JOIN licenses l ON m.license = l.id\n            INNER JOIN team_members tm ON tm.team_id = m.team_id AND tm.role = $3 AND tm.accepted = TRUE\n            INNER JOIN users u ON tm.user_id = u.id\n            WHERE s.status = $1 OR s.status = $2\n            GROUP BY m.id, s.id, cs.id, ss.id, l.id, pt.id, u.id;\n            "
  },
  "b69a6f42965b3e7103fcbf46e39528466926789ff31e9ed2591bb175527ec169": {
    "describe": {
      "columns": [],
      "nullable": [],
      "parameters": {
        "Left": [
          "Int8"
        ]
      }
    },
    "query": "\n            DELETE FROM users\n            WHERE id = $1\n            "
  },
  "b7b2b5b99340c7601de53cc33dc56af054b50b2fe4d1d212901c958115a42baa": {
    "describe": {
      "columns": [],
      "nullable": [],
      "parameters": {
        "Left": [
          "Int8",
          "Int8"
        ]
      }
    },
    "query": "\n            UPDATE versions\n            SET author_id = $1\n            WHERE (author_id = $2)\n            "
  },
  "b8091122d243912e628b06e244bb8ac47cd36903185a50d15ad2368b257ab0e2": {
    "describe": {
      "columns": [],
      "nullable": [],
      "parameters": {
        "Left": [
          "Int8"
        ]
      }
    },
    "query": "\n            DELETE FROM notifications\n            WHERE id = $1\n            "
  },
  "b903ac4e686ef85ba28d698c668da07860e7f276b261d8f2cebb74e73b094970": {
    "describe": {
      "columns": [],
      "nullable": [],
      "parameters": {
        "Left": [
          "Int8"
        ]
      }
    },
    "query": "\n            DELETE FROM hashes\n            WHERE EXISTS(\n                SELECT 1 FROM files WHERE\n                    (files.version_id = $1) AND\n                    (hashes.file_id = files.id)\n            )\n            "
  },
  "b9399840dbbf807a03d69b7fcb3bd479ef20920ab1e3c91706a1c2c7089f48e7": {
    "describe": {
      "columns": [],
      "nullable": [],
      "parameters": {
        "Left": [
          "Int8"
        ]
      }
    },
    "query": "\n            INSERT INTO teams (id)\n            VALUES ($1)\n            "
  },
  "b96ab39ab9624bfcdc8675107544307af9892504c4cbc40e4e7c40a1e4e83e14": {
    "describe": {
      "columns": [],
      "nullable": [],
      "parameters": {
        "Left": [
          "Int4",
          "Int8"
        ]
      }
    },
    "query": "\n                INSERT INTO game_versions_versions (game_version_id, joining_version_id)\n                VALUES ($1, $2)\n                "
  },
  "b99e906aa6ca18b9f3f111eae7bf0d360f42385ca99228a844387bf9456a6a31": {
    "describe": {
      "columns": [],
      "nullable": [],
      "parameters": {
        "Left": [
          "Int8"
        ]
      }
    },
    "query": "\n            DELETE FROM reports WHERE id = $1\n            "
  },
  "ba2e730788fb7441a7f01f414eb79b6e73046af4123ac1756442eeb1a4f0f869": {
    "describe": {
      "columns": [],
      "nullable": [],
      "parameters": {
        "Left": [
          "Int8Array"
        ]
      }
    },
    "query": "\n            DELETE FROM notifications_actions\n            WHERE notification_id = ANY($1)\n            "
  },
  "bbfb47ae2c972734785df6b7c3e62077dc544ef4ccf8bb89e9c22c2f50a933c1": {
    "describe": {
      "columns": [],
      "nullable": [],
      "parameters": {
        "Left": [
          "Text"
        ]
      }
    },
    "query": "\n            DELETE FROM report_types\n            WHERE name = $1\n            "
  },
  "bc605f80a615c7d0ca9c8207f8b0c5dc1b8f2ad0f9b3346a00078d59e5e3e253": {
    "describe": {
      "columns": [
        {
          "name": "id",
          "ordinal": 0,
          "type_info": "Int4"
        }
      ],
      "nullable": [
        false
      ],
      "parameters": {
        "Left": [
          "Varchar",
          "Varchar"
        ]
      }
    },
    "query": "\n            INSERT INTO loaders (loader, icon)\n            VALUES ($1, $2)\n            ON CONFLICT (loader) DO NOTHING\n            RETURNING id\n            "
  },
  "bc91841f9672608a28bd45a862919f2bd34fac0b3479e3b4b67a9f6bea2a562a": {
    "describe": {
      "columns": [],
      "nullable": [],
      "parameters": {
        "Left": [
          "Varchar",
          "Int8"
        ]
      }
    },
    "query": "\n                    UPDATE mods\n                    SET issues_url = $1\n                    WHERE (id = $2)\n                    "
  },
  "bd0d1da185dc7d21ccbbfde86fc093ce9eda7dd7e07f7a53882d427010fd58ca": {
    "describe": {
      "columns": [],
      "nullable": [],
      "parameters": {
        "Left": [
          "Int8"
        ]
      }
    },
    "query": "\n            DELETE FROM dependencies WHERE dependent_id = $1\n            "
  },
  "bd84e130a977d363f12a165c49c42082db20f813456ff94541e009b69dfe0130": {
    "describe": {
      "columns": [
        {
          "name": "id",
          "ordinal": 0,
          "type_info": "Int8"
        },
        {
          "name": "team_id",
          "ordinal": 1,
          "type_info": "Int8"
        },
        {
          "name": "user_id",
          "ordinal": 2,
          "type_info": "Int8"
        },
        {
          "name": "role",
          "ordinal": 3,
          "type_info": "Varchar"
        },
        {
          "name": "permissions",
          "ordinal": 4,
          "type_info": "Int8"
        },
        {
          "name": "accepted",
          "ordinal": 5,
          "type_info": "Bool"
        },
        {
          "name": "payouts_split",
          "ordinal": 6,
          "type_info": "Float4"
        }
      ],
      "nullable": [
        false,
        false,
        false,
        false,
        false,
        false,
        false
      ],
      "parameters": {
        "Left": [
          "Int8",
          "Int8"
        ]
      }
    },
    "query": "\n            SELECT tm.id, tm.team_id, tm.user_id, tm.role, tm.permissions, tm.accepted, tm.payouts_split FROM mods m\n            INNER JOIN team_members tm ON tm.team_id = m.team_id AND user_id = $2 AND accepted = TRUE\n            WHERE m.id = $1\n            "
  },
  "bdde6a7e476933c109c5b0d7236e033ccb7bf242266f77815a387a370365a10e": {
    "describe": {
      "columns": [],
      "nullable": [],
      "parameters": {
        "Left": [
          "Int8"
        ]
      }
    },
    "query": "\n            DELETE FROM notifications_actions\n            WHERE notification_id = $1\n            "
  },
  "bec1612d4929d143bc5d6860a57cc036c5ab23e69d750ca5791c620297953c50": {
    "describe": {
      "columns": [
        {
          "name": "team_id",
          "ordinal": 0,
          "type_info": "Int8"
        }
      ],
      "nullable": [
        false
      ],
      "parameters": {
        "Left": [
          "Int8"
        ]
      }
    },
    "query": "\n            SELECT team_id FROM mods WHERE id = $1\n            "
  },
  "bee1abe8313d17a56d93b06a31240e338c3973bc7a7374799ced3df5e38d3134": {
    "describe": {
      "columns": [],
      "nullable": [],
      "parameters": {
        "Left": [
          "Int8"
        ]
      }
    },
    "query": "\n            DELETE FROM game_versions_versions gvv\n            WHERE gvv.joining_version_id = $1\n            "
  },
  "bf7f721664f5e0ed41adc41b5483037256635f28ff6c4e5d3cbcec4387f9c8ef": {
    "describe": {
      "columns": [
        {
          "name": "exists",
          "ordinal": 0,
          "type_info": "Bool"
        }
      ],
      "nullable": [
        null
      ],
      "parameters": {
        "Left": [
          "Int8"
        ]
      }
    },
    "query": "SELECT EXISTS(SELECT 1 FROM users WHERE id=$1)"
  },
  "c100a3be0e1b7bf449576c4052d87494979cb89d194805a5ce9e928eef796ae9": {
    "describe": {
      "columns": [],
      "nullable": [],
      "parameters": {
        "Left": [
          "Varchar",
          "Int8"
        ]
      }
    },
    "query": "\n                    UPDATE mods\n                    SET license_url = $1\n                    WHERE (id = $2)\n                    "
  },
  "c15534b7259e2b138c6f041bf2a9f4c77bea060a9bce6f2a829a2d7594dddd3a": {
    "describe": {
      "columns": [
        {
          "name": "id",
          "ordinal": 0,
          "type_info": "Int8"
        },
        {
          "name": "user_id",
          "ordinal": 1,
          "type_info": "Int8"
        },
        {
          "name": "role",
          "ordinal": 2,
          "type_info": "Varchar"
        },
        {
          "name": "permissions",
          "ordinal": 3,
          "type_info": "Int8"
        },
        {
          "name": "accepted",
          "ordinal": 4,
          "type_info": "Bool"
        },
        {
          "name": "payouts_split",
          "ordinal": 5,
          "type_info": "Float4"
        }
      ],
      "nullable": [
        false,
        false,
        false,
        false,
        false,
        false
      ],
      "parameters": {
        "Left": [
          "Int8",
          "Int8"
        ]
      }
    },
    "query": "\n            SELECT id, user_id, role, permissions, accepted, payouts_split\n            FROM team_members\n            WHERE (team_id = $1 AND user_id = $2)\n            "
  },
  "c1a3f6dcef6110d6ea884670fb82bac14b98e922bb5673c048ccce7b7300539b": {
    "describe": {
      "columns": [
        {
          "name": "exists",
          "ordinal": 0,
          "type_info": "Bool"
        }
      ],
      "nullable": [
        null
      ],
      "parameters": {
        "Left": [
          "Int8"
        ]
      }
    },
    "query": "\n            SELECT EXISTS(SELECT 1 FROM reports WHERE id = $1)\n            "
  },
  "c1fddbf97350871b79cb0c235b1f7488c6616b7c1dfbde76a712fd57e91ba158": {
    "describe": {
      "columns": [
        {
          "name": "id",
          "ordinal": 0,
          "type_info": "Int4"
        }
      ],
      "nullable": [
        false
      ],
      "parameters": {
        "Left": [
          "Text"
        ]
      }
    },
    "query": "\n            SELECT id FROM game_versions\n            WHERE version = $1\n            "
  },
  "c201a7a7198fe2a083fc556b408b8b700e81759f4aa5966a4a3874a46aafb6b2": {
    "describe": {
      "columns": [],
      "nullable": [],
      "parameters": {
        "Left": [
          "Int8"
        ]
      }
    },
    "query": "\n            DELETE FROM mod_follows\n            WHERE follower_id = $1\n            "
  },
  "c2564faa5f5a7d8aa485f4becde16ebf54d16f2dc41a70471e3b4fc896f11fd1": {
    "describe": {
      "columns": [],
      "nullable": [],
      "parameters": {
        "Left": [
          "Varchar",
          "Int8"
        ]
      }
    },
    "query": "\n                    UPDATE versions\n                    SET version_type = $1\n                    WHERE (id = $2)\n                    "
  },
  "c3dcb5a8b798ea6c0922698a007dbc8ab549f5f85bad780da59163f4d6371238": {
    "describe": {
      "columns": [
        {
          "name": "id",
          "ordinal": 0,
          "type_info": "Int8"
        }
      ],
      "nullable": [
        false
      ],
      "parameters": {
        "Left": [
          "Text",
          "Int8"
        ]
      }
    },
    "query": "\n        SELECT id FROM mods\n        WHERE status = (\n            SELECT id FROM statuses WHERE status = $1\n        )\n        ORDER BY updated ASC\n        LIMIT $2;\n        "
  },
  "c3f594d8d0ffcf5df1b36759cf3088bfaec496c5dfdbf496d3b05f0b122a5d0c": {
    "describe": {
      "columns": [],
      "nullable": [],
      "parameters": {
        "Left": [
          "Int8",
          "Int4",
          "Int8",
          "Int8",
          "Int8",
          "Varchar",
          "Int8"
        ]
      }
    },
    "query": "\n            INSERT INTO reports (\n                id, report_type_id, mod_id, version_id, user_id,\n                body, reporter\n            )\n            VALUES (\n                $1, $2, $3, $4, $5,\n                $6, $7\n            )\n            "
  },
  "c44e260a1f7712b14ac521fd301fea1b3f92238da62aeaf819997aecc365be43": {
    "describe": {
      "columns": [
        {
          "name": "id",
          "ordinal": 0,
          "type_info": "Int8"
        }
      ],
      "nullable": [
        false
      ],
      "parameters": {
        "Left": [
          "Int8",
          "Text",
          "Int8"
        ]
      }
    },
    "query": "SELECT id FROM versions WHERE mod_id = $1 AND (version_number = $2 OR id = $3) ORDER BY date_published ASC"
  },
  "c545a74e902c5c63bca1057b76e94b9547ee21fadbc61964f45837915d5f4608": {
    "describe": {
      "columns": [],
      "nullable": [],
      "parameters": {
        "Left": [
          "Int8",
          "Int4",
          "Varchar"
        ]
      }
    },
    "query": "\n            INSERT INTO mods_donations (\n                joining_mod_id, joining_platform_id, url\n            )\n            VALUES (\n                $1, $2, $3\n            )\n            "
  },
  "c55d2132e3e6e92dd50457affab758623dca175dc27a2d3cd4aace9cfdecf789": {
    "describe": {
      "columns": [],
      "nullable": [],
      "parameters": {
        "Left": [
          "Int8",
          "Int8"
        ]
      }
    },
    "query": "\n            INSERT INTO mod_follows (follower_id, mod_id)\n            VALUES ($1, $2)\n            "
  },
  "c5d44333c62223bd3e68185d1fb3f95152fafec593da8d06c9b2b665218a02be": {
    "describe": {
      "columns": [],
      "nullable": [],
      "parameters": {
        "Left": [
          "Int4",
          "Int8"
        ]
      }
    },
    "query": "\n                    UPDATE mods\n                    SET client_side = $1\n                    WHERE (id = $2)\n                    "
  },
  "c64b45669c915cbf22b1518800d92f5a153528396e47ffe7a03b552925530ca8": {
    "describe": {
      "columns": [
        {
          "name": "id",
          "ordinal": 0,
          "type_info": "Int8"
        },
        {
          "name": "user_id",
          "ordinal": 1,
          "type_info": "Int8"
        },
        {
          "name": "role",
          "ordinal": 2,
          "type_info": "Varchar"
        },
        {
          "name": "permissions",
          "ordinal": 3,
          "type_info": "Int8"
        },
        {
          "name": "accepted",
          "ordinal": 4,
          "type_info": "Bool"
        },
        {
          "name": "payouts_split",
          "ordinal": 5,
          "type_info": "Float4"
        }
      ],
      "nullable": [
        false,
        false,
        false,
        false,
        false,
        false
      ],
      "parameters": {
        "Left": [
          "Int8",
          "Int8"
        ]
      }
    },
    "query": "\n            SELECT id, user_id, role, permissions, accepted, payouts_split\n            FROM team_members\n            WHERE (team_id = $1 AND user_id = $2 AND accepted = TRUE)\n            "
  },
  "c64c487b56a25b252ff070fe03a7416e84260df8a6f938a018cc768598e9435b": {
    "describe": {
      "columns": [
        {
          "name": "category",
          "ordinal": 0,
          "type_info": "Varchar"
        }
      ],
      "nullable": [
        false
      ],
      "parameters": {
        "Left": [
          "Int4"
        ]
      }
    },
    "query": "\n            SELECT category FROM categories\n            WHERE id = $1\n            "
  },
  "c6830506451f89d8fa97c70a1edf723cedffae550e91dd0fa09fa04306fd56e8": {
    "describe": {
      "columns": [
        {
          "name": "id",
          "ordinal": 0,
          "type_info": "Int8"
        },
        {
          "name": "mod_id",
          "ordinal": 1,
          "type_info": "Int8"
        }
      ],
      "nullable": [
        false,
        false
      ],
      "parameters": {
        "Left": [
          "Text",
          "Int8",
          "Int8"
        ]
      }
    },
    "query": "SELECT id, mod_id FROM versions\n         WHERE ((version_number = $1 OR id = $3) AND mod_id = $2)"
  },
  "c9d63ed46799db7c30a7e917d97a5d4b2b78b0234cce49e136fa57526b38c1ca": {
    "describe": {
      "columns": [
        {
          "name": "exists",
          "ordinal": 0,
          "type_info": "Bool"
        }
      ],
      "nullable": [
        null
      ],
      "parameters": {
        "Left": [
          "Int8"
        ]
      }
    },
    "query": "\n            SELECT EXISTS(SELECT 1 FROM versions WHERE id = $1)\n            "
  },
  "cb57ae673f1a7e50cc319efddb9bdc82e2251596bcf85aea52e8def343e423b8": {
    "describe": {
      "columns": [],
      "nullable": [],
      "parameters": {
        "Left": [
          "Int8",
          "Varchar",
          "Bytea"
        ]
      }
    },
    "query": "\n                INSERT INTO hashes (file_id, algorithm, hash)\n                VALUES ($1, $2, $3)\n                "
  },
  "cb597bf191d1ffe14634a9e7dc5089262497862eb4ee02091ee27c7a7606417a": {
    "describe": {
      "columns": [],
      "nullable": [],
      "parameters": {
        "Left": [
          "Int8"
        ]
      }
    },
    "query": "\n            DELETE FROM reports\n            WHERE mod_id = $1\n            "
  },
  "ccd913bb2f3006ffe881ce2fc4ef1e721d18fe2eed6ac62627046c955129610c": {
    "describe": {
      "columns": [
        {
          "name": "exists",
          "ordinal": 0,
          "type_info": "Bool"
        }
      ],
      "nullable": [
        null
      ],
      "parameters": {
        "Left": [
          "Int8"
        ]
      }
    },
    "query": "SELECT EXISTS(SELECT 1 FROM files WHERE id=$1)"
  },
  "ccdbb0f1206dfe7963777f0f8edd40b57b870460fed97bf547eb6bc20a1359e6": {
    "describe": {
      "columns": [],
      "nullable": [],
      "parameters": {
        "Left": [
          "Int8",
          "Int8",
          "Text"
        ]
      }
    },
    "query": "\n            UPDATE team_members\n            SET user_id = $1\n            WHERE (user_id = $2 AND role = $3)\n            "
  },
  "cdd7f8f95c308d9474e214d584c03be0466214da1e157f6bc577b76dbef7df86": {
    "describe": {
      "columns": [],
      "nullable": [],
      "parameters": {
        "Left": [
          "Int8"
        ]
      }
    },
    "query": "\n            DELETE FROM hashes\n            WHERE file_id = $1\n            "
  },
  "cef01012769dcd499a0d16ce65ffc1e94bce362a7246b6a0a38d133afb90d3b6": {
    "describe": {
      "columns": [],
      "nullable": [],
      "parameters": {
        "Left": [
          "Varchar",
          "Int8",
          "Int8"
        ]
      }
    },
    "query": "\n                UPDATE team_members\n                SET role = $1\n                WHERE (team_id = $2 AND user_id = $3)\n                "
  },
  "cfcc6970c0b469c4afd37bedfd386def7980f6b7006030d4783723861d0e3a38": {
    "describe": {
      "columns": [
        {
          "name": "version_id",
          "ordinal": 0,
          "type_info": "Int8"
        },
        {
          "name": "project_id",
          "ordinal": 1,
          "type_info": "Int8"
        },
        {
          "name": "hash",
          "ordinal": 2,
          "type_info": "Bytea"
        }
      ],
      "nullable": [
        false,
        false,
        false
      ],
      "parameters": {
        "Left": [
          "ByteaArray"
        ]
      }
    },
    "query": "\n                    SELECT v.id version_id, v.mod_id project_id, h.hash hash FROM hashes h\n                    INNER JOIN files f on h.file_id = f.id\n                    INNER JOIN versions v on f.version_id = v.id\n                    WHERE h.algorithm = 'sha1' AND h.hash = ANY($1)\n                    "
  },
  "d03630ab0ff37f5f0a8c088558fdc8a1955bad78bea282c40f72d15e5cf77a79": {
    "describe": {
      "columns": [
        {
          "name": "id",
          "ordinal": 0,
          "type_info": "Int8"
        }
      ],
      "nullable": [
        false
      ],
      "parameters": {
        "Left": [
          "Int8",
          "Int4Array",
          "Int4Array"
        ]
      }
    },
    "query": "\n            SELECT v.id id\n            FROM versions v\n            INNER JOIN game_versions_versions gvv ON gvv.joining_version_id = v.id AND gvv.game_version_id = ANY($2)\n            INNER JOIN loaders_versions lv ON lv.version_id = v.id AND lv.loader_id = ANY($3)\n            WHERE v.mod_id = $1\n            ORDER BY v.date_published DESC\n            LIMIT 1\n            "
  },
  "d12bc07adb4dc8147d0ddccd72a4f23ed38cd31d7db3d36ebbe2c9b627130f0b": {
    "describe": {
      "columns": [],
      "nullable": [],
      "parameters": {
        "Left": [
          "Int8"
        ]
      }
    },
    "query": "\n            DELETE FROM team_members\n            WHERE team_id = $1\n            "
  },
  "d1866ecc161c3fe3fbe094289510e99b17de563957e1f824c347c1e6ac40c40c": {
    "describe": {
      "columns": [
        {
          "name": "loader",
          "ordinal": 0,
          "type_info": "Varchar"
        }
      ],
      "nullable": [
        false
      ],
      "parameters": {
        "Left": [
          "Int4"
        ]
      }
    },
    "query": "\n            SELECT loader FROM loaders\n            WHERE id = $1\n            "
  },
  "d331ca8f22da418cf654985c822ce4466824beaa00dea64cde90dc651a03024b": {
    "describe": {
      "columns": [],
      "nullable": [],
      "parameters": {
        "Left": [
          "Varchar",
          "Int8"
        ]
      }
    },
    "query": "\n                    UPDATE mods\n                    SET moderation_message = $1\n                    WHERE (id = $2)\n                    "
  },
  "d3991923355b2e0ed7bbe6c85d9158754d7e7d28f5ac75ee5b4e782dbc5c38a9": {
    "describe": {
      "columns": [],
      "nullable": [],
      "parameters": {
        "Left": [
          "Int8",
          "Int8"
        ]
      }
    },
    "query": "\n                    UPDATE team_members\n                    SET accepted = TRUE\n                    WHERE (team_id = $1 AND user_id = $2)\n                    "
  },
  "d59a0ca4725d40232eae8bf5735787e1b76282c390d2a8d07fb34e237a0b2132": {
    "describe": {
      "columns": [],
      "nullable": [],
      "parameters": {
        "Left": [
          "Int8",
          "Int4"
        ]
      }
    },
    "query": "\n                INSERT INTO mods_categories (joining_mod_id, joining_category_id, is_additional)\n                VALUES ($1, $2, TRUE)\n                "
  },
  "d5a496a0e17c5784f98ca2067bff996b23bb0a798609c4d4928df8080e4e1758": {
    "describe": {
      "columns": [
        {
          "name": "id",
          "ordinal": 0,
          "type_info": "Int8"
        },
        {
          "name": "mod_id",
          "ordinal": 1,
          "type_info": "Int8"
        },
        {
          "name": "author_id",
          "ordinal": 2,
          "type_info": "Int8"
        },
        {
          "name": "name",
          "ordinal": 3,
          "type_info": "Varchar"
        },
        {
          "name": "version_number",
          "ordinal": 4,
          "type_info": "Varchar"
        },
        {
          "name": "changelog",
          "ordinal": 5,
          "type_info": "Varchar"
        },
        {
          "name": "changelog_url",
          "ordinal": 6,
          "type_info": "Varchar"
        },
        {
          "name": "date_published",
          "ordinal": 7,
          "type_info": "Timestamptz"
        },
        {
          "name": "downloads",
          "ordinal": 8,
          "type_info": "Int4"
        },
        {
          "name": "version_type",
          "ordinal": 9,
          "type_info": "Varchar"
        },
        {
          "name": "featured",
          "ordinal": 10,
          "type_info": "Bool"
        }
      ],
      "nullable": [
        false,
        false,
        false,
        false,
        false,
        false,
        true,
        false,
        false,
        false,
        false
      ],
      "parameters": {
        "Left": [
          "Int8Array"
        ]
      }
    },
    "query": "\n            SELECT v.id, v.mod_id, v.author_id, v.name, v.version_number,\n                v.changelog, v.changelog_url, v.date_published, v.downloads,\n                v.version_type, v.featured\n            FROM versions v\n            WHERE v.id = ANY($1)\n            ORDER BY v.date_published ASC\n            "
  },
  "d5b00d6237b04018822db529995f0b001cd1cabf5ca93b4aff37f12c4feb83f6": {
    "describe": {
      "columns": [
        {
          "name": "id",
          "ordinal": 0,
          "type_info": "Int4"
        }
      ],
      "nullable": [
        false
      ],
      "parameters": {
        "Left": [
          "Varchar",
          "Varchar"
        ]
      }
    },
    "query": "\n            INSERT INTO donation_platforms (short, name)\n            VALUES ($1, $2)\n            ON CONFLICT (short) DO NOTHING\n            RETURNING id\n            "
  },
  "d6453e50041b5521fa9e919a9162e533bb9426f8c584d98474c6ad414db715c8": {
    "describe": {
      "columns": [
        {
          "name": "exists",
          "ordinal": 0,
          "type_info": "Bool"
        }
      ],
      "nullable": [
        null
      ],
      "parameters": {
        "Left": [
          "Int8"
        ]
      }
    },
    "query": "SELECT EXISTS(SELECT 1 FROM mods WHERE id=$1)"
  },
  "d7127fd7f257cc7779841108c75f6fd8b20f9619bef1cacd0fbaf011cf0b25b3": {
    "describe": {
      "columns": [
        {
          "name": "id",
          "ordinal": 0,
          "type_info": "Int8"
        },
        {
          "name": "name",
          "ordinal": 1,
          "type_info": "Varchar"
        },
        {
          "name": "mod_id",
          "ordinal": 2,
          "type_info": "Int8"
        },
        {
          "name": "version_id",
          "ordinal": 3,
          "type_info": "Int8"
        },
        {
          "name": "user_id",
          "ordinal": 4,
          "type_info": "Int8"
        },
        {
          "name": "body",
          "ordinal": 5,
          "type_info": "Varchar"
        },
        {
          "name": "reporter",
          "ordinal": 6,
          "type_info": "Int8"
        },
        {
          "name": "created",
          "ordinal": 7,
          "type_info": "Timestamptz"
        }
      ],
      "nullable": [
        false,
        false,
        true,
        true,
        true,
        false,
        false,
        false
      ],
      "parameters": {
        "Left": [
          "Int8Array"
        ]
      }
    },
    "query": "\n            SELECT r.id, rt.name, r.mod_id, r.version_id, r.user_id, r.body, r.reporter, r.created\n            FROM reports r\n            INNER JOIN report_types rt ON rt.id = r.report_type_id\n            WHERE r.id = ANY($1)\n            ORDER BY r.created DESC\n            "
  },
  "d7c65c30898110d801a5bdf092564e5726e35c1033c69dba69008989a087357c": {
    "describe": {
      "columns": [],
      "nullable": [],
      "parameters": {
        "Left": [
          "Float4",
          "Int8",
          "Int8"
        ]
      }
    },
    "query": "\n                UPDATE team_members\n                SET payouts_split = $1\n                WHERE (team_id = $2 AND user_id = $3)\n                "
  },
  "d8020ed838c032c2c287dc0f08989b3ab7156f2571bc75505e6f57b0caeef9c7": {
    "describe": {
      "columns": [
        {
          "name": "id",
          "ordinal": 0,
          "type_info": "Int4"
        }
      ],
      "nullable": [
        false
      ],
      "parameters": {
        "Left": [
          "Text"
        ]
      }
    },
    "query": "\n            SELECT id FROM donation_platforms\n            WHERE short = $1\n            "
  },
  "d8b4e7e382c77a05395124d5a6a27cccb687d0e2c31b76d49b03aa364d099d42": {
    "describe": {
      "columns": [],
      "nullable": [],
      "parameters": {
        "Left": [
          "Int8"
        ]
      }
    },
    "query": "\n            DELETE FROM files\n            WHERE files.version_id = $1\n            "
  },
  "d97203c84aa3818d20bb88671c3160ce701f9c40c143f9a8f2ec6239e3165d84": {
    "describe": {
      "columns": [
        {
          "name": "id",
          "ordinal": 0,
          "type_info": "Int4"
        }
      ],
      "nullable": [
        false
      ],
      "parameters": {
        "Left": [
          "Text"
        ]
      }
    },
    "query": "\n            SELECT id FROM licenses\n            WHERE short = $1\n            "
  },
  "dc2a3a07469ce25a9749d9d1c2e7424ac6765a72e8d9dd90eb682664f7cf036f": {
    "describe": {
      "columns": [],
      "nullable": [],
      "parameters": {
        "Left": [
          "Int8",
          "Int8",
          "Int8",
          "Varchar",
          "Varchar",
          "Varchar",
          "Varchar",
          "Timestamptz",
          "Int4",
          "Varchar",
          "Bool"
        ]
      }
    },
    "query": "\n            INSERT INTO versions (\n                id, mod_id, author_id, name, version_number,\n                changelog, changelog_url, date_published,\n                downloads, version_type, featured\n            )\n            VALUES (\n                $1, $2, $3, $4, $5,\n                $6, $7,\n                $8, $9,\n                $10, $11\n            )\n            "
  },
  "dc6aa2e7bfd5d5004620ddd4cd6a47ecc56159e1489054e0652d56df802fb5e5": {
    "describe": {
      "columns": [],
      "nullable": [],
      "parameters": {
        "Left": [
          "Varchar",
          "Int8"
        ]
      }
    },
    "query": "\n                    UPDATE mods\n                    SET body = $1\n                    WHERE (id = $2)\n                    "
  },
  "e048740eee3470b822956e3d394e4a2a22aa87078e5377ba6d08d6309bbb6b1d": {
    "describe": {
      "columns": [
        {
          "name": "user_id",
          "ordinal": 0,
          "type_info": "Int8"
        },
        {
          "name": "title",
          "ordinal": 1,
          "type_info": "Varchar"
        },
        {
          "name": "text",
          "ordinal": 2,
          "type_info": "Varchar"
        },
        {
          "name": "link",
          "ordinal": 3,
          "type_info": "Varchar"
        },
        {
          "name": "created",
          "ordinal": 4,
          "type_info": "Timestamptz"
        },
        {
          "name": "read",
          "ordinal": 5,
          "type_info": "Bool"
        },
        {
          "name": "notification_type",
          "ordinal": 6,
          "type_info": "Varchar"
        },
        {
          "name": "actions",
          "ordinal": 7,
          "type_info": "TextArray"
        }
      ],
      "nullable": [
        false,
        false,
        false,
        false,
        false,
        false,
        true,
        null
      ],
      "parameters": {
        "Left": [
          "Int8"
        ]
      }
    },
    "query": "\n            SELECT n.user_id, n.title, n.text, n.link, n.created, n.read, n.type notification_type,\n            ARRAY_AGG(DISTINCT na.id || ' |||| ' || na.title || ' |||| ' || na.action_route || ' |||| ' || na.action_route_method) filter (where na.id is not null) actions\n            FROM notifications n\n            LEFT OUTER JOIN notifications_actions na on n.id = na.notification_id\n            WHERE n.id = $1\n            GROUP BY n.id, n.user_id;\n            "
  },
  "e04e0d7add07dc7ae16496badcadd3789be22c80a04a01fbeda3f8dfca01f4b2": {
    "describe": {
      "columns": [
        {
          "name": "id",
          "ordinal": 0,
          "type_info": "Int8"
        }
      ],
      "nullable": [
        false
      ],
      "parameters": {
        "Left": [
          "Text"
        ]
      }
    },
    "query": "\n                SELECT id FROM mods\n                WHERE slug = LOWER($1)\n                "
  },
  "e29da865af4a0a110275b9756394546a3bb88bff40e18c66029651f515caed98": {
    "describe": {
      "columns": [
        {
          "name": "id",
          "ordinal": 0,
          "type_info": "Int8"
        }
      ],
      "nullable": [
        false
      ],
      "parameters": {
        "Left": [
          "Int8"
        ]
      }
    },
    "query": "\n            SELECT f.id id FROM files f\n            WHERE f.version_id = $1\n            "
  },
  "e3235e872f98eb85d3eb4a2518fb9dc88049ce62362bfd02623e9b49ac2e9fed": {
    "describe": {
      "columns": [
        {
          "name": "name",
          "ordinal": 0,
          "type_info": "Varchar"
        }
      ],
      "nullable": [
        false
      ],
      "parameters": {
        "Left": []
      }
    },
    "query": "\n            SELECT name FROM report_types\n            "
  },
  "e35fa345b43725309b976efffbc8f9e20a62a5e90a86a82a77b55c39c168d2de": {
    "describe": {
      "columns": [
        {
          "name": "id",
          "ordinal": 0,
          "type_info": "Int8"
        }
      ],
      "nullable": [
        false
      ],
      "parameters": {
        "Left": [
          "Int8"
        ]
      }
    },
    "query": "\n            SELECT id FROM versions\n            WHERE mod_id = $1\n            "
  },
  "e3cc1fd070b97c4cc36bdb2f33080d4e0d7f3c3d81312d9d28a8c3c8213ad54b": {
    "describe": {
      "columns": [],
      "nullable": [],
      "parameters": {
        "Left": [
          "Int8"
        ]
      }
    },
    "query": "\n            DELETE FROM files\n            WHERE files.id = $1\n            "
  },
  "e48c85a2b2e11691afae3799aa126bdd8b7338a973308bbab2760c18bb9cb0b7": {
    "describe": {
      "columns": [],
      "nullable": [],
      "parameters": {
        "Left": [
          "Bool",
          "Int8"
        ]
      }
    },
    "query": "\n                    UPDATE versions\n                    SET featured = $1\n                    WHERE (id = $2)\n                    "
  },
  "e673006d1355fa91ba5739d7cf569eec5e1ec501f7b1dc2b431f0b1c25ac07d5": {
    "describe": {
      "columns": [],
      "nullable": [],
      "parameters": {
        "Left": [
          "Text"
        ]
      }
    },
    "query": "\n            DELETE FROM game_versions\n            WHERE version = $1\n            "
  },
  "e7d0a64a08df6783c942f2fcadd94dd45f8d96ad3d3736e52ce90f68d396cdab": {
    "describe": {
      "columns": [
        {
          "name": "exists",
          "ordinal": 0,
          "type_info": "Bool"
        }
      ],
      "nullable": [
        null
      ],
      "parameters": {
        "Left": [
          "Int8"
        ]
      }
    },
    "query": "SELECT EXISTS(SELECT 1 FROM team_members WHERE id=$1)"
  },
  "e8ad94314ec2972c3102041b1bf06872c8e4c8a55156a17334a0e317fe41b784": {
    "describe": {
      "columns": [
        {
          "name": "id",
          "ordinal": 0,
          "type_info": "Int4"
        },
        {
          "name": "version_",
          "ordinal": 1,
          "type_info": "Varchar"
        },
        {
          "name": "type_",
          "ordinal": 2,
          "type_info": "Varchar"
        },
        {
          "name": "created",
          "ordinal": 3,
          "type_info": "Timestamptz"
        },
        {
          "name": "major",
          "ordinal": 4,
          "type_info": "Bool"
        }
      ],
      "nullable": [
        false,
        false,
        false,
        false,
        false
      ],
      "parameters": {
        "Left": [
          "Text"
        ]
      }
    },
    "query": "\n                    SELECT gv.id id, gv.version version_, gv.type type_, gv.created created, gv.major major FROM game_versions gv\n                    WHERE type = $1\n                    ORDER BY created DESC\n                    "
  },
  "e8d4589132b094df1e7a3ca0440344fc8013c0d20b3c71a1142ccbee91fb3c70": {
    "describe": {
      "columns": [
        {
          "name": "exists",
          "ordinal": 0,
          "type_info": "Bool"
        }
      ],
      "nullable": [
        null
      ],
      "parameters": {
        "Left": [
          "Int8"
        ]
      }
    },
    "query": "SELECT EXISTS(SELECT 1 FROM teams WHERE id=$1)"
  },
  "e8dc09a76d69e689d4b97527755aebfc049bbb4d470627a688eb9d56f01f8bd5": {
    "describe": {
      "columns": [
        {
          "name": "name",
          "ordinal": 0,
          "type_info": "Varchar"
        }
      ],
      "nullable": [
        false
      ],
      "parameters": {
        "Left": [
          "Int4"
        ]
      }
    },
    "query": "\n            SELECT name FROM project_types\n            WHERE id = $1\n            "
  },
  "e925b15ec46f0263c7775ba1ba00ed11cfd6749fa792d4eabed73b619f230585": {
    "describe": {
      "columns": [],
      "nullable": [],
      "parameters": {
        "Left": [
          "Int4",
          "Int8"
        ]
      }
    },
    "query": "\n                    UPDATE mods\n                    SET status = $1\n                    WHERE (id = $2)\n                    "
  },
  "ebef881a0dae70e990814e567ed3de9565bb29b772782bc974c953af195fd6d7": {
    "describe": {
      "columns": [
        {
          "name": "id",
          "ordinal": 0,
          "type_info": "Int8"
        }
      ],
      "nullable": [
        false
      ],
      "parameters": {
        "Left": [
          "Int8"
        ]
      }
    },
    "query": "\n            SELECT n.id FROM notifications n\n            WHERE n.user_id = $1\n            "
  },
  "ed1d5d9433bc7f4a360431ecfdd9430c5e58cd6d1c623c187d8661200400b1a4": {
    "describe": {
      "columns": [],
      "nullable": [],
      "parameters": {
        "Left": [
          "Varchar",
          "Int8"
        ]
      }
    },
    "query": "\n                    UPDATE mods\n                    SET moderation_message_body = $1\n                    WHERE (id = $2)\n                    "
  },
  "ed3e866634135d4f4c8a513eae2856ad71212f6eec09bb4ccef1506912a3a44c": {
    "describe": {
      "columns": [],
      "nullable": [],
      "parameters": {
        "Left": [
          "Int8"
        ]
      }
    },
    "query": "\n            UPDATE mods\n            SET follows = follows + 1\n            WHERE id = $1\n            "
  },
  "ed5c72e789353869837e0653914c86d5d1002a4227d022567e02f280684d71a7": {
    "describe": {
      "columns": [],
      "nullable": [],
      "parameters": {
        "Left": [
          "Int8"
        ]
      }
    },
    "query": "\n            DELETE FROM dependencies WHERE mod_dependency_id = $1\n            "
  },
  "ef3d43d3424824eed67370f10cc0672581a95a169bf404022cbe3cac0415d99c": {
    "describe": {
      "columns": [
        {
          "name": "id",
          "ordinal": 0,
          "type_info": "Int8"
        },
        {
          "name": "version_id",
          "ordinal": 1,
          "type_info": "Int8"
        },
        {
          "name": "filename",
          "ordinal": 2,
          "type_info": "Varchar"
        },
        {
          "name": "version_number",
          "ordinal": 3,
          "type_info": "Varchar"
        },
        {
          "name": "project_id",
          "ordinal": 4,
          "type_info": "Int8"
        }
      ],
      "nullable": [
        false,
        false,
        false,
        false,
        false
      ],
      "parameters": {
        "Left": [
          "Bytea",
          "Text"
        ]
      }
    },
    "query": "\n        SELECT f.id id, f.version_id version_id, f.filename filename, v.version_number version_number, v.mod_id project_id FROM hashes h\n        INNER JOIN files f ON h.file_id = f.id\n        INNER JOIN versions v ON v.id = f.version_id\n        WHERE h.algorithm = $2 AND h.hash = $1\n        "
  },
  "ef59f99fc0ab66ff5779d0e71c4a2134e2f26eed002ff9ea5626ea3e23518594": {
    "describe": {
      "columns": [
        {
          "name": "name",
          "ordinal": 0,
          "type_info": "Varchar"
        }
      ],
      "nullable": [
        false
      ],
      "parameters": {
        "Left": [
          "Int8"
        ]
      }
    },
    "query": "\n        SELECT name FROM project_types pt\n        INNER JOIN mods ON mods.project_type = pt.id\n        WHERE mods.id = $1\n        "
  },
  "ef86b7759f479cb04d6aaf02688315bb5674e6eadade41cdd11947943356bea8": {
    "describe": {
      "columns": [
        {
          "name": "id",
          "ordinal": 0,
          "type_info": "Int8"
        },
        {
          "name": "project_type",
          "ordinal": 1,
          "type_info": "Int4"
        },
        {
          "name": "title",
          "ordinal": 2,
          "type_info": "Varchar"
        },
        {
          "name": "description",
          "ordinal": 3,
          "type_info": "Varchar"
        },
        {
          "name": "downloads",
          "ordinal": 4,
          "type_info": "Int4"
        },
        {
          "name": "follows",
          "ordinal": 5,
          "type_info": "Int4"
        },
        {
          "name": "icon_url",
          "ordinal": 6,
          "type_info": "Varchar"
        },
        {
          "name": "body",
          "ordinal": 7,
          "type_info": "Varchar"
        },
        {
          "name": "body_url",
          "ordinal": 8,
          "type_info": "Varchar"
        },
        {
          "name": "published",
          "ordinal": 9,
          "type_info": "Timestamptz"
        },
        {
          "name": "updated",
          "ordinal": 10,
          "type_info": "Timestamptz"
        },
        {
          "name": "approved",
          "ordinal": 11,
          "type_info": "Timestamptz"
        },
        {
          "name": "status",
          "ordinal": 12,
          "type_info": "Int4"
        },
        {
          "name": "issues_url",
          "ordinal": 13,
          "type_info": "Varchar"
        },
        {
          "name": "source_url",
          "ordinal": 14,
          "type_info": "Varchar"
        },
        {
          "name": "wiki_url",
          "ordinal": 15,
          "type_info": "Varchar"
        },
        {
          "name": "discord_url",
          "ordinal": 16,
          "type_info": "Varchar"
        },
        {
          "name": "license_url",
          "ordinal": 17,
          "type_info": "Varchar"
        },
        {
          "name": "team_id",
          "ordinal": 18,
          "type_info": "Int8"
        },
        {
          "name": "client_side",
          "ordinal": 19,
          "type_info": "Int4"
        },
        {
          "name": "server_side",
          "ordinal": 20,
          "type_info": "Int4"
        },
        {
          "name": "license",
          "ordinal": 21,
          "type_info": "Int4"
        },
        {
          "name": "slug",
          "ordinal": 22,
          "type_info": "Varchar"
        },
        {
          "name": "moderation_message",
          "ordinal": 23,
          "type_info": "Varchar"
        },
        {
          "name": "moderation_message_body",
          "ordinal": 24,
          "type_info": "Varchar"
        },
        {
          "name": "status_name",
          "ordinal": 25,
          "type_info": "Varchar"
        },
        {
          "name": "client_side_type",
          "ordinal": 26,
          "type_info": "Varchar"
        },
        {
          "name": "server_side_type",
          "ordinal": 27,
          "type_info": "Varchar"
        },
        {
          "name": "short",
          "ordinal": 28,
          "type_info": "Varchar"
        },
        {
          "name": "license_name",
          "ordinal": 29,
          "type_info": "Varchar"
        },
        {
          "name": "project_type_name",
          "ordinal": 30,
          "type_info": "Varchar"
        },
        {
          "name": "categories",
          "ordinal": 31,
          "type_info": "TextArray"
        },
        {
          "name": "versions",
          "ordinal": 32,
          "type_info": "TextArray"
        },
        {
          "name": "gallery",
          "ordinal": 33,
          "type_info": "TextArray"
        },
        {
          "name": "donations",
          "ordinal": 34,
          "type_info": "TextArray"
        }
      ],
      "nullable": [
        false,
        false,
        false,
        false,
        false,
        false,
        true,
        false,
        true,
        false,
        false,
        true,
        false,
        true,
        true,
        true,
        true,
        true,
        false,
        false,
        false,
        false,
        true,
        true,
        true,
        false,
        false,
        false,
        false,
        false,
        false,
        null,
        null,
        null,
        null
      ],
      "parameters": {
        "Left": [
          "Int8"
        ]
      }
    },
    "query": "\n            SELECT m.id id, m.project_type project_type, m.title title, m.description description, m.downloads downloads, m.follows follows,\n            m.icon_url icon_url, m.body body, m.body_url body_url, m.published published,\n            m.updated updated, m.approved approved, m.status status,\n            m.issues_url issues_url, m.source_url source_url, m.wiki_url wiki_url, m.discord_url discord_url, m.license_url license_url,\n            m.team_id team_id, m.client_side client_side, m.server_side server_side, m.license license, m.slug slug, m.moderation_message moderation_message, m.moderation_message_body moderation_message_body,\n            s.status status_name, cs.name client_side_type, ss.name server_side_type, l.short short, l.name license_name, pt.name project_type_name,\n            ARRAY_AGG(DISTINCT c.category || ' |||| ' || mc.is_additional) filter (where c.category is not null) categories,\n            ARRAY_AGG(DISTINCT v.id || ' |||| ' || v.date_published) filter (where v.id is not null) versions,\n            ARRAY_AGG(DISTINCT mg.image_url || ' |||| ' || mg.featured || ' |||| ' || mg.created || ' |||| ' || COALESCE(mg.title, ' ') || ' |||| ' || COALESCE(mg.description, ' ')) filter (where mg.image_url is not null) gallery,\n            ARRAY_AGG(DISTINCT md.joining_platform_id || ' |||| ' || dp.short || ' |||| ' || dp.name || ' |||| ' || md.url) filter (where md.joining_platform_id is not null) donations\n            FROM mods m\n            INNER JOIN project_types pt ON pt.id = m.project_type\n            INNER JOIN statuses s ON s.id = m.status\n            INNER JOIN side_types cs ON m.client_side = cs.id\n            INNER JOIN side_types ss ON m.server_side = ss.id\n            INNER JOIN licenses l ON m.license = l.id\n            LEFT JOIN mods_donations md ON md.joining_mod_id = m.id\n            LEFT JOIN donation_platforms dp ON md.joining_platform_id = dp.id\n            LEFT JOIN mods_categories mc ON mc.joining_mod_id = m.id\n            LEFT JOIN categories c ON mc.joining_category_id = c.id\n            LEFT JOIN versions v ON v.mod_id = m.id\n            LEFT JOIN mods_gallery mg ON mg.mod_id = m.id\n            WHERE m.id = $1\n            GROUP BY pt.id, s.id, cs.id, ss.id, l.id, m.id;\n            "
  },
  "f0db9d8606ccc2196a9cfafe0e7090dab42bf790f25e0469b8947fac1cf043d5": {
    "describe": {
      "columns": [
        {
          "name": "version",
          "ordinal": 0,
          "type_info": "Varchar"
        }
      ],
      "nullable": [
        false
      ],
      "parameters": {
        "Left": [
          "Int4"
        ]
      }
    },
    "query": "\n            SELECT version FROM game_versions\n            WHERE id = $1\n            "
  },
  "f22e9aee090f9952cf795a3540c03b0a5036dab0b740847d05e03d4565756283": {
    "describe": {
      "columns": [],
      "nullable": [],
      "parameters": {
        "Left": [
          "Int8"
        ]
      }
    },
    "query": "\n            DELETE FROM team_members\n            WHERE user_id = $1\n            "
  },
  "f3a8ad4a802dde0eb9304078e0368066e7d48121dfe73a63b2911b0998840a79": {
    "describe": {
      "columns": [
        {
          "name": "id",
          "ordinal": 0,
          "type_info": "Int8"
        }
      ],
      "nullable": [
        false
      ],
      "parameters": {
        "Left": [
          "Text"
        ]
      }
    },
    "query": "\n                SELECT id FROM users\n                WHERE LOWER(username) = LOWER($1)\n                "
  },
  "f453b43772c4d2d9d09dc389eb95482cc75e7f0eaf9dc7ff48cf40f22f1497cc": {
    "describe": {
      "columns": [],
      "nullable": [],
      "parameters": {
        "Left": [
          "Varchar",
          "Int8"
        ]
      }
    },
    "query": "\n                    UPDATE users\n                    SET bio = $1\n                    WHERE (id = $2)\n                    "
  },
  "f8be3053274b00ee9743e798886696062009c5f681baaf29dfc24cfbbda93742": {
    "describe": {
      "columns": [
        {
          "name": "exists",
          "ordinal": 0,
          "type_info": "Bool"
        }
      ],
      "nullable": [
        null
      ],
      "parameters": {
        "Left": [
          "Text"
        ]
      }
    },
    "query": "\n                SELECT EXISTS(SELECT 1 FROM mods WHERE slug = LOWER($1))\n                "
  },
  "f8c00875a7450c74423f9913cc3500898e9fcb6aa7eb8fc2f6fd16dc560773de": {
    "describe": {
      "columns": [
        {
          "name": "short",
          "ordinal": 0,
          "type_info": "Varchar"
        },
        {
          "name": "name",
          "ordinal": 1,
          "type_info": "Varchar"
        }
      ],
      "nullable": [
        false,
        false
      ],
      "parameters": {
        "Left": [
          "Int4"
        ]
      }
    },
    "query": "\n            SELECT short, name FROM donation_platforms\n            WHERE id = $1\n            "
  },
  "fb955ca41b95120f66c98c0b528b1db10c4be4a55e9641bb104d772e390c9bb7": {
    "describe": {
      "columns": [
        {
          "name": "exists",
          "ordinal": 0,
          "type_info": "Bool"
        }
      ],
      "nullable": [
        null
      ],
      "parameters": {
        "Left": [
          "Int8"
        ]
      }
    },
    "query": "SELECT EXISTS(SELECT 1 FROM notifications WHERE id=$1)"
  },
  "fcd15905507769ab7f9839d64d1be3ee3f61cd555aee57dace76f8e53e91d344": {
    "describe": {
      "columns": [],
      "nullable": [],
      "parameters": {
        "Left": [
          "Int8",
          "Int4"
        ]
      }
    },
    "query": "\n                        INSERT INTO mods_categories (joining_mod_id, joining_category_id, is_additional)\n                        VALUES ($1, $2, TRUE)\n                        "
  },
  "fd0bcd40aa2ac11266777e586d6438950cd869b7f73a1545af5ef484f9495a5e": {
    "describe": {
      "columns": [
        {
          "name": "id",
          "ordinal": 0,
          "type_info": "Int8"
        },
        {
          "name": "project_type",
          "ordinal": 1,
          "type_info": "Int4"
        },
        {
          "name": "title",
          "ordinal": 2,
          "type_info": "Varchar"
        },
        {
          "name": "description",
          "ordinal": 3,
          "type_info": "Varchar"
        },
        {
          "name": "downloads",
          "ordinal": 4,
          "type_info": "Int4"
        },
        {
          "name": "follows",
          "ordinal": 5,
          "type_info": "Int4"
        },
        {
          "name": "icon_url",
          "ordinal": 6,
          "type_info": "Varchar"
        },
        {
          "name": "body",
          "ordinal": 7,
          "type_info": "Varchar"
        },
        {
          "name": "body_url",
          "ordinal": 8,
          "type_info": "Varchar"
        },
        {
          "name": "published",
          "ordinal": 9,
          "type_info": "Timestamptz"
        },
        {
          "name": "updated",
          "ordinal": 10,
          "type_info": "Timestamptz"
        },
        {
          "name": "approved",
          "ordinal": 11,
          "type_info": "Timestamptz"
        },
        {
          "name": "status",
          "ordinal": 12,
          "type_info": "Int4"
        },
        {
          "name": "issues_url",
          "ordinal": 13,
          "type_info": "Varchar"
        },
        {
          "name": "source_url",
          "ordinal": 14,
          "type_info": "Varchar"
        },
        {
          "name": "wiki_url",
          "ordinal": 15,
          "type_info": "Varchar"
        },
        {
          "name": "discord_url",
          "ordinal": 16,
          "type_info": "Varchar"
        },
        {
          "name": "license_url",
          "ordinal": 17,
          "type_info": "Varchar"
        },
        {
          "name": "team_id",
          "ordinal": 18,
          "type_info": "Int8"
        },
        {
          "name": "client_side",
          "ordinal": 19,
          "type_info": "Int4"
        },
        {
          "name": "server_side",
          "ordinal": 20,
          "type_info": "Int4"
        },
        {
          "name": "license",
          "ordinal": 21,
          "type_info": "Int4"
        },
        {
          "name": "slug",
          "ordinal": 22,
          "type_info": "Varchar"
        },
        {
          "name": "moderation_message",
          "ordinal": 23,
          "type_info": "Varchar"
        },
        {
          "name": "moderation_message_body",
          "ordinal": 24,
          "type_info": "Varchar"
        }
      ],
      "nullable": [
        false,
        false,
        false,
        false,
        false,
        false,
        true,
        false,
        true,
        false,
        false,
        true,
        false,
        true,
        true,
        true,
        true,
        true,
        false,
        false,
        false,
        false,
        true,
        true,
        true
      ],
      "parameters": {
        "Left": [
          "Int8Array"
        ]
      }
    },
    "query": "\n            SELECT id, project_type, title, description, downloads, follows,\n                   icon_url, body, body_url, published,\n                   updated, approved, status,\n                   issues_url, source_url, wiki_url, discord_url, license_url,\n                   team_id, client_side, server_side, license, slug,\n                   moderation_message, moderation_message_body\n            FROM mods\n            WHERE id = ANY($1)\n            "
  },
  "feaaae02e9d35fbfb9f83d3b653902b58489f498c493b6b0ed73ad4e1f863468": {
    "describe": {
      "columns": [
        {
          "name": "id",
          "ordinal": 0,
          "type_info": "Int8"
        },
        {
          "name": "mod_id",
          "ordinal": 1,
          "type_info": "Int8"
        },
        {
          "name": "author_id",
          "ordinal": 2,
          "type_info": "Int8"
        },
        {
          "name": "version_name",
          "ordinal": 3,
          "type_info": "Varchar"
        },
        {
          "name": "version_number",
          "ordinal": 4,
          "type_info": "Varchar"
        },
        {
          "name": "changelog",
          "ordinal": 5,
          "type_info": "Varchar"
        },
        {
          "name": "changelog_url",
          "ordinal": 6,
          "type_info": "Varchar"
        },
        {
          "name": "date_published",
          "ordinal": 7,
          "type_info": "Timestamptz"
        },
        {
          "name": "downloads",
          "ordinal": 8,
          "type_info": "Int4"
        },
        {
          "name": "version_type",
          "ordinal": 9,
          "type_info": "Varchar"
        },
        {
          "name": "featured",
          "ordinal": 10,
          "type_info": "Bool"
        },
        {
          "name": "game_versions",
          "ordinal": 11,
          "type_info": "TextArray"
        },
        {
          "name": "loaders",
          "ordinal": 12,
          "type_info": "VarcharArray"
        },
        {
          "name": "files",
          "ordinal": 13,
          "type_info": "TextArray"
        },
        {
          "name": "hashes",
          "ordinal": 14,
          "type_info": "TextArray"
        },
        {
          "name": "dependencies",
          "ordinal": 15,
          "type_info": "TextArray"
        }
      ],
      "nullable": [
        false,
        false,
        false,
        false,
        false,
        false,
        true,
        false,
        false,
        false,
        false,
        null,
        null,
        null,
        null,
        null
      ],
      "parameters": {
        "Left": [
          "Int8Array"
        ]
      }
    },
    "query": "\n            SELECT v.id id, v.mod_id mod_id, v.author_id author_id, v.name version_name, v.version_number version_number,\n            v.changelog changelog, v.changelog_url changelog_url, v.date_published date_published, v.downloads downloads,\n            v.version_type version_type, v.featured featured,\n            ARRAY_AGG(DISTINCT gv.version || ' |||| ' || gv.created) filter (where gv.version is not null) game_versions, ARRAY_AGG(DISTINCT l.loader) filter (where l.loader is not null) loaders,\n            ARRAY_AGG(DISTINCT f.id || ' |||| ' || f.is_primary || ' |||| ' || f.size || ' |||| ' || f.url || ' |||| ' || f.filename) filter (where f.id is not null) files,\n            ARRAY_AGG(DISTINCT h.algorithm || ' |||| ' || encode(h.hash, 'escape') || ' |||| ' || h.file_id) filter (where h.hash is not null) hashes,\n            ARRAY_AGG(DISTINCT COALESCE(d.dependency_id, 0) || ' |||| ' || COALESCE(d.mod_dependency_id, 0) || ' |||| ' || d.dependency_type || ' |||| ' || COALESCE(d.dependency_file_name, ' ')) filter (where d.dependency_type is not null) dependencies\n            FROM versions v\n            LEFT OUTER JOIN game_versions_versions gvv on v.id = gvv.joining_version_id\n            LEFT OUTER JOIN game_versions gv on gvv.game_version_id = gv.id\n            LEFT OUTER JOIN loaders_versions lv on v.id = lv.version_id\n            LEFT OUTER JOIN loaders l on lv.loader_id = l.id\n            LEFT OUTER JOIN files f on v.id = f.version_id\n            LEFT OUTER JOIN hashes h on f.id = h.file_id\n            LEFT OUTER JOIN dependencies d on v.id = d.dependent_id\n            WHERE v.id = ANY($1)\n            GROUP BY v.id\n            ORDER BY v.date_published ASC;\n            "
  }
}<|MERGE_RESOLUTION|>--- conflicted
+++ resolved
@@ -3706,7 +3706,6 @@
     },
     "query": "\n            UPDATE dependencies\n            SET dependency_id = $2\n            WHERE dependency_id = $1\n            "
   },
-<<<<<<< HEAD
   "a0148ff25855202e7bb220b6a2bc9220a95e309fb0dae41d9a05afa86e6b33af": {
     "describe": {
       "columns": [],
@@ -3719,22 +3718,7 @@
     },
     "query": "\n                        DELETE FROM mods_categories\n                        WHERE joining_mod_id = $1 AND is_additional = FALSE\n                        "
   },
-  "a39ce28b656032f862b205cffa393a76b989f4803654a615477a94fda5f57354": {
-    "describe": {
-      "columns": [],
-      "nullable": [],
-      "parameters": {
-        "Left": [
-          "Int8"
-        ]
-      }
-    },
-    "query": "\n            DELETE FROM states\n            WHERE id = $1\n            "
-  },
-  "a647c282a276b63f36d2d8a253c32d0f627cea9cab8eb1b32b39875536bdfcbb": {
-=======
   "a11d613479d09dff5fcdc45ab7a0341fb1b4738f0ede71572d939ef0984bd65f": {
->>>>>>> b25af641
     "describe": {
       "columns": [],
       "nullable": [],
@@ -3867,18 +3851,6 @@
       }
     },
     "query": "\n            DELETE FROM states\n            WHERE id = $1\n            "
-  },
-  "a40e4075ba1bff5b6fde104ed1557ad8d4a75d7d90d481decd222f31685c4981": {
-    "describe": {
-      "columns": [],
-      "nullable": [],
-      "parameters": {
-        "Left": [
-          "Int8"
-        ]
-      }
-    },
-    "query": "\n                    DELETE FROM dependencies WHERE dependent_id = $1\n                    "
   },
   "a647c282a276b63f36d2d8a253c32d0f627cea9cab8eb1b32b39875536bdfcbb": {
     "describe": {
