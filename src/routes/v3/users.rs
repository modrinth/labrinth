use std::{collections::HashMap, sync::Arc};

use actix_web::{web, HttpRequest, HttpResponse};
use lazy_static::lazy_static;
use regex::Regex;
use serde::{Deserialize, Serialize};
use sqlx::PgPool;
use validator::Validate;

use crate::{
    auth::get_user_from_headers,
    database::{models::User, redis::RedisPool},
    file_hosting::FileHost,
    models::{
        collections::{Collection, CollectionStatus},
        ids::UserId,
        notifications::Notification,
        pats::Scopes,
        projects::Project,
        users::{Badges, Role},
    },
    queue::session::AuthQueue,
    util::{routes::read_from_payload, validate::validation_errors_to_string},
};

use super::{oauth_clients::get_user_clients, ApiError};

pub fn config(cfg: &mut web::ServiceConfig) {
    cfg.route("user", web::get().to(user_auth_get));
    cfg.route("users", web::get().to(users_get));

    cfg.service(
        web::scope("user")
            .route("{user_id}/projects", web::get().to(projects_list))
            .route("{id}", web::get().to(user_get))
            .route("{user_id}/collections", web::get().to(collections_list))
            .route("{user_id}/organizations", web::get().to(orgs_list))
            .route("{id}", web::patch().to(user_edit))
            .route("{id}/icon", web::patch().to(user_icon_edit))
            .route("{id}", web::delete().to(user_delete))
            .route("{id}/follows", web::get().to(user_follows))
            .route("{id}/notifications", web::get().to(user_notifications))
            .route("{id}/oauth_apps", web::get().to(get_user_clients)),
    );
}

pub async fn projects_list(
    req: HttpRequest,
    info: web::Path<(String,)>,
    pool: web::Data<PgPool>,
    redis: web::Data<RedisPool>,
    session_queue: web::Data<AuthQueue>,
) -> Result<HttpResponse, ApiError> {
    let user = get_user_from_headers(
        &req,
        &**pool,
        &redis,
        &session_queue,
        Some(&[Scopes::PROJECT_READ]),
    )
    .await
    .map(|x| x.1)
    .ok();

    let id_option = User::get(&info.into_inner().0, &**pool, &redis).await?;

    if let Some(id) = id_option.map(|x| x.id) {
        let user_id: UserId = id.into();

        let can_view_private = user
            .map(|y| y.role.is_mod() || y.id == user_id)
            .unwrap_or(false);

        let project_data = User::get_projects(id, &**pool, &redis).await?;

        let response: Vec<_> =
            crate::database::Project::get_many_ids(&project_data, &**pool, &redis)
                .await?
                .into_iter()
                .filter(|x| can_view_private || x.inner.status.is_searchable())
                .map(Project::from)
                .collect();

        Ok(HttpResponse::Ok().json(response))
    } else {
        Err(ApiError::NotFound)
    }
}

pub async fn user_auth_get(
    req: HttpRequest,
    pool: web::Data<PgPool>,
    redis: web::Data<RedisPool>,
    session_queue: web::Data<AuthQueue>,
) -> Result<HttpResponse, ApiError> {
    let (scopes, mut user) = get_user_from_headers(
        &req,
        &**pool,
        &redis,
        &session_queue,
        Some(&[Scopes::USER_READ]),
    )
    .await?;

    if !scopes.contains(Scopes::USER_READ_EMAIL) {
        user.email = None;
    }

    if !scopes.contains(Scopes::PAYOUTS_READ) {
        user.payout_data = None;
    }

    Ok(HttpResponse::Ok().json(user))
}

#[derive(Serialize, Deserialize)]
pub struct UserIds {
    pub ids: String,
}

pub async fn users_get(
    web::Query(ids): web::Query<UserIds>,
    pool: web::Data<PgPool>,
    redis: web::Data<RedisPool>,
) -> Result<HttpResponse, ApiError> {
    let user_ids = serde_json::from_str::<Vec<String>>(&ids.ids)?;

    let users_data = User::get_many(&user_ids, &**pool, &redis).await?;

    let users: Vec<crate::models::users::User> = users_data.into_iter().map(From::from).collect();

    Ok(HttpResponse::Ok().json(users))
}

pub async fn user_get(
    info: web::Path<(String,)>,
    pool: web::Data<PgPool>,
    redis: web::Data<RedisPool>,
) -> Result<HttpResponse, ApiError> {
    let user_data = User::get(&info.into_inner().0, &**pool, &redis).await?;

    if let Some(data) = user_data {
        let response: crate::models::users::User = data.into();
        Ok(HttpResponse::Ok().json(response))
    } else {
        Err(ApiError::NotFound)
    }
}

pub async fn collections_list(
    req: HttpRequest,
    info: web::Path<(String,)>,
    pool: web::Data<PgPool>,
    redis: web::Data<RedisPool>,
    session_queue: web::Data<AuthQueue>,
) -> Result<HttpResponse, ApiError> {
    let user = get_user_from_headers(
        &req,
        &**pool,
        &redis,
        &session_queue,
        Some(&[Scopes::COLLECTION_READ]),
    )
    .await
    .map(|x| x.1)
    .ok();

    let id_option = User::get(&info.into_inner().0, &**pool, &redis).await?;

    if let Some(id) = id_option.map(|x| x.id) {
        let user_id: UserId = id.into();

        let can_view_private = user
            .map(|y| y.role.is_mod() || y.id == user_id)
            .unwrap_or(false);

        let project_data = User::get_collections(id, &**pool).await?;

        let response: Vec<_> =
            crate::database::models::Collection::get_many(&project_data, &**pool, &redis)
                .await?
                .into_iter()
                .filter(|x| can_view_private || matches!(x.status, CollectionStatus::Listed))
                .map(Collection::from)
                .collect();

        Ok(HttpResponse::Ok().json(response))
    } else {
        Err(ApiError::NotFound)
    }
}

pub async fn orgs_list(
    req: HttpRequest,
    info: web::Path<(String,)>,
    pool: web::Data<PgPool>,
    redis: web::Data<RedisPool>,
    session_queue: web::Data<AuthQueue>,
) -> Result<HttpResponse, ApiError> {
    let user = get_user_from_headers(
        &req,
        &**pool,
        &redis,
        &session_queue,
        Some(&[Scopes::PROJECT_READ]),
    )
    .await
    .map(|x| x.1)
    .ok();

    let id_option = User::get(&info.into_inner().0, &**pool, &redis).await?;

    if let Some(id) = id_option.map(|x| x.id) {
        let org_data = User::get_organizations(id, &**pool).await?;

        let organizations_data =
            crate::database::models::organization_item::Organization::get_many_ids(
                &org_data, &**pool, &redis,
            )
            .await?;

        let team_ids = organizations_data
            .iter()
            .map(|x| x.team_id)
            .collect::<Vec<_>>();

        let teams_data = crate::database::models::TeamMember::get_from_team_full_many(
            &team_ids, &**pool, &redis,
        )
        .await?;
        let users = User::get_many_ids(
            &teams_data.iter().map(|x| x.user_id).collect::<Vec<_>>(),
            &**pool,
            &redis,
        )
        .await?;

        let mut organizations = vec![];
        let mut team_groups = HashMap::new();
        for item in teams_data {
            team_groups.entry(item.team_id).or_insert(vec![]).push(item);
        }

        for data in organizations_data {
            let members_data = team_groups.remove(&data.team_id).unwrap_or(vec![]);
            let logged_in = user
                .as_ref()
                .and_then(|user| {
                    members_data
                        .iter()
                        .find(|x| x.user_id == user.id.into() && x.accepted)
                })
                .is_some();

            let team_members: Vec<_> = members_data
                .into_iter()
                .filter(|x| logged_in || x.accepted || id == x.user_id)
                .flat_map(|data| {
                    users.iter().find(|x| x.id == data.user_id).map(|user| {
                        crate::models::teams::TeamMember::from(data, user.clone(), !logged_in)
                    })
                })
                .collect();

            let organization = crate::models::organizations::Organization::from(data, team_members);
            organizations.push(organization);
        }

        Ok(HttpResponse::Ok().json(organizations))
    } else {
        Err(ApiError::NotFound)
    }
}

lazy_static! {
    static ref RE_URL_SAFE: Regex = Regex::new(r"^[a-zA-Z0-9_-]*$").unwrap();
}

#[derive(Serialize, Deserialize, Validate)]
pub struct EditUser {
    #[validate(length(min = 1, max = 39), regex = "RE_URL_SAFE")]
    pub username: Option<String>,
    #[serde(
        default,
        skip_serializing_if = "Option::is_none",
        with = "::serde_with::rust::double_option"
    )]
    #[validate(length(min = 1, max = 64), regex = "RE_URL_SAFE")]
    pub name: Option<Option<String>>,
    #[serde(
        default,
        skip_serializing_if = "Option::is_none",
        with = "::serde_with::rust::double_option"
    )]
    #[validate(length(max = 160))]
    pub bio: Option<Option<String>>,
    pub role: Option<Role>,
    pub badges: Option<Badges>,
    #[validate(length(max = 160))]
    pub venmo_handle: Option<String>,
}

pub async fn user_edit(
    req: HttpRequest,
    info: web::Path<(String,)>,
    new_user: web::Json<EditUser>,
    pool: web::Data<PgPool>,
    redis: web::Data<RedisPool>,
    session_queue: web::Data<AuthQueue>,
) -> Result<HttpResponse, ApiError> {
    let (scopes, user) = get_user_from_headers(
        &req,
        &**pool,
        &redis,
        &session_queue,
        Some(&[Scopes::USER_WRITE]),
    )
    .await?;

    new_user
        .validate()
        .map_err(|err| ApiError::Validation(validation_errors_to_string(err, None)))?;

    let id_option = User::get(&info.into_inner().0, &**pool, &redis).await?;

    if let Some(actual_user) = id_option {
        let id = actual_user.id;
        let user_id: UserId = id.into();

        if user.id == user_id || user.role.is_mod() {
            let mut transaction = pool.begin().await?;

            if let Some(username) = &new_user.username {
                let existing_user_id_option = User::get(username, &**pool, &redis).await?;

                if existing_user_id_option
                    .map(|x| UserId::from(x.id))
                    .map(|id| id == user.id)
                    .unwrap_or(true)
                {
                    sqlx::query!(
                        "
                        UPDATE users
                        SET username = $1
                        WHERE (id = $2)
                        ",
                        username,
                        id as crate::database::models::ids::UserId,
                    )
                    .execute(&mut *transaction)
                    .await?;
                } else {
                    return Err(ApiError::InvalidInput(format!(
                        "Username {username} is taken!"
                    )));
                }
            }

            if let Some(name) = &new_user.name {
                sqlx::query!(
                    "
                    UPDATE users
                    SET name = $1
                    WHERE (id = $2)
                    ",
                    name.as_deref(),
                    id as crate::database::models::ids::UserId,
                )
                .execute(&mut *transaction)
                .await?;
            }

            if let Some(bio) = &new_user.bio {
                sqlx::query!(
                    "
                    UPDATE users
                    SET bio = $1
                    WHERE (id = $2)
                    ",
                    bio.as_deref(),
                    id as crate::database::models::ids::UserId,
                )
                .execute(&mut *transaction)
                .await?;
            }

            if let Some(role) = &new_user.role {
                if !user.role.is_admin() {
                    return Err(ApiError::CustomAuthentication(
                        "You do not have the permissions to edit the role of this user!"
                            .to_string(),
                    ));
                }

                let role = role.to_string();

                sqlx::query!(
                    "
                    UPDATE users
                    SET role = $1
                    WHERE (id = $2)
                    ",
                    role,
                    id as crate::database::models::ids::UserId,
                )
                .execute(&mut *transaction)
                .await?;
            }

            if let Some(badges) = &new_user.badges {
                if !user.role.is_admin() {
                    return Err(ApiError::CustomAuthentication(
                        "You do not have the permissions to edit the badges of this user!"
                            .to_string(),
                    ));
                }

                sqlx::query!(
                    "
                    UPDATE users
                    SET badges = $1
                    WHERE (id = $2)
                    ",
                    badges.bits() as i64,
                    id as crate::database::models::ids::UserId,
                )
                .execute(&mut *transaction)
                .await?;
            }

            if let Some(venmo_handle) = &new_user.venmo_handle {
                if !scopes.contains(Scopes::PAYOUTS_WRITE) {
                    return Err(ApiError::CustomAuthentication(
                        "You do not have the permissions to edit the venmo handle of this user!"
                            .to_string(),
                    ));
                }

                sqlx::query!(
                    "
                    UPDATE users
                    SET venmo_handle = $1
                    WHERE (id = $2)
                    ",
                    venmo_handle,
                    id as crate::database::models::ids::UserId,
                )
                .execute(&mut *transaction)
                .await?;
            }

            User::clear_caches(&[(id, Some(actual_user.username))], &redis).await?;
            transaction.commit().await?;
            Ok(HttpResponse::NoContent().body(""))
        } else {
            Err(ApiError::CustomAuthentication(
                "You do not have permission to edit this user!".to_string(),
            ))
        }
    } else {
        Err(ApiError::NotFound)
    }
}

#[derive(Serialize, Deserialize)]
pub struct Extension {
    pub ext: String,
}

#[allow(clippy::too_many_arguments)]
pub async fn user_icon_edit(
    web::Query(ext): web::Query<Extension>,
    req: HttpRequest,
    info: web::Path<(String,)>,
    pool: web::Data<PgPool>,
    redis: web::Data<RedisPool>,
    file_host: web::Data<Arc<dyn FileHost + Send + Sync>>,
    mut payload: web::Payload,
    session_queue: web::Data<AuthQueue>,
) -> Result<HttpResponse, ApiError> {
    if let Some(content_type) = crate::util::ext::get_image_content_type(&ext.ext) {
        let cdn_url = dotenvy::var("CDN_URL")?;
        let user = get_user_from_headers(
            &req,
            &**pool,
            &redis,
            &session_queue,
            Some(&[Scopes::USER_WRITE]),
        )
        .await?
        .1;
        let id_option = User::get(&info.into_inner().0, &**pool, &redis).await?;

        if let Some(actual_user) = id_option {
            if user.id != actual_user.id.into() && !user.role.is_mod() {
                return Err(ApiError::CustomAuthentication(
                    "You don't have permission to edit this user's icon.".to_string(),
                ));
            }

            let icon_url = actual_user.avatar_url;
            let user_id: UserId = actual_user.id.into();

            if let Some(icon) = icon_url {
                let name = icon.split(&format!("{cdn_url}/")).nth(1);

                if let Some(icon_path) = name {
                    file_host.delete_file_version("", icon_path).await?;
                }
            }

            let bytes =
                read_from_payload(&mut payload, 2097152, "Icons must be smaller than 2MiB").await?;

            let hash = sha1::Sha1::from(&bytes).hexdigest();
            let upload_data = file_host
                .upload_file(
                    content_type,
                    &format!("user/{}/{}.{}", user_id, hash, ext.ext),
                    bytes.freeze(),
                )
                .await?;

            sqlx::query!(
                "
                UPDATE users
                SET avatar_url = $1
                WHERE (id = $2)
                ",
                format!("{}/{}", cdn_url, upload_data.file_name),
                actual_user.id as crate::database::models::ids::UserId,
            )
            .execute(&**pool)
            .await?;
            User::clear_caches(&[(actual_user.id, None)], &redis).await?;

            Ok(HttpResponse::NoContent().body(""))
        } else {
            Err(ApiError::NotFound)
        }
    } else {
        Err(ApiError::InvalidInput(format!(
            "Invalid format for user icon: {}",
            ext.ext
        )))
    }
}

#[derive(Deserialize)]
pub struct RemovalType {
    #[serde(default = "default_removal")]
    pub removal_type: String,
}

fn default_removal() -> String {
    "partial".into()
}

pub async fn user_delete(
    req: HttpRequest,
    info: web::Path<(String,)>,
    pool: web::Data<PgPool>,
    removal_type: web::Query<RemovalType>,
    redis: web::Data<RedisPool>,
    session_queue: web::Data<AuthQueue>,
) -> Result<HttpResponse, ApiError> {
    let user = get_user_from_headers(
        &req,
        &**pool,
        &redis,
        &session_queue,
        Some(&[Scopes::USER_DELETE]),
    )
    .await?
    .1;
    let id_option = User::get(&info.into_inner().0, &**pool, &redis).await?;

    if let Some(id) = id_option.map(|x| x.id) {
        if !user.role.is_admin() && user.id != id.into() {
            return Err(ApiError::CustomAuthentication(
                "You do not have permission to delete this user!".to_string(),
            ));
        }

        let mut transaction = pool.begin().await?;

        let result = User::remove(
            id,
            removal_type.removal_type == "full",
            &mut transaction,
            &redis,
        )
        .await?;

        transaction.commit().await?;

        if result.is_some() {
            Ok(HttpResponse::NoContent().body(""))
        } else {
            Err(ApiError::NotFound)
        }
    } else {
        Err(ApiError::NotFound)
    }
}

pub async fn user_follows(
    req: HttpRequest,
    info: web::Path<(String,)>,
    pool: web::Data<PgPool>,
    redis: web::Data<RedisPool>,
    session_queue: web::Data<AuthQueue>,
) -> Result<HttpResponse, ApiError> {
    let user = get_user_from_headers(
        &req,
        &**pool,
        &redis,
        &session_queue,
        Some(&[Scopes::USER_READ]),
    )
    .await?
    .1;
    let id_option = User::get(&info.into_inner().0, &**pool, &redis).await?;

    if let Some(id) = id_option.map(|x| x.id) {
        if !user.role.is_admin() && user.id != id.into() {
            return Err(ApiError::CustomAuthentication(
                "You do not have permission to see the projects this user follows!".to_string(),
            ));
        }

        use futures::TryStreamExt;

        let project_ids = sqlx::query!(
            "
            SELECT mf.mod_id FROM mod_follows mf
            WHERE mf.follower_id = $1
            ",
            id as crate::database::models::ids::UserId,
        )
        .fetch_many(&**pool)
        .try_filter_map(|e| async {
            Ok(e.right()
                .map(|m| crate::database::models::ProjectId(m.mod_id)))
        })
        .try_collect::<Vec<crate::database::models::ProjectId>>()
        .await?;

        let projects: Vec<_> =
            crate::database::Project::get_many_ids(&project_ids, &**pool, &redis)
                .await?
                .into_iter()
                .map(Project::from)
                .collect();

        Ok(HttpResponse::Ok().json(projects))
    } else {
        Err(ApiError::NotFound)
    }
}

pub async fn user_notifications(
    req: HttpRequest,
    info: web::Path<(String,)>,
    pool: web::Data<PgPool>,
    redis: web::Data<RedisPool>,
    session_queue: web::Data<AuthQueue>,
) -> Result<HttpResponse, ApiError> {
    let user = get_user_from_headers(
        &req,
        &**pool,
        &redis,
        &session_queue,
        Some(&[Scopes::NOTIFICATION_READ]),
    )
    .await?
    .1;
    let id_option = User::get(&info.into_inner().0, &**pool, &redis).await?;

    if let Some(id) = id_option.map(|x| x.id) {
        if !user.role.is_admin() && user.id != id.into() {
            return Err(ApiError::CustomAuthentication(
                "You do not have permission to see the notifications of this user!".to_string(),
            ));
        }

        let mut notifications: Vec<Notification> =
            crate::database::models::notification_item::Notification::get_many_user(
                id, &**pool, &redis,
            )
            .await?
            .into_iter()
            .map(Into::into)
            .collect();

        notifications.sort_by(|a, b| b.created.cmp(&a.created));
        Ok(HttpResponse::Ok().json(notifications))
    } else {
        Err(ApiError::NotFound)
    }
<<<<<<< HEAD
}

pub async fn user_payouts(
    req: HttpRequest,
    info: web::Path<(String,)>,
    pool: web::Data<PgPool>,
    redis: web::Data<RedisPool>,
    session_queue: web::Data<AuthQueue>,
) -> Result<HttpResponse, ApiError> {
    let user = get_user_from_headers(
        &req,
        &**pool,
        &redis,
        &session_queue,
        Some(&[Scopes::PAYOUTS_READ]),
    )
    .await?
    .1;
    let id_option = User::get(&info.into_inner().0, &**pool, &redis).await?;

    if let Some(id) = id_option.map(|x| x.id) {
        if !user.role.is_admin() && user.id != id.into() {
            return Err(ApiError::CustomAuthentication(
                "You do not have permission to see the payouts of this user!".to_string(),
            ));
        }

        let (all_time, last_month, payouts) = futures::future::try_join3(
            sqlx::query!(
                "
                SELECT SUM(pv.amount) amount
                FROM payouts_values pv
                WHERE pv.user_id = $1
                ",
                id as crate::database::models::UserId
            )
            .fetch_one(&**pool),
            sqlx::query!(
                "
                SELECT SUM(pv.amount) amount
                FROM payouts_values pv
                WHERE pv.user_id = $1 AND created > NOW() - '1 month'::interval
                ",
                id as crate::database::models::UserId
            )
            .fetch_one(&**pool),
            sqlx::query!(
                "
                SELECT hp.created, hp.amount, hp.status
                FROM historical_payouts hp
                WHERE hp.user_id = $1
                ORDER BY hp.created DESC
                ",
                id as crate::database::models::UserId
            )
            .fetch_many(&**pool)
            .try_filter_map(|e| async {
                Ok(e.right().map(|row| Payout {
                    created: row.created,
                    amount: row.amount,
                    status: PayoutStatus::from_string(&row.status),
                }))
            })
            .try_collect::<Vec<Payout>>(),
        )
        .await?;

        use futures::TryStreamExt;

        Ok(HttpResponse::Ok().json(json!({
            "all_time": all_time.amount,
            "last_month": last_month.amount,
            "payouts": payouts,
        })))
    } else {
        Err(ApiError::NotFound)
    }
}

#[derive(Deserialize)]
pub struct FeeEstimateAmount {
    pub amount: Decimal,
}

pub async fn user_payouts_fees(
    req: HttpRequest,
    info: web::Path<(String,)>,
    web::Query(amount): web::Query<FeeEstimateAmount>,
    pool: web::Data<PgPool>,
    redis: web::Data<RedisPool>,
    session_queue: web::Data<AuthQueue>,
    payouts_queue: web::Data<Mutex<PayoutsQueue>>,
) -> Result<HttpResponse, ApiError> {
    let user = get_user_from_headers(
        &req,
        &**pool,
        &redis,
        &session_queue,
        Some(&[Scopes::PAYOUTS_READ]),
    )
    .await?
    .1;
    let actual_user = User::get(&info.into_inner().0, &**pool, &redis).await?;

    if let Some(actual_user) = actual_user {
        if !user.role.is_admin() && user.id != actual_user.id.into() {
            return Err(ApiError::CustomAuthentication(
                "You do not have permission to request payouts of this user!".to_string(),
            ));
        }

        if let Some(UserPayoutData {
            trolley_id: Some(trolley_id),
            ..
        }) = user.payout_data
        {
            let payouts = payouts_queue
                .lock()
                .await
                .get_estimated_fees(&trolley_id, amount.amount)
                .await?;

            Ok(HttpResponse::Ok().json(payouts))
        } else {
            Err(ApiError::InvalidInput(
                "You must set up your trolley account first!".to_string(),
            ))
        }
    } else {
        Err(ApiError::NotFound)
    }
}

#[derive(Deserialize)]
pub struct PayoutData {
    pub amount: Decimal,
}

pub async fn user_payouts_request(
    req: HttpRequest,
    info: web::Path<(String,)>,
    pool: web::Data<PgPool>,
    data: web::Json<PayoutData>,
    payouts_queue: web::Data<Mutex<PayoutsQueue>>,
    redis: web::Data<RedisPool>,
    session_queue: web::Data<AuthQueue>,
) -> Result<HttpResponse, ApiError> {
    let mut payouts_queue = payouts_queue.lock().await;

    let user = get_user_from_headers(
        &req,
        &**pool,
        &redis,
        &session_queue,
        Some(&[Scopes::PAYOUTS_WRITE]),
    )
    .await?
    .1;
    let id_option = User::get(&info.into_inner().0, &**pool, &redis).await?;

    if let Some(id) = id_option.map(|x| x.id) {
        if !user.role.is_admin() && user.id != id.into() {
            return Err(ApiError::CustomAuthentication(
                "You do not have permission to request payouts of this user!".to_string(),
            ));
        }

        if let Some(UserPayoutData {
            trolley_id: Some(trolley_id),
            trolley_status: Some(trolley_status),
            balance,
            ..
        }) = user.payout_data
        {
            if trolley_status == RecipientStatus::Active {
                return if data.amount < balance {
                    let mut transaction = pool.begin().await?;

                    let (batch_id, payment_id) =
                        payouts_queue.send_payout(&trolley_id, data.amount).await?;

                    sqlx::query!(
                                "
                                INSERT INTO historical_payouts (user_id, amount, status, batch_id, payment_id)
                                VALUES ($1, $2, $3, $4, $5)
                                ",
                                id as crate::database::models::ids::UserId,
                                data.amount,
                                "processing",
                                batch_id,
                                payment_id,
                            )
                                .execute(&mut *transaction)
                                .await?;

                    sqlx::query!(
                        "
                                UPDATE users
                                SET balance = balance - $1
                                WHERE id = $2
                                ",
                        data.amount,
                        id as crate::database::models::ids::UserId
                    )
                    .execute(&mut *transaction)
                    .await?;

                    User::clear_caches(&[(id, None)], &redis).await?;

                    transaction.commit().await?;

                    Ok(HttpResponse::NoContent().body(""))
                } else {
                    Err(ApiError::InvalidInput(
                        "You do not have enough funds to make this payout!".to_string(),
                    ))
                };
            } else {
                return Err(ApiError::InvalidInput(
                    "Please complete payout information via the trolley dashboard!".to_string(),
                ));
            }
        }

        Err(ApiError::InvalidInput(
            "You are not enrolled in the payouts program yet!".to_string(),
        ))
    } else {
        Err(ApiError::NotFound)
    }
=======
>>>>>>> 58093a94
}<|MERGE_RESOLUTION|>--- conflicted
+++ resolved
@@ -698,237 +698,4 @@
     } else {
         Err(ApiError::NotFound)
     }
-<<<<<<< HEAD
-}
-
-pub async fn user_payouts(
-    req: HttpRequest,
-    info: web::Path<(String,)>,
-    pool: web::Data<PgPool>,
-    redis: web::Data<RedisPool>,
-    session_queue: web::Data<AuthQueue>,
-) -> Result<HttpResponse, ApiError> {
-    let user = get_user_from_headers(
-        &req,
-        &**pool,
-        &redis,
-        &session_queue,
-        Some(&[Scopes::PAYOUTS_READ]),
-    )
-    .await?
-    .1;
-    let id_option = User::get(&info.into_inner().0, &**pool, &redis).await?;
-
-    if let Some(id) = id_option.map(|x| x.id) {
-        if !user.role.is_admin() && user.id != id.into() {
-            return Err(ApiError::CustomAuthentication(
-                "You do not have permission to see the payouts of this user!".to_string(),
-            ));
-        }
-
-        let (all_time, last_month, payouts) = futures::future::try_join3(
-            sqlx::query!(
-                "
-                SELECT SUM(pv.amount) amount
-                FROM payouts_values pv
-                WHERE pv.user_id = $1
-                ",
-                id as crate::database::models::UserId
-            )
-            .fetch_one(&**pool),
-            sqlx::query!(
-                "
-                SELECT SUM(pv.amount) amount
-                FROM payouts_values pv
-                WHERE pv.user_id = $1 AND created > NOW() - '1 month'::interval
-                ",
-                id as crate::database::models::UserId
-            )
-            .fetch_one(&**pool),
-            sqlx::query!(
-                "
-                SELECT hp.created, hp.amount, hp.status
-                FROM historical_payouts hp
-                WHERE hp.user_id = $1
-                ORDER BY hp.created DESC
-                ",
-                id as crate::database::models::UserId
-            )
-            .fetch_many(&**pool)
-            .try_filter_map(|e| async {
-                Ok(e.right().map(|row| Payout {
-                    created: row.created,
-                    amount: row.amount,
-                    status: PayoutStatus::from_string(&row.status),
-                }))
-            })
-            .try_collect::<Vec<Payout>>(),
-        )
-        .await?;
-
-        use futures::TryStreamExt;
-
-        Ok(HttpResponse::Ok().json(json!({
-            "all_time": all_time.amount,
-            "last_month": last_month.amount,
-            "payouts": payouts,
-        })))
-    } else {
-        Err(ApiError::NotFound)
-    }
-}
-
-#[derive(Deserialize)]
-pub struct FeeEstimateAmount {
-    pub amount: Decimal,
-}
-
-pub async fn user_payouts_fees(
-    req: HttpRequest,
-    info: web::Path<(String,)>,
-    web::Query(amount): web::Query<FeeEstimateAmount>,
-    pool: web::Data<PgPool>,
-    redis: web::Data<RedisPool>,
-    session_queue: web::Data<AuthQueue>,
-    payouts_queue: web::Data<Mutex<PayoutsQueue>>,
-) -> Result<HttpResponse, ApiError> {
-    let user = get_user_from_headers(
-        &req,
-        &**pool,
-        &redis,
-        &session_queue,
-        Some(&[Scopes::PAYOUTS_READ]),
-    )
-    .await?
-    .1;
-    let actual_user = User::get(&info.into_inner().0, &**pool, &redis).await?;
-
-    if let Some(actual_user) = actual_user {
-        if !user.role.is_admin() && user.id != actual_user.id.into() {
-            return Err(ApiError::CustomAuthentication(
-                "You do not have permission to request payouts of this user!".to_string(),
-            ));
-        }
-
-        if let Some(UserPayoutData {
-            trolley_id: Some(trolley_id),
-            ..
-        }) = user.payout_data
-        {
-            let payouts = payouts_queue
-                .lock()
-                .await
-                .get_estimated_fees(&trolley_id, amount.amount)
-                .await?;
-
-            Ok(HttpResponse::Ok().json(payouts))
-        } else {
-            Err(ApiError::InvalidInput(
-                "You must set up your trolley account first!".to_string(),
-            ))
-        }
-    } else {
-        Err(ApiError::NotFound)
-    }
-}
-
-#[derive(Deserialize)]
-pub struct PayoutData {
-    pub amount: Decimal,
-}
-
-pub async fn user_payouts_request(
-    req: HttpRequest,
-    info: web::Path<(String,)>,
-    pool: web::Data<PgPool>,
-    data: web::Json<PayoutData>,
-    payouts_queue: web::Data<Mutex<PayoutsQueue>>,
-    redis: web::Data<RedisPool>,
-    session_queue: web::Data<AuthQueue>,
-) -> Result<HttpResponse, ApiError> {
-    let mut payouts_queue = payouts_queue.lock().await;
-
-    let user = get_user_from_headers(
-        &req,
-        &**pool,
-        &redis,
-        &session_queue,
-        Some(&[Scopes::PAYOUTS_WRITE]),
-    )
-    .await?
-    .1;
-    let id_option = User::get(&info.into_inner().0, &**pool, &redis).await?;
-
-    if let Some(id) = id_option.map(|x| x.id) {
-        if !user.role.is_admin() && user.id != id.into() {
-            return Err(ApiError::CustomAuthentication(
-                "You do not have permission to request payouts of this user!".to_string(),
-            ));
-        }
-
-        if let Some(UserPayoutData {
-            trolley_id: Some(trolley_id),
-            trolley_status: Some(trolley_status),
-            balance,
-            ..
-        }) = user.payout_data
-        {
-            if trolley_status == RecipientStatus::Active {
-                return if data.amount < balance {
-                    let mut transaction = pool.begin().await?;
-
-                    let (batch_id, payment_id) =
-                        payouts_queue.send_payout(&trolley_id, data.amount).await?;
-
-                    sqlx::query!(
-                                "
-                                INSERT INTO historical_payouts (user_id, amount, status, batch_id, payment_id)
-                                VALUES ($1, $2, $3, $4, $5)
-                                ",
-                                id as crate::database::models::ids::UserId,
-                                data.amount,
-                                "processing",
-                                batch_id,
-                                payment_id,
-                            )
-                                .execute(&mut *transaction)
-                                .await?;
-
-                    sqlx::query!(
-                        "
-                                UPDATE users
-                                SET balance = balance - $1
-                                WHERE id = $2
-                                ",
-                        data.amount,
-                        id as crate::database::models::ids::UserId
-                    )
-                    .execute(&mut *transaction)
-                    .await?;
-
-                    User::clear_caches(&[(id, None)], &redis).await?;
-
-                    transaction.commit().await?;
-
-                    Ok(HttpResponse::NoContent().body(""))
-                } else {
-                    Err(ApiError::InvalidInput(
-                        "You do not have enough funds to make this payout!".to_string(),
-                    ))
-                };
-            } else {
-                return Err(ApiError::InvalidInput(
-                    "Please complete payout information via the trolley dashboard!".to_string(),
-                ));
-            }
-        }
-
-        Err(ApiError::InvalidInput(
-            "You are not enrolled in the payouts program yet!".to_string(),
-        ))
-    } else {
-        Err(ApiError::NotFound)
-    }
-=======
->>>>>>> 58093a94
 }