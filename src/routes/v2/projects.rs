use crate::database::models::categories::LinkPlatform;
use crate::database::models::{project_item, version_item};
use crate::database::redis::RedisPool;
use crate::file_hosting::FileHost;
use crate::models::projects::{Link, MonetizationStatus, ProjectStatus, SearchRequest, Version};
use crate::models::v2::projects::{DonationLink, LegacyProject, LegacySideType, LegacyVersion};
use crate::models::v2::search::LegacySearchResults;
use crate::queue::moderation::AutomatedModerationQueue;
use crate::queue::session::AuthQueue;
use crate::routes::v3::projects::ProjectIds;
use crate::routes::{v2_reroute, v3, ApiErrorV2};
use crate::search::{search_for_project, SearchConfig, SearchError};
use crate::util::extract::{BytesExtract, ConnectInfo, Extension, Json, Path, Query};
use axum::http::{HeaderMap, StatusCode};
use axum::routing::{get, patch, post};
use axum::Router;
use serde::{Deserialize, Serialize};
use sqlx::PgPool;
use std::collections::HashMap;
use std::net::SocketAddr;
use std::sync::Arc;
use v3::ApiError;
use validator::Validate;

pub fn config() -> Router {
    Router::new()
        .route("/search", get(project_search))
        .route("/projects_random", get(random_projects_get))
        .route("/projects", get(projects_get).patch(projects_edit))
        .nest(
            "/project",
            Router::new()
                .route(
                    "/:id",
                    get(project_get).patch(project_edit).delete(project_delete),
                )
                .route("/:id/check", get(project_get_check))
                .route(
                    "/:id/icon",
                    patch(project_icon_edit).delete(delete_project_icon),
                )
                .route(
                    "/:id/gallery",
                    post(add_gallery_item)
                        .patch(edit_gallery_item)
                        .delete(delete_gallery_item),
                )
                .route("/:id/follow", post(project_follow).delete(project_unfollow))
                .route("/:id/members", get(super::teams::team_members_get_project))
                .route("/:id/dependencies", get(dependency_list))
                .route("/:id/version", get(super::versions::version_list))
                .route(
                    "/:id/versions/:version_id",
                    get(super::versions::version_project_get),
                ),
        )
}

pub async fn project_search(
    Query(info): Query<SearchRequest>,
    Extension(config): Extension<SearchConfig>,
) -> Result<Json<LegacySearchResults>, SearchError> {
    // Search now uses loader_fields instead of explicit 'client_side' and 'server_side' fields
    // While the backend for this has changed, it doesnt affect much
    // in the API calls except that 'versions:x' is now 'game_versions:x'
    let facets: Option<Vec<Vec<String>>> = if let Some(facets) = info.facets {
        let facets = serde_json::from_str::<Vec<Vec<String>>>(&facets)?;

        // These loaders specifically used to be combined with 'mod' to be a plugin, but now
        // they are their own loader type. We will convert 'mod' to 'mod' OR 'plugin'
        // as it essentially was before.
        let facets = v2_reroute::convert_plugin_loader_facets_v3(facets);

        Some(
            facets
                .into_iter()
                .map(|facet| {
                    facet
                        .into_iter()
                        .map(|facet| {
                            if let Some((key, operator, val)) = parse_facet(&facet) {
                                format!(
                                    "{}{}{}",
                                    match key.as_str() {
                                        "versions" => "game_versions",
                                        "project_type" => "project_types",
                                        "title" => "name",
                                        x => x,
                                    },
                                    operator,
                                    val
                                )
                            } else {
                                facet.to_string()
                            }
                        })
                        .collect::<Vec<_>>()
                })
                .collect(),
        )
    } else {
        None
    };

    let info = SearchRequest {
        facets: facets.and_then(|x| serde_json::to_string(&x).ok()),
        ..info
    };

    let results = search_for_project(&info, &config).await?;
    let results = LegacySearchResults::from(results);

    Ok(Json(results))
}

/// Parses a facet into a key, operator, and value
fn parse_facet(facet: &str) -> Option<(String, String, String)> {
    let mut key = String::new();
    let mut operator = String::new();
    let mut val = String::new();

    let mut iterator = facet.chars();
    while let Some(char) = iterator.next() {
        match char {
            ':' | '=' => {
                operator.push(char);
                val = iterator.collect::<String>();
                return Some((key, operator, val));
            }
            '<' | '>' => {
                operator.push(char);
                if let Some(next_char) = iterator.next() {
                    if next_char == '=' {
                        operator.push(next_char);
                    } else {
                        val.push(next_char);
                    }
                }
                val.push_str(&iterator.collect::<String>());
                return Some((key, operator, val));
            }
            ' ' => continue,
            _ => key.push(char),
        }
    }

    None
}

#[derive(Deserialize, Validate)]
pub struct RandomProjects {
    #[validate(range(min = 1, max = 100))]
    pub count: u32,
}

pub async fn random_projects_get(
    Query(count): Query<RandomProjects>,
    Extension(pool): Extension<PgPool>,
    Extension(redis): Extension<RedisPool>,
) -> Result<Json<Vec<LegacyProject>>, ApiErrorV2> {
    let count = v3::projects::RandomProjects { count: count.count };

    let Json(projects) = v3::projects::random_projects_get(
        Query(count),
        Extension(pool.clone()),
        Extension(redis.clone()),
    )
    .await?;
    // Convert response to V2 format
    let legacy_projects = LegacyProject::from_many(projects, &pool, &redis)
        .await
        .map_err(ApiError::from)?;
    Ok(Json(legacy_projects))
}

pub async fn projects_get(
    ConnectInfo(addr): ConnectInfo<SocketAddr>,
    headers: HeaderMap,
    Query(ids): Query<ProjectIds>,
    Extension(pool): Extension<PgPool>,
    Extension(redis): Extension<RedisPool>,
    Extension(session_queue): Extension<Arc<AuthQueue>>,
) -> Result<Json<Vec<LegacyProject>>, ApiErrorV2> {
    // Call V3 project creation
    let Json(projects) = v3::projects::projects_get(
        ConnectInfo(addr),
        headers,
        Query(v3::projects::ProjectIds { ids: ids.ids }),
        Extension(pool.clone()),
        Extension(redis.clone()),
        Extension(session_queue.clone()),
    )
    .await?;

    // Convert response to V2 format
    let legacy_projects = LegacyProject::from_many(projects, &pool, &redis)
        .await
        .map_err(ApiError::from)?;
    Ok(Json(legacy_projects))
}

pub async fn project_get(
    ConnectInfo(addr): ConnectInfo<SocketAddr>,
    headers: HeaderMap,
    Path(info): Path<String>,
    Extension(pool): Extension<PgPool>,
    Extension(redis): Extension<RedisPool>,
    Extension(session_queue): Extension<Arc<AuthQueue>>,
) -> Result<Json<LegacyProject>, ApiErrorV2> {
    // Convert V2 data to V3 data
    // Call V3 project creation
    let Json(project) = v3::projects::project_get(
        ConnectInfo(addr),
        headers,
        Path(info.clone()),
        Extension(pool.clone()),
        Extension(redis.clone()),
        Extension(session_queue.clone()),
    )
    .await?;

    // Convert response to V2 format
    let version_item = match project.versions.first() {
        Some(vid) => version_item::Version::get((*vid).into(), &pool, &redis)
            .await
            .map_err(ApiError::from)?,
        None => None,
    };
    let project = LegacyProject::from(project, version_item);
    Ok(Json(project))
}

//checks the validity of a project id or slug
pub async fn project_get_check(
    Path(info): Path<String>,
    Extension(pool): Extension<PgPool>,
    Extension(redis): Extension<RedisPool>,
) -> Result<Json<serde_json::Value>, ApiErrorV2> {
    // Returns an id only, do not need to convert
    Ok(v3::projects::project_get_check(Path(info), Extension(pool), Extension(redis)).await?)
}

#[derive(Serialize)]
pub struct DependencyInfo {
    pub projects: Vec<LegacyProject>,
    pub versions: Vec<LegacyVersion>,
}

pub async fn dependency_list(
    ConnectInfo(addr): ConnectInfo<SocketAddr>,
    headers: HeaderMap,
    Path(info): Path<String>,
    Extension(pool): Extension<PgPool>,
    Extension(redis): Extension<RedisPool>,
    Extension(session_queue): Extension<Arc<AuthQueue>>,
) -> Result<Json<DependencyInfo>, ApiErrorV2> {
    // TODO: tests, probably
    let Json(dependency_info) = v3::projects::dependency_list(
        ConnectInfo(addr),
        headers,
        Path(info.clone()),
        Extension(pool.clone()),
        Extension(redis.clone()),
        Extension(session_queue.clone()),
    )
    .await?;

    let converted_projects = LegacyProject::from_many(dependency_info.projects, &pool, &redis)
        .await
        .map_err(ApiError::from)?;
    let converted_versions = dependency_info
        .versions
        .into_iter()
        .map(LegacyVersion::from)
        .collect();

    Ok(Json(DependencyInfo {
        projects: converted_projects,
        versions: converted_versions,
    }))
}

#[derive(Serialize, Deserialize, Validate)]
pub struct EditProject {
    #[validate(
        length(min = 3, max = 64),
        custom(function = "crate::util::validate::validate_name")
    )]
    pub title: Option<String>,
    #[validate(length(min = 3, max = 256))]
    pub description: Option<String>,
    #[validate(length(max = 65536))]
    pub body: Option<String>,
    #[validate(length(max = 3))]
    pub categories: Option<Vec<String>>,
    #[validate(length(max = 256))]
    pub additional_categories: Option<Vec<String>>,
    #[serde(
        default,
        skip_serializing_if = "Option::is_none",
        with = "::serde_with::rust::double_option"
    )]
    #[validate(
        custom(function = "crate::util::validate::validate_url"),
        length(max = 2048)
    )]
    pub issues_url: Option<Option<String>>,
    #[serde(
        default,
        skip_serializing_if = "Option::is_none",
        with = "::serde_with::rust::double_option"
    )]
    #[validate(
        custom(function = "crate::util::validate::validate_url"),
        length(max = 2048)
    )]
    pub source_url: Option<Option<String>>,
    #[serde(
        default,
        skip_serializing_if = "Option::is_none",
        with = "::serde_with::rust::double_option"
    )]
    #[validate(
        custom(function = "crate::util::validate::validate_url"),
        length(max = 2048)
    )]
    pub wiki_url: Option<Option<String>>,
    #[serde(
        default,
        skip_serializing_if = "Option::is_none",
        with = "::serde_with::rust::double_option"
    )]
    #[validate(
        custom(function = "crate::util::validate::validate_url"),
        length(max = 2048)
    )]
    pub license_url: Option<Option<String>>,
    #[serde(
        default,
        skip_serializing_if = "Option::is_none",
        with = "::serde_with::rust::double_option"
    )]
    #[validate(
        custom(function = "crate::util::validate::validate_url"),
        length(max = 2048)
    )]
    pub discord_url: Option<Option<String>>,
    #[validate]
    pub donation_urls: Option<Vec<DonationLink>>,
    pub license_id: Option<String>,
    pub client_side: Option<LegacySideType>,
    pub server_side: Option<LegacySideType>,
    #[validate(
        length(min = 3, max = 64),
        regex = "crate::util::validate::RE_URL_SAFE"
    )]
    pub slug: Option<String>,
    pub status: Option<ProjectStatus>,
    #[serde(
        default,
        skip_serializing_if = "Option::is_none",
        with = "::serde_with::rust::double_option"
    )]
    pub requested_status: Option<Option<ProjectStatus>>,
    #[serde(
        default,
        skip_serializing_if = "Option::is_none",
        with = "::serde_with::rust::double_option"
    )]
    #[validate(length(max = 2000))]
    pub moderation_message: Option<Option<String>>,
    #[serde(
        default,
        skip_serializing_if = "Option::is_none",
        with = "::serde_with::rust::double_option"
    )]
    #[validate(length(max = 65536))]
    pub moderation_message_body: Option<Option<String>>,
    pub monetization_status: Option<MonetizationStatus>,
}

<<<<<<< HEAD
pub async fn project_edit(
    ConnectInfo(addr): ConnectInfo<SocketAddr>,
    headers: HeaderMap,
    Path(info): Path<String>,
    Extension(pool): Extension<PgPool>,
    Extension(search_config): Extension<SearchConfig>,
    Extension(redis): Extension<RedisPool>,
    Extension(session_queue): Extension<Arc<AuthQueue>>,
    Json(v2_new_project): Json<EditProject>,
) -> Result<StatusCode, ApiErrorV2> {
=======
#[patch("{id}")]
#[allow(clippy::too_many_arguments)]
pub async fn project_edit(
    req: HttpRequest,
    info: web::Path<(String,)>,
    pool: web::Data<PgPool>,
    search_config: web::Data<SearchConfig>,
    new_project: web::Json<EditProject>,
    redis: web::Data<RedisPool>,
    session_queue: web::Data<AuthQueue>,
    moderation_queue: web::Data<AutomatedModerationQueue>,
) -> Result<HttpResponse, ApiError> {
    let v2_new_project = new_project.into_inner();
>>>>>>> 0a0837ea
    let client_side = v2_new_project.client_side;
    let server_side = v2_new_project.server_side;
    let new_slug = v2_new_project.slug.clone();

    // TODO: Some kind of handling here to ensure project type is fine.
    // We expect the version uploaded to be of loader type modpack, but there might  not be a way to check here for that.
    // After all, theoretically, they could be creating a genuine 'fabric' mod, and modpack no longer carries information on whether its a mod or modpack,
    // as those are out to the versions.

    // Ideally this would, if the project 'should' be a modpack:
    // - change the loaders to mrpack only
    // - add categories to the project for the corresponding loaders

    let mut new_links = HashMap::new();
    if let Some(issues_url) = v2_new_project.issues_url {
        if let Some(issues_url) = issues_url {
            new_links.insert("issues".to_string(), Some(issues_url));
        } else {
            new_links.insert("issues".to_string(), None);
        }
    }

    if let Some(source_url) = v2_new_project.source_url {
        if let Some(source_url) = source_url {
            new_links.insert("source".to_string(), Some(source_url));
        } else {
            new_links.insert("source".to_string(), None);
        }
    }

    if let Some(wiki_url) = v2_new_project.wiki_url {
        if let Some(wiki_url) = wiki_url {
            new_links.insert("wiki".to_string(), Some(wiki_url));
        } else {
            new_links.insert("wiki".to_string(), None);
        }
    }

    if let Some(discord_url) = v2_new_project.discord_url {
        if let Some(discord_url) = discord_url {
            new_links.insert("discord".to_string(), Some(discord_url));
        } else {
            new_links.insert("discord".to_string(), None);
        }
    }

    // In v2, setting donation links resets all other donation links
    // (resetting to the new ones)
    if let Some(donation_urls) = v2_new_project.donation_urls {
        // Fetch current donation links from project so we know what to delete
        let fetched_example_project = project_item::Project::get(&info, &pool, &redis)
            .await
            .map_err(ApiError::from)?;
        let donation_links = fetched_example_project
            .map(|x| {
                x.urls
                    .into_iter()
                    .filter_map(|l| {
                        if l.donation {
                            Some(Link::from(l)) // TODO: tests
                        } else {
                            None
                        }
                    })
                    .collect::<Vec<_>>()
            })
            .unwrap_or_default();

        // Set existing donation links to None
        for old_link in donation_links {
            new_links.insert(old_link.platform, None);
        }

        // Add new donation links
        for donation_url in donation_urls {
            new_links.insert(donation_url.id, Some(donation_url.url));
        }
    }

    let new_project = v3::projects::EditProject {
        name: v2_new_project.title,
        summary: v2_new_project.description, // Description becomes summary
        description: v2_new_project.body,    // Body becomes description
        categories: v2_new_project.categories,
        additional_categories: v2_new_project.additional_categories,
        license_url: v2_new_project.license_url,
        link_urls: Some(new_links),
        license_id: v2_new_project.license_id,
        slug: v2_new_project.slug,
        status: v2_new_project.status,
        requested_status: v2_new_project.requested_status,
        moderation_message: v2_new_project.moderation_message,
        moderation_message_body: v2_new_project.moderation_message_body,
        monetization_status: v2_new_project.monetization_status,
    };

    // This returns 204 or failure so we don't need to do anything with it
    let project_id = info.clone();
    let mut response = v3::projects::project_edit(
<<<<<<< HEAD
        ConnectInfo(addr),
        headers.clone(),
        Path(info),
        Extension(pool.clone()),
        Extension(search_config.clone()),
        Extension(redis.clone()),
        Extension(session_queue.clone()),
        Json(new_project),
=======
        req.clone(),
        info,
        pool.clone(),
        search_config,
        web::Json(new_project),
        redis.clone(),
        session_queue.clone(),
        moderation_queue,
>>>>>>> 0a0837ea
    )
    .await?;

    // If client and server side were set, we will call
    // the version setting route for each version to set the side types for each of them.
    if response.is_success() && (client_side.is_some() || server_side.is_some()) {
        let project_item =
            project_item::Project::get(&new_slug.unwrap_or(project_id), &pool, &redis)
                .await
                .map_err(ApiError::from)?;
        let version_ids = project_item.map(|x| x.versions).unwrap_or_default();
        let versions = version_item::Version::get_many(&version_ids, &pool, &redis)
            .await
            .map_err(ApiError::from)?;
        for version in versions {
            let version = Version::from(version);
            let mut fields = version.fields;
            let (current_client_side, current_server_side) =
                v2_reroute::convert_side_types_v2(&fields, None);
            let client_side = client_side.unwrap_or(current_client_side);
            let server_side = server_side.unwrap_or(current_server_side);
            fields.extend(v2_reroute::convert_side_types_v3(client_side, server_side));

            response = v3::versions::version_edit(
                ConnectInfo(addr),
                headers.clone(),
                Path(version.id),
                Extension(pool.clone()),
                Extension(redis.clone()),
                Extension(session_queue.clone()),
                Json(v3::versions::EditVersion {
                    fields,
                    ..Default::default()
                }),
            )
            .await?;
        }
    }
    Ok(response)
}

#[derive(Deserialize, Validate)]
pub struct BulkEditProject {
    #[validate(length(max = 3))]
    pub categories: Option<Vec<String>>,
    #[validate(length(max = 3))]
    pub add_categories: Option<Vec<String>>,
    pub remove_categories: Option<Vec<String>>,

    #[validate(length(max = 256))]
    pub additional_categories: Option<Vec<String>>,
    #[validate(length(max = 3))]
    pub add_additional_categories: Option<Vec<String>>,
    pub remove_additional_categories: Option<Vec<String>>,

    #[validate]
    pub donation_urls: Option<Vec<DonationLink>>,
    #[validate]
    pub add_donation_urls: Option<Vec<DonationLink>>,
    #[validate]
    pub remove_donation_urls: Option<Vec<DonationLink>>,

    #[serde(
        default,
        skip_serializing_if = "Option::is_none",
        with = "::serde_with::rust::double_option"
    )]
    #[validate(
        custom(function = "crate::util::validate::validate_url"),
        length(max = 2048)
    )]
    pub issues_url: Option<Option<String>>,
    #[serde(
        default,
        skip_serializing_if = "Option::is_none",
        with = "::serde_with::rust::double_option"
    )]
    #[validate(
        custom(function = "crate::util::validate::validate_url"),
        length(max = 2048)
    )]
    pub source_url: Option<Option<String>>,
    #[serde(
        default,
        skip_serializing_if = "Option::is_none",
        with = "::serde_with::rust::double_option"
    )]
    #[validate(
        custom(function = "crate::util::validate::validate_url"),
        length(max = 2048)
    )]
    pub wiki_url: Option<Option<String>>,
    #[serde(
        default,
        skip_serializing_if = "Option::is_none",
        with = "::serde_with::rust::double_option"
    )]
    #[validate(
        custom(function = "crate::util::validate::validate_url"),
        length(max = 2048)
    )]
    pub discord_url: Option<Option<String>>,
}

pub async fn projects_edit(
    ConnectInfo(addr): ConnectInfo<SocketAddr>,
    headers: HeaderMap,
    Query(ids): Query<ProjectIds>,
    Extension(pool): Extension<PgPool>,
    Extension(redis): Extension<RedisPool>,
    Extension(session_queue): Extension<Arc<AuthQueue>>,
    Json(bulk_edit_project): Json<BulkEditProject>,
) -> Result<StatusCode, ApiErrorV2> {
    let mut link_urls = HashMap::new();

    // If we are *setting* donation links, we will set every possible donation link to None, as
    // setting will delete all of them then 're-add' the ones we want to keep
    if let Some(donation_url) = bulk_edit_project.donation_urls {
        let link_platforms = LinkPlatform::list(&pool, &redis)
            .await
            .map_err(ApiError::from)?;
        for link in link_platforms {
            if link.donation {
                link_urls.insert(link.name, None);
            }
        }
        // add
        for donation_url in donation_url {
            link_urls.insert(donation_url.id, Some(donation_url.url));
        }
    }

    // For every delete, we will set the link to None
    if let Some(donation_url) = bulk_edit_project.remove_donation_urls {
        for donation_url in donation_url {
            link_urls.insert(donation_url.id, None);
        }
    }

    // For every add, we will set the link to the new url
    if let Some(donation_url) = bulk_edit_project.add_donation_urls {
        for donation_url in donation_url {
            link_urls.insert(donation_url.id, Some(donation_url.url));
        }
    }

    if let Some(issue_url) = bulk_edit_project.issues_url {
        if let Some(issue_url) = issue_url {
            link_urls.insert("issues".to_string(), Some(issue_url));
        } else {
            link_urls.insert("issues".to_string(), None);
        }
    }

    if let Some(source_url) = bulk_edit_project.source_url {
        if let Some(source_url) = source_url {
            link_urls.insert("source".to_string(), Some(source_url));
        } else {
            link_urls.insert("source".to_string(), None);
        }
    }

    if let Some(wiki_url) = bulk_edit_project.wiki_url {
        if let Some(wiki_url) = wiki_url {
            link_urls.insert("wiki".to_string(), Some(wiki_url));
        } else {
            link_urls.insert("wiki".to_string(), None);
        }
    }

    if let Some(discord_url) = bulk_edit_project.discord_url {
        if let Some(discord_url) = discord_url {
            link_urls.insert("discord".to_string(), Some(discord_url));
        } else {
            link_urls.insert("discord".to_string(), None);
        }
    }

    Ok(v3::projects::projects_edit(
        ConnectInfo(addr),
        headers,
        Query(ids),
        Extension(pool.clone()),
        Extension(redis.clone()),
        Extension(session_queue.clone()),
        Json(v3::projects::BulkEditProject {
            categories: bulk_edit_project.categories,
            add_categories: bulk_edit_project.add_categories,
            remove_categories: bulk_edit_project.remove_categories,
            additional_categories: bulk_edit_project.additional_categories,
            add_additional_categories: bulk_edit_project.add_additional_categories,
            remove_additional_categories: bulk_edit_project.remove_additional_categories,
            link_urls: Some(link_urls),
        }),
    )
    .await?)
}

#[derive(Serialize, Deserialize)]
pub struct FileExt {
    pub ext: String,
}

pub async fn project_icon_edit(
    Query(ext): Query<FileExt>,
    ConnectInfo(addr): ConnectInfo<SocketAddr>,
    headers: HeaderMap,
    Path(info): Path<String>,
    Extension(pool): Extension<PgPool>,
    Extension(redis): Extension<RedisPool>,
    Extension(file_host): Extension<Arc<dyn FileHost + Send + Sync>>,
    Extension(session_queue): Extension<Arc<AuthQueue>>,
    payload: BytesExtract,
) -> Result<StatusCode, ApiErrorV2> {
    Ok(v3::projects::project_icon_edit(
        Query(v3::projects::FileExt { ext: ext.ext }),
        ConnectInfo(addr),
        headers,
        Path(info),
        Extension(pool),
        Extension(redis),
        Extension(file_host),
        Extension(session_queue),
        payload,
    )
    .await?)
}

pub async fn delete_project_icon(
    ConnectInfo(addr): ConnectInfo<SocketAddr>,
    headers: HeaderMap,
    Path(info): Path<String>,
    Extension(pool): Extension<PgPool>,
    Extension(redis): Extension<RedisPool>,
    Extension(file_host): Extension<Arc<dyn FileHost + Send + Sync>>,
    Extension(session_queue): Extension<Arc<AuthQueue>>,
) -> Result<StatusCode, ApiErrorV2> {
    Ok(v3::projects::delete_project_icon(
        ConnectInfo(addr),
        headers,
        Path(info),
        Extension(pool),
        Extension(redis),
        Extension(file_host),
        Extension(session_queue),
    )
    .await?)
}

#[derive(Serialize, Deserialize, Validate)]
pub struct GalleryCreateQuery {
    pub featured: bool,
    #[validate(length(min = 1, max = 255))]
    pub title: Option<String>,
    #[validate(length(min = 1, max = 2048))]
    pub description: Option<String>,
    pub ordering: Option<i64>,
}

pub async fn add_gallery_item(
    Query(ext): Query<FileExt>,
    ConnectInfo(addr): ConnectInfo<SocketAddr>,
    headers: HeaderMap,
    Query(item): Query<GalleryCreateQuery>,
    Path(info): Path<String>,
    Extension(pool): Extension<PgPool>,
    Extension(redis): Extension<RedisPool>,
    Extension(file_host): Extension<Arc<dyn FileHost + Send + Sync>>,
    Extension(session_queue): Extension<Arc<AuthQueue>>,
    payload: BytesExtract,
) -> Result<StatusCode, ApiErrorV2> {
    Ok(v3::projects::add_gallery_item(
        Query(v3::projects::FileExt { ext: ext.ext }),
        ConnectInfo(addr),
        headers,
        Query(v3::projects::GalleryCreateQuery {
            featured: item.featured,
            name: item.title,
            description: item.description,
            ordering: item.ordering,
        }),
        Path(info),
        Extension(pool),
        Extension(redis),
        Extension(file_host),
        Extension(session_queue),
        payload,
    )
    .await?)
}

#[derive(Serialize, Deserialize, Validate)]
pub struct GalleryEditQuery {
    /// The url of the gallery item to edit
    pub url: String,
    pub featured: Option<bool>,
    #[serde(
        default,
        skip_serializing_if = "Option::is_none",
        with = "::serde_with::rust::double_option"
    )]
    #[validate(length(min = 1, max = 255))]
    pub title: Option<Option<String>>,
    #[serde(
        default,
        skip_serializing_if = "Option::is_none",
        with = "::serde_with::rust::double_option"
    )]
    #[validate(length(min = 1, max = 2048))]
    pub description: Option<Option<String>>,
    pub ordering: Option<i64>,
}

pub async fn edit_gallery_item(
    ConnectInfo(addr): ConnectInfo<SocketAddr>,
    headers: HeaderMap,
    Query(item): Query<GalleryEditQuery>,
    Path(info): Path<String>,
    Extension(pool): Extension<PgPool>,
    Extension(redis): Extension<RedisPool>,
    Extension(session_queue): Extension<Arc<AuthQueue>>,
) -> Result<StatusCode, ApiErrorV2> {
    Ok(v3::projects::edit_gallery_item(
        ConnectInfo(addr),
        headers,
        Query(v3::projects::GalleryEditQuery {
            url: item.url,
            featured: item.featured,
            name: item.title,
            description: item.description,
            ordering: item.ordering,
        }),
        Path(info),
        Extension(pool),
        Extension(redis),
        Extension(session_queue),
    )
    .await?)
}

#[derive(Serialize, Deserialize)]
pub struct GalleryDeleteQuery {
    pub url: String,
}

pub async fn delete_gallery_item(
    ConnectInfo(addr): ConnectInfo<SocketAddr>,
    headers: HeaderMap,
    Query(item): Query<GalleryDeleteQuery>,
    Path(info): Path<String>,
    Extension(pool): Extension<PgPool>,
    Extension(redis): Extension<RedisPool>,
    Extension(file_host): Extension<Arc<dyn FileHost + Send + Sync>>,
    Extension(session_queue): Extension<Arc<AuthQueue>>,
) -> Result<StatusCode, ApiErrorV2> {
    Ok(v3::projects::delete_gallery_item(
        ConnectInfo(addr),
        headers,
        Query(v3::projects::GalleryDeleteQuery { url: item.url }),
        Path(info),
        Extension(pool),
        Extension(redis),
        Extension(file_host),
        Extension(session_queue),
    )
    .await?)
}

pub async fn project_delete(
    ConnectInfo(addr): ConnectInfo<SocketAddr>,
    headers: HeaderMap,
    Path(info): Path<String>,
    Extension(pool): Extension<PgPool>,
    Extension(redis): Extension<RedisPool>,
    Extension(search_config): Extension<SearchConfig>,
    Extension(session_queue): Extension<Arc<AuthQueue>>,
) -> Result<StatusCode, ApiErrorV2> {
    Ok(v3::projects::project_delete(
        ConnectInfo(addr),
        headers,
        Path(info),
        Extension(pool),
        Extension(redis),
        Extension(search_config),
        Extension(session_queue),
    )
    .await?)
}

pub async fn project_follow(
    ConnectInfo(addr): ConnectInfo<SocketAddr>,
    headers: HeaderMap,
    Path(info): Path<String>,
    Extension(pool): Extension<PgPool>,
    Extension(redis): Extension<RedisPool>,
    Extension(session_queue): Extension<Arc<AuthQueue>>,
) -> Result<StatusCode, ApiErrorV2> {
    Ok(v3::projects::project_follow(
        ConnectInfo(addr),
        headers,
        Path(info),
        Extension(pool),
        Extension(redis),
        Extension(session_queue),
    )
    .await?)
}

pub async fn project_unfollow(
    ConnectInfo(addr): ConnectInfo<SocketAddr>,
    headers: HeaderMap,
    Path(info): Path<String>,
    Extension(pool): Extension<PgPool>,
    Extension(redis): Extension<RedisPool>,
    Extension(session_queue): Extension<Arc<AuthQueue>>,
) -> Result<StatusCode, ApiErrorV2> {
    Ok(v3::projects::project_unfollow(
        ConnectInfo(addr),
        headers,
        Path(info),
        Extension(pool),
        Extension(redis),
        Extension(session_queue),
    )
    .await?)
}<|MERGE_RESOLUTION|>--- conflicted
+++ resolved
@@ -379,7 +379,7 @@
     pub monetization_status: Option<MonetizationStatus>,
 }
 
-<<<<<<< HEAD
+#[axum::debug_handler]
 pub async fn project_edit(
     ConnectInfo(addr): ConnectInfo<SocketAddr>,
     headers: HeaderMap,
@@ -388,23 +388,9 @@
     Extension(search_config): Extension<SearchConfig>,
     Extension(redis): Extension<RedisPool>,
     Extension(session_queue): Extension<Arc<AuthQueue>>,
+    Extension(moderation_queue): Extension<Arc<AutomatedModerationQueue>>,
     Json(v2_new_project): Json<EditProject>,
 ) -> Result<StatusCode, ApiErrorV2> {
-=======
-#[patch("{id}")]
-#[allow(clippy::too_many_arguments)]
-pub async fn project_edit(
-    req: HttpRequest,
-    info: web::Path<(String,)>,
-    pool: web::Data<PgPool>,
-    search_config: web::Data<SearchConfig>,
-    new_project: web::Json<EditProject>,
-    redis: web::Data<RedisPool>,
-    session_queue: web::Data<AuthQueue>,
-    moderation_queue: web::Data<AutomatedModerationQueue>,
-) -> Result<HttpResponse, ApiError> {
-    let v2_new_project = new_project.into_inner();
->>>>>>> 0a0837ea
     let client_side = v2_new_project.client_side;
     let server_side = v2_new_project.server_side;
     let new_slug = v2_new_project.slug.clone();
@@ -504,7 +490,6 @@
     // This returns 204 or failure so we don't need to do anything with it
     let project_id = info.clone();
     let mut response = v3::projects::project_edit(
-<<<<<<< HEAD
         ConnectInfo(addr),
         headers.clone(),
         Path(info),
@@ -512,17 +497,8 @@
         Extension(search_config.clone()),
         Extension(redis.clone()),
         Extension(session_queue.clone()),
+        Extension(moderation_queue.clone()),
         Json(new_project),
-=======
-        req.clone(),
-        info,
-        pool.clone(),
-        search_config,
-        web::Json(new_project),
-        redis.clone(),
-        session_queue.clone(),
-        moderation_queue,
->>>>>>> 0a0837ea
     )
     .await?;
 
