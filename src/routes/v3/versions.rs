use std::collections::HashMap;

use super::ApiError;
use crate::auth::{
    filter_authorized_versions, get_user_from_headers, is_authorized, is_authorized_version,
};
use crate::database;
use crate::database::models::loader_fields::{
    self, LoaderField, LoaderFieldEnumValue, VersionField,
};
use crate::database::models::version_item::{DependencyBuilder, LoaderVersion};
use crate::database::models::{image_item, Organization};
use crate::database::redis::RedisPool;
use crate::models;
use crate::models::ids::base62_impl::parse_base62;
use crate::models::ids::VersionId;
use crate::models::images::ImageContext;
use crate::models::pats::Scopes;
use crate::models::projects::{skip_nulls, Loader};
use crate::models::projects::{Dependency, FileType, VersionStatus, VersionType};
use crate::models::teams::ProjectPermissions;
use crate::queue::session::AuthQueue;
use crate::search::indexing::remove_documents;
use crate::search::SearchConfig;
use crate::util::img;
use crate::util::validate::validation_errors_to_string;
use actix_web::{web, HttpRequest, HttpResponse};
use chrono::{DateTime, Utc};
use itertools::Itertools;
use serde::{Deserialize, Serialize};
use sqlx::PgPool;
use validator::Validate;

pub fn config(cfg: &mut web::ServiceConfig) {
    cfg.route(
        "version",
        web::post().to(super::version_creation::version_create),
    );
    cfg.route("versions", web::get().to(versions_get));

    cfg.service(
        web::scope("version")
            .route("{id}", web::get().to(version_get))
            .route("{id}", web::patch().to(version_edit))
            .route("{id}", web::delete().to(version_delete))
            .route("{id}/schedule", web::post().to(version_schedule))
            .route(
                "{version_id}/file",
                web::post().to(super::version_creation::upload_file_to_version),
            ),
    );
}

// Given a project ID/slug and a version slug
pub async fn version_project_get(
    req: HttpRequest,
    info: web::Path<(String, String)>,
    pool: web::Data<PgPool>,
    redis: web::Data<RedisPool>,
    session_queue: web::Data<AuthQueue>,
) -> Result<HttpResponse, ApiError> {
    let info = info.into_inner();
    version_project_get_helper(req, info, pool, redis, session_queue).await
}
pub async fn version_project_get_helper(
    req: HttpRequest,
    id: (String, String),
    pool: web::Data<PgPool>,
    redis: web::Data<RedisPool>,
    session_queue: web::Data<AuthQueue>,
) -> Result<HttpResponse, ApiError> {
    let result = database::models::Project::get(&id.0, &**pool, &redis).await?;

    let user_option = get_user_from_headers(
        &req,
        &**pool,
        &redis,
        &session_queue,
        Some(&[Scopes::PROJECT_READ, Scopes::VERSION_READ]),
    )
    .await
    .map(|x| x.1)
    .ok();

    if let Some(project) = result {
        if !is_authorized(&project.inner, &user_option, &pool).await? {
            return Err(ApiError::NotFound);
        }

        let versions =
            database::models::Version::get_many(&project.versions, &**pool, &redis).await?;

        let id_opt = parse_base62(&id.1).ok();
        let version = versions
            .into_iter()
            .find(|x| Some(x.inner.id.0 as u64) == id_opt || x.inner.version_number == id.1);

        if let Some(version) = version {
            if is_authorized_version(&version.inner, &user_option, &pool).await? {
                return Ok(HttpResponse::Ok().json(models::projects::Version::from(version)));
            }
        }
    }

    Err(ApiError::NotFound)
}

#[derive(Serialize, Deserialize)]
pub struct VersionIds {
    pub ids: String,
}

pub async fn versions_get(
    req: HttpRequest,
    web::Query(ids): web::Query<VersionIds>,
    pool: web::Data<PgPool>,
    redis: web::Data<RedisPool>,
    session_queue: web::Data<AuthQueue>,
) -> Result<HttpResponse, ApiError> {
    let version_ids = serde_json::from_str::<Vec<models::ids::VersionId>>(&ids.ids)?
        .into_iter()
        .map(|x| x.into())
        .collect::<Vec<database::models::VersionId>>();
    let versions_data = database::models::Version::get_many(&version_ids, &**pool, &redis).await?;

    let user_option = get_user_from_headers(
        &req,
        &**pool,
        &redis,
        &session_queue,
        Some(&[Scopes::VERSION_READ]),
    )
    .await
    .map(|x| x.1)
    .ok();

    let versions = filter_authorized_versions(versions_data, &user_option, &pool).await?;

    Ok(HttpResponse::Ok().json(versions))
}

pub async fn version_get(
    req: HttpRequest,
    info: web::Path<(models::ids::VersionId,)>,
    pool: web::Data<PgPool>,
    redis: web::Data<RedisPool>,
    session_queue: web::Data<AuthQueue>,
) -> Result<HttpResponse, ApiError> {
    let id = info.into_inner().0;
    version_get_helper(req, id, pool, redis, session_queue).await
}

pub async fn version_get_helper(
    req: HttpRequest,
    id: models::ids::VersionId,
    pool: web::Data<PgPool>,
    redis: web::Data<RedisPool>,
    session_queue: web::Data<AuthQueue>,
) -> Result<HttpResponse, ApiError> {
    let version_data = database::models::Version::get(id.into(), &**pool, &redis).await?;

    let user_option = get_user_from_headers(
        &req,
        &**pool,
        &redis,
        &session_queue,
        Some(&[Scopes::VERSION_READ]),
    )
    .await
    .map(|x| x.1)
    .ok();

    if let Some(data) = version_data {
        if is_authorized_version(&data.inner, &user_option, &pool).await? {
            return Ok(HttpResponse::Ok().json(models::projects::Version::from(data)));
        }
    }

    Err(ApiError::NotFound)
}

#[derive(Serialize, Deserialize, Validate, Default, Debug)]
pub struct EditVersion {
    #[validate(
        length(min = 1, max = 64),
        custom(function = "crate::util::validate::validate_name")
    )]
    pub name: Option<String>,
    #[validate(
        length(min = 1, max = 32),
        regex = "crate::util::validate::RE_URL_SAFE"
    )]
    pub version_number: Option<String>,
    #[validate(length(max = 65536))]
    pub changelog: Option<String>,
    pub version_type: Option<models::projects::VersionType>,
    #[validate(
        length(min = 0, max = 4096),
        custom(function = "crate::util::validate::validate_deps")
    )]
    pub dependencies: Option<Vec<Dependency>>,
    pub loaders: Option<Vec<Loader>>,
    pub featured: Option<bool>,
    pub primary_file: Option<(String, String)>,
    pub downloads: Option<u32>,
    pub status: Option<VersionStatus>,
    pub file_types: Option<Vec<EditVersionFileType>>,

    pub ordering: Option<Option<i32>>, //TODO: How do you actually pass this in json?

    // Flattened loader fields
    // All other fields are loader-specific VersionFields
    // These are flattened during serialization
    #[serde(deserialize_with = "skip_nulls")]
    #[serde(flatten)]
    pub fields: HashMap<String, serde_json::Value>,
}

#[derive(Serialize, Deserialize, Debug)]
pub struct EditVersionFileType {
    pub algorithm: String,
    pub hash: String,
    pub file_type: Option<FileType>,
}

// TODO: Avoid this 'helper' pattern here and similar fnunctoins- a macro might be the best bet here to ensure it's callable from both v2 and v3
// (web::Path can't be recreated naturally)
pub async fn version_edit(
    req: HttpRequest,
    info: web::Path<(VersionId,)>,
    pool: web::Data<PgPool>,
    redis: web::Data<RedisPool>,
    new_version: web::Json<serde_json::Value>,
    session_queue: web::Data<AuthQueue>,
) -> Result<HttpResponse, ApiError> {
    let new_version: EditVersion = serde_json::from_value(new_version.into_inner())?;
    version_edit_helper(
        req,
        info.into_inner(),
        pool,
        redis,
        new_version,
        session_queue,
    )
    .await
}
pub async fn version_edit_helper(
    req: HttpRequest,
    info: (VersionId,),
    pool: web::Data<PgPool>,
    redis: web::Data<RedisPool>,
    new_version: EditVersion,
    session_queue: web::Data<AuthQueue>,
) -> Result<HttpResponse, ApiError> {
    let user = get_user_from_headers(
        &req,
        &**pool,
        &redis,
        &session_queue,
        Some(&[Scopes::VERSION_WRITE]),
    )
    .await?
    .1;

    new_version
        .validate()
        .map_err(|err| ApiError::Validation(validation_errors_to_string(err, None)))?;

    let version_id = info.0;
    let id = version_id.into();

    let result = database::models::Version::get(id, &**pool, &redis).await?;

    if let Some(version_item) = result {
        let team_member = database::models::TeamMember::get_from_user_id_project(
            version_item.inner.project_id,
            user.id.into(),
            &**pool,
        )
        .await?;

        let organization = Organization::get_associated_organization_project_id(
            version_item.inner.project_id,
            &**pool,
        )
        .await?;

        let organization_team_member = if let Some(organization) = &organization {
            database::models::TeamMember::get_from_user_id(
                organization.team_id,
                user.id.into(),
                &**pool,
            )
            .await?
        } else {
            None
        };

        let permissions = ProjectPermissions::get_permissions_by_role(
            &user.role,
            &team_member,
            &organization_team_member,
        );

        if let Some(perms) = permissions {
            if !perms.contains(ProjectPermissions::UPLOAD_VERSION) {
                return Err(ApiError::CustomAuthentication(
                    "You do not have the permissions to edit this version!".to_string(),
                ));
            }

            let mut transaction = pool.begin().await?;

            if let Some(name) = &new_version.name {
                sqlx::query!(
                    "
                    UPDATE versions
                    SET name = $1
                    WHERE (id = $2)
                    ",
                    name.trim(),
                    id as database::models::ids::VersionId,
                )
                .execute(&mut *transaction)
                .await?;
            }

            if let Some(number) = &new_version.version_number {
                sqlx::query!(
                    "
                    UPDATE versions
                    SET version_number = $1
                    WHERE (id = $2)
                    ",
                    number,
                    id as database::models::ids::VersionId,
                )
                .execute(&mut *transaction)
                .await?;
            }

            if let Some(version_type) = &new_version.version_type {
                sqlx::query!(
                    "
                    UPDATE versions
                    SET version_type = $1
                    WHERE (id = $2)
                    ",
                    version_type.as_str(),
                    id as database::models::ids::VersionId,
                )
                .execute(&mut *transaction)
                .await?;
            }

            if let Some(dependencies) = &new_version.dependencies {
                // TODO: Re-add this exclusions when modpack also has separate dependency retrieval that was removed from validators
                // if let Some(project) = project_item {
                // if project.project_type != "modpack" {
                sqlx::query!(
                    "
                            DELETE FROM dependencies WHERE dependent_id = $1
                            ",
                    id as database::models::ids::VersionId,
                )
                .execute(&mut *transaction)
                .await?;

                let builders = dependencies
                    .iter()
                    .map(|x| database::models::version_item::DependencyBuilder {
                        project_id: x.project_id.map(|x| x.into()),
                        version_id: x.version_id.map(|x| x.into()),
                        file_name: x.file_name.clone(),
                        dependency_type: x.dependency_type.to_string(),
                    })
                    .collect::<Vec<database::models::version_item::DependencyBuilder>>();

                DependencyBuilder::insert_many(builders, version_item.inner.id, &mut transaction)
                    .await?;
                // }
                // }
            }

            if !new_version.fields.is_empty() {
                let version_fields_names = new_version
                    .fields
                    .keys()
                    .map(|x| x.to_string())
                    .collect::<Vec<String>>();

                let all_loaders = loader_fields::Loader::list(&mut *transaction, &redis).await?;
                let loader_ids = version_item
                    .loaders
                    .iter()
                    .filter_map(|x| all_loaders.iter().find(|y| &y.loader == x).map(|y| y.id))
                    .collect_vec();

                let loader_fields = LoaderField::get_fields(&loader_ids, &mut *transaction, &redis)
                    .await?
                    .into_iter()
                    .filter(|lf| version_fields_names.contains(&lf.field))
                    .collect::<Vec<LoaderField>>();

                let loader_field_ids = loader_fields.iter().map(|lf| lf.id.0).collect::<Vec<i32>>();
                sqlx::query!(
                    "
                    DELETE FROM version_fields 
                    WHERE version_id = $1
                    AND field_id = ANY($2)
                    ",
                    id as database::models::ids::VersionId,
                    &loader_field_ids
                )
                .execute(&mut *transaction)
                .await?;

                let mut loader_field_enum_values = LoaderFieldEnumValue::list_many_loader_fields(
                    &loader_fields,
                    &mut *transaction,
                    &redis,
                )
                .await?;

                let mut version_fields = Vec::new();
                for (vf_name, vf_value) in new_version.fields {
                    let loader_field = loader_fields
                        .iter()
                        .find(|lf| lf.field == vf_name)
                        .ok_or_else(|| {
                            ApiError::InvalidInput(format!(
                                "Loader field '{vf_name}' does not exist for any loaders supplied."
                            ))
                        })?;
                    let enum_variants = loader_field_enum_values
                        .remove(&loader_field.id)
                        .unwrap_or_default();
                    let vf: VersionField = VersionField::check_parse(
                        version_id.into(),
                        loader_field.clone(),
                        vf_value.clone(),
                        enum_variants,
                    )
                    .map_err(ApiError::InvalidInput)?;
                    version_fields.push(vf);
                }
                VersionField::insert_many(version_fields, &mut transaction).await?;
            }

            if let Some(loaders) = &new_version.loaders {
                sqlx::query!(
                    "
                    DELETE FROM loaders_versions WHERE version_id = $1
                    ",
                    id as database::models::ids::VersionId,
                )
                .execute(&mut *transaction)
                .await?;

                let mut loader_versions = Vec::new();
                for loader in loaders {
                    let loader_id = database::models::loader_fields::Loader::get_id(
                        &loader.0,
                        &mut *transaction,
                        &redis,
                    )
                    .await?
                    .ok_or_else(|| {
                        ApiError::InvalidInput("No database entry for loader provided.".to_string())
                    })?;
                    loader_versions.push(LoaderVersion::new(loader_id, id));
                }
                LoaderVersion::insert_many(loader_versions, &mut transaction).await?;

                crate::database::models::Project::clear_cache(
                    version_item.inner.project_id,
                    None,
                    None,
                    &redis,
                )
                .await?;
            }

            if let Some(featured) = &new_version.featured {
                sqlx::query!(
                    "
                    UPDATE versions
                    SET featured = $1
                    WHERE (id = $2)
                    ",
                    featured,
                    id as database::models::ids::VersionId,
                )
                .execute(&mut *transaction)
                .await?;
            }

            if let Some(primary_file) = &new_version.primary_file {
                let result = sqlx::query!(
                    "
                    SELECT f.id id FROM hashes h
                    INNER JOIN files f ON h.file_id = f.id
                    WHERE h.algorithm = $2 AND h.hash = $1
                    ",
                    primary_file.1.as_bytes(),
                    primary_file.0
                )
                .fetch_optional(&**pool)
                .await?
                .ok_or_else(|| {
                    ApiError::InvalidInput(format!(
                        "Specified file with hash {} does not exist.",
                        primary_file.1.clone()
                    ))
                })?;

                sqlx::query!(
                    "
                    UPDATE files
                    SET is_primary = FALSE
                    WHERE (version_id = $1)
                    ",
                    id as database::models::ids::VersionId,
                )
                .execute(&mut *transaction)
                .await?;

                sqlx::query!(
                    "
                    UPDATE files
                    SET is_primary = TRUE
                    WHERE (id = $1)
                    ",
                    result.id,
                )
                .execute(&mut *transaction)
                .await?;
            }

            if let Some(body) = &new_version.changelog {
                sqlx::query!(
                    "
                    UPDATE versions
                    SET changelog = $1
                    WHERE (id = $2)
                    ",
                    body,
                    id as database::models::ids::VersionId,
                )
                .execute(&mut *transaction)
                .await?;
            }

            if let Some(downloads) = &new_version.downloads {
                if !user.role.is_mod() {
                    return Err(ApiError::CustomAuthentication(
                        "You don't have permission to set the downloads of this mod".to_string(),
                    ));
                }

                sqlx::query!(
                    "
                    UPDATE versions
                    SET downloads = $1
                    WHERE (id = $2)
                    ",
                    *downloads as i32,
                    id as database::models::ids::VersionId,
                )
                .execute(&mut *transaction)
                .await?;

                let diff = *downloads - (version_item.inner.downloads as u32);

                sqlx::query!(
                    "
                    UPDATE mods
                    SET downloads = downloads + $1
                    WHERE (id = $2)
                    ",
                    diff as i32,
                    version_item.inner.project_id as database::models::ids::ProjectId,
                )
                .execute(&mut *transaction)
                .await?;
            }

            if let Some(status) = &new_version.status {
                if !status.can_be_requested() {
                    return Err(ApiError::InvalidInput(
                        "The requested status cannot be set!".to_string(),
                    ));
                }

                sqlx::query!(
                    "
                    UPDATE versions
                    SET status = $1
                    WHERE (id = $2)
                    ",
                    status.as_str(),
                    id as database::models::ids::VersionId,
                )
                .execute(&mut *transaction)
                .await?;
            }

            if let Some(file_types) = &new_version.file_types {
                for file_type in file_types {
                    let result = sqlx::query!(
                        "
                        SELECT f.id id FROM hashes h
                        INNER JOIN files f ON h.file_id = f.id
                        WHERE h.algorithm = $2 AND h.hash = $1
                        ",
                        file_type.hash.as_bytes(),
                        file_type.algorithm
                    )
                    .fetch_optional(&**pool)
                    .await?
                    .ok_or_else(|| {
                        ApiError::InvalidInput(format!(
                            "Specified file with hash {} does not exist.",
                            file_type.algorithm.clone()
                        ))
                    })?;

                    sqlx::query!(
                        "
                        UPDATE files
                        SET file_type = $2
                        WHERE (id = $1)
                        ",
                        result.id,
                        file_type.file_type.as_ref().map(|x| x.as_str()),
                    )
                    .execute(&mut *transaction)
                    .await?;
                }
            }

            if let Some(ordering) = &new_version.ordering {
                sqlx::query!(
                    "
                    UPDATE versions
                    SET ordering = $1
                    WHERE (id = $2)
                    ",
                    ordering.to_owned() as Option<i32>,
                    id as database::models::ids::VersionId,
                )
                .execute(&mut *transaction)
                .await?;
            }

            // delete any images no longer in the changelog
            let checkable_strings: Vec<&str> = vec![&new_version.changelog]
                .into_iter()
                .filter_map(|x| x.as_ref().map(|y| y.as_str()))
                .collect();
            let context = ImageContext::Version {
                version_id: Some(version_item.inner.id.into()),
            };

            img::delete_unused_images(context, checkable_strings, &mut transaction, &redis).await?;

            transaction.commit().await?;
            database::models::Version::clear_cache(&version_item, &redis).await?;
            database::models::Project::clear_cache(
                version_item.inner.project_id,
                None,
                Some(true),
                &redis,
            )
            .await?;
            Ok(HttpResponse::NoContent().body(""))
        } else {
            Err(ApiError::CustomAuthentication(
                "You do not have permission to edit this version!".to_string(),
            ))
        }
    } else {
        Err(ApiError::NotFound)
    }
}

#[derive(Serialize, Deserialize)]
pub struct VersionListFilters {
    pub loaders: Option<String>,
    pub featured: Option<bool>,
    pub version_type: Option<VersionType>,
    pub limit: Option<usize>,
    pub offset: Option<usize>,
    /*
        Loader fields to filter with:
        "game_versions": ["1.16.5", "1.17"]

        Returns if it matches any of the values
    */
    pub loader_fields: Option<String>,
}

pub async fn version_list(
    req: HttpRequest,
    info: web::Path<(String,)>,
    web::Query(filters): web::Query<VersionListFilters>,
    pool: web::Data<PgPool>,
    redis: web::Data<RedisPool>,
    session_queue: web::Data<AuthQueue>,
) -> Result<HttpResponse, ApiError> {
    let string = info.into_inner().0;

    let result = database::models::Project::get(&string, &**pool, &redis).await?;

    let user_option = get_user_from_headers(
        &req,
        &**pool,
        &redis,
        &session_queue,
        Some(&[Scopes::PROJECT_READ, Scopes::VERSION_READ]),
    )
    .await
    .map(|x| x.1)
    .ok();

    if let Some(project) = result {
        if !is_authorized(&project.inner, &user_option, &pool).await? {
            return Err(ApiError::NotFound);
        }

        let loader_field_filters = filters.loader_fields.as_ref().map(|x| {
            serde_json::from_str::<HashMap<String, Vec<serde_json::Value>>>(x).unwrap_or_default()
        });
        let loader_filters = filters
            .loaders
            .as_ref()
            .map(|x| serde_json::from_str::<Vec<String>>(x).unwrap_or_default());
        let mut versions = database::models::Version::get_many(&project.versions, &**pool, &redis)
            .await?
            .into_iter()
            .skip(filters.offset.unwrap_or(0))
            .take(filters.limit.unwrap_or(usize::MAX))
            .filter(|x| {
                let mut bool = true;

                if let Some(version_type) = filters.version_type {
                    bool &= &*x.inner.version_type == version_type.as_str();
                }
                if let Some(loaders) = &loader_filters {
                    bool &= x.loaders.iter().any(|y| loaders.contains(y));
                }
                if let Some(loader_fields) = &loader_field_filters {
                    for (key, values) in loader_fields {
                        bool &= if let Some(x_vf) =
                            x.version_fields.iter().find(|y| y.field_name == *key)
                        {
                            values.iter().any(|v| x_vf.value.contains_json_value(v))
                        } else {
                            true
                        };
                    }
                }
                bool
            })
            .collect::<Vec<_>>();

        let mut response = versions
            .iter()
            .filter(|version| {
                filters
                    .featured
                    .map(|featured| featured == version.inner.featured)
                    .unwrap_or(true)
            })
            .cloned()
            .collect::<Vec<_>>();

        versions.sort();

        // Attempt to populate versions with "auto featured" versions
        if response.is_empty() && !versions.is_empty() && filters.featured.unwrap_or(false) {
            // TODO: Re-implement this
            // let (loaders, game_versions) = futures::future::try_join(
            //     database::models::loader_fields::Loader::list(&**pool, &redis),
            //     database::models::loader_fields::GameVersion::list_filter(
            //         None,
            //         Some(true),
            //         &**pool,
            //         &redis,
            //     ),
            // )
            // .await?;

            // let mut joined_filters = Vec::new();
            // for game_version in &game_versions {
            //     for loader in &loaders {
            //         joined_filters.push((game_version, loader))
            //     }
            // }

            // joined_filters.into_iter().for_each(|filter| {
            //     versions
            //         .iter()
            //         .find(|version| {
            //             // version.game_versions.contains(&filter.0.version)
            //                 // &&
            //                 version.loaders.contains(&filter.1.loader)
            //         })
            //         .map(|version| response.push(version.clone()))
            //         .unwrap_or(());
            // });

            if response.is_empty() {
                versions
                    .into_iter()
                    .for_each(|version| response.push(version));
            }
        }

        response.sort();
        response.dedup_by(|a, b| a.inner.id == b.inner.id);

        let response = filter_authorized_versions(response, &user_option, &pool).await?;

        Ok(HttpResponse::Ok().json(response))
    } else {
        Err(ApiError::NotFound)
    }
}

#[derive(Deserialize)]
pub struct SchedulingData {
    pub time: DateTime<Utc>,
    pub requested_status: VersionStatus,
}

pub async fn version_schedule(
    req: HttpRequest,
    info: web::Path<(models::ids::VersionId,)>,
    pool: web::Data<PgPool>,
    redis: web::Data<RedisPool>,
    scheduling_data: web::Json<SchedulingData>,
    session_queue: web::Data<AuthQueue>,
) -> Result<HttpResponse, ApiError> {
    let user = get_user_from_headers(
        &req,
        &**pool,
        &redis,
        &session_queue,
        Some(&[Scopes::VERSION_WRITE]),
    )
    .await?
    .1;

    if scheduling_data.time < Utc::now() {
        return Err(ApiError::InvalidInput(
            "You cannot schedule a version to be released in the past!".to_string(),
        ));
    }

    if !scheduling_data.requested_status.can_be_requested() {
        return Err(ApiError::InvalidInput(
            "Specified requested status cannot be requested!".to_string(),
        ));
    }

    let string = info.into_inner().0;
    let result = database::models::Version::get(string.into(), &**pool, &redis).await?;

    if let Some(version_item) = result {
        let team_member = database::models::TeamMember::get_from_user_id_project(
            version_item.inner.project_id,
            user.id.into(),
            &**pool,
        )
        .await?;

        let organization_item =
            database::models::Organization::get_associated_organization_project_id(
                version_item.inner.project_id,
                &**pool,
            )
            .await
            .map_err(ApiError::Database)?;

        let organization_team_member = if let Some(organization) = &organization_item {
            database::models::TeamMember::get_from_user_id(
                organization.team_id,
                user.id.into(),
                &**pool,
            )
            .await?
        } else {
            None
        };

        let permissions = ProjectPermissions::get_permissions_by_role(
            &user.role,
            &team_member,
            &organization_team_member,
        )
        .unwrap_or_default();

        if !user.role.is_mod() && !permissions.contains(ProjectPermissions::EDIT_DETAILS) {
            return Err(ApiError::CustomAuthentication(
                "You do not have permission to edit this version's scheduling data!".to_string(),
            ));
        }

        let mut transaction = pool.begin().await?;
        sqlx::query!(
            "
            UPDATE versions
            SET status = $1, date_published = $2
            WHERE (id = $3)
            ",
            VersionStatus::Scheduled.as_str(),
            scheduling_data.time,
            version_item.inner.id as database::models::ids::VersionId,
        )
        .execute(&mut *transaction)
        .await?;

        transaction.commit().await?;
        database::models::Version::clear_cache(&version_item, &redis).await?;

        Ok(HttpResponse::NoContent().body(""))
    } else {
        Err(ApiError::NotFound)
    }
}

pub async fn version_delete(
    req: HttpRequest,
    info: web::Path<(models::ids::VersionId,)>,
    pool: web::Data<PgPool>,
    redis: web::Data<RedisPool>,
    session_queue: web::Data<AuthQueue>,
    search_config: web::Data<SearchConfig>,
) -> Result<HttpResponse, ApiError> {
    let user = get_user_from_headers(
        &req,
        &**pool,
        &redis,
        &session_queue,
        Some(&[Scopes::VERSION_DELETE]),
    )
    .await?
    .1;
    let id = info.into_inner().0;

    let version = database::models::Version::get(id.into(), &**pool, &redis)
        .await?
        .ok_or_else(|| {
            ApiError::InvalidInput("The specified version does not exist!".to_string())
        })?;

    if !user.role.is_admin() {
        let team_member = database::models::TeamMember::get_from_user_id_project(
            version.inner.project_id,
            user.id.into(),
            &**pool,
        )
        .await
        .map_err(ApiError::Database)?;

        let organization =
            Organization::get_associated_organization_project_id(version.inner.project_id, &**pool)
                .await?;

        let organization_team_member = if let Some(organization) = &organization {
            database::models::TeamMember::get_from_user_id(
                organization.team_id,
                user.id.into(),
                &**pool,
            )
            .await?
        } else {
            None
        };
        let permissions = ProjectPermissions::get_permissions_by_role(
            &user.role,
            &team_member,
            &organization_team_member,
        )
        .unwrap_or_default();

        if !permissions.contains(ProjectPermissions::DELETE_VERSION) {
            return Err(ApiError::CustomAuthentication(
                "You do not have permission to delete versions in this team".to_string(),
            ));
        }
    }

    let mut transaction = pool.begin().await?;
    let context = ImageContext::Version {
        version_id: Some(version.inner.id.into()),
    };
    let uploaded_images =
        database::models::Image::get_many_contexted(context, &mut transaction).await?;
    for image in uploaded_images {
        image_item::Image::remove(image.id, &mut transaction, &redis).await?;
    }

    let result =
        database::models::Version::remove_full(version.inner.id, &redis, &mut transaction).await?;
<<<<<<< HEAD

    transaction.commit().await?;
=======
    remove_documents(&[version.inner.id.into()], &search_config).await?;
>>>>>>> 90954dac
    database::models::Project::clear_cache(version.inner.project_id, None, Some(true), &redis)
        .await?;

    if result.is_some() {
        Ok(HttpResponse::NoContent().body(""))
    } else {
        Err(ApiError::NotFound)
    }
}<|MERGE_RESOLUTION|>--- conflicted
+++ resolved
@@ -1004,12 +1004,8 @@
 
     let result =
         database::models::Version::remove_full(version.inner.id, &redis, &mut transaction).await?;
-<<<<<<< HEAD
-
     transaction.commit().await?;
-=======
     remove_documents(&[version.inner.id.into()], &search_config).await?;
->>>>>>> 90954dac
     database::models::Project::clear_cache(version.inner.project_id, None, Some(true), &redis)
         .await?;
 
