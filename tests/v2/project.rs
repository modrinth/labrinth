use crate::common::{
    api_common::ApiProject,
    api_v2::ApiV2,
    database::{ENEMY_USER_PAT, FRIEND_USER_ID, FRIEND_USER_PAT, MOD_USER_PAT, USER_USER_PAT},
    dummy_data::{TestFile, DUMMY_CATEGORIES},
    environment::{with_test_environment, TestEnvironment},
    permissions::{PermissionsTest, PermissionsTestContext},
};
use actix_web::test;
use itertools::Itertools;
use labrinth::{
    database::models::project_item::PROJECTS_SLUGS_NAMESPACE,
    models::teams::ProjectPermissions,
    util::actix::{AppendsMultipart, MultipartSegment, MultipartSegmentData},
};
use serde_json::json;

#[actix_rt::test]
async fn test_project_type_sanity() {
    with_test_environment(None, |test_env: TestEnvironment<ApiV2>| async move {
        let api = &test_env.api;

        // Perform all other patch tests on both 'mod' and 'modpack'
        for (mod_or_modpack, slug, file) in [
            ("mod", "test-mod", TestFile::build_random_jar()),
            ("modpack", "test-modpack", TestFile::build_random_mrpack()),
        ] {
            let (test_project, test_version) = api
                .add_public_project(slug, Some(file), None, USER_USER_PAT)
                .await;
            let test_project_slug = test_project.slug.as_ref().unwrap();

            // TODO:
            // assert_eq!(test_project.project_type, mod_or_modpack);
            assert_eq!(test_project.loaders, vec!["fabric"]);
            assert_eq!(test_version[0].loaders, vec!["fabric"]);

            let project = api
                .get_project_deserialized(test_project_slug, USER_USER_PAT)
                .await;
            assert_eq!(test_project.loaders, vec!["fabric"]);
            assert_eq!(project.project_type, mod_or_modpack);

            let version = api
                .get_version_deserialized(&test_version[0].id.to_string(), USER_USER_PAT)
                .await;
            assert_eq!(
                version.loaders.iter().map(|x| &x.0).collect_vec(),
                vec!["fabric"]
            );
        }

        // TODO: as we get more complicated strucures with v3 testing, and alpha/beta get more complicated, we should add more tests here,
        // to ensure that projects created with v3 routes are still valid and work with v3 routes.
    })
    .await;
}

#[actix_rt::test]
async fn test_add_remove_project() {
    // Test setup and dummy data
    with_test_environment(None, |test_env: TestEnvironment<ApiV2>| async move {
        let api = &test_env.api;

        // Generate test project data.
        let mut json_data = json!(
            {
                "title": "Test_Add_Project project",
                "slug": "demo",
                "description": "Example description.",
                "body": "Example body.",
                "client_side": "required",
                "server_side": "optional",
                "initial_versions": [{
                    "file_parts": ["basic-mod.jar"],
                    "version_number": "1.2.3",
                    "version_title": "start",
                    "dependencies": [],
                    "game_versions": ["1.20.1"] ,
                    "release_channel": "release",
                    "loaders": ["fabric"],
                    "featured": true
                }],
                "categories": [],
                "license_id": "MIT"
            }
        );

        // Basic json
        let json_segment = MultipartSegment {
            name: "data".to_string(),
            filename: None,
            content_type: Some("application/json".to_string()),
            data: MultipartSegmentData::Text(serde_json::to_string(&json_data).unwrap()),
        };

        // Basic json, with a different file
        json_data["initial_versions"][0]["file_parts"][0] = json!("basic-mod-different.jar");
        let json_diff_file_segment = MultipartSegment {
            data: MultipartSegmentData::Text(serde_json::to_string(&json_data).unwrap()),
            ..json_segment.clone()
        };

        // Basic json, with a different file, and a different slug
        json_data["slug"] = json!("new_demo");
        json_data["initial_versions"][0]["file_parts"][0] = json!("basic-mod-different.jar");
        let json_diff_slug_file_segment = MultipartSegment {
            data: MultipartSegmentData::Text(serde_json::to_string(&json_data).unwrap()),
            ..json_segment.clone()
        };

        // Basic file
        let file_segment = MultipartSegment {
            name: "basic-mod.jar".to_string(),
            filename: Some("basic-mod.jar".to_string()),
            content_type: Some("application/java-archive".to_string()),
            // TODO: look at these: can be simplified with TestFile
            data: MultipartSegmentData::Binary(
                include_bytes!("../../tests/files/basic-mod.jar").to_vec(),
            ),
        };

        // Differently named file, with the same content (for hash testing)
        let file_diff_name_segment = MultipartSegment {
            name: "basic-mod-different.jar".to_string(),
            filename: Some("basic-mod-different.jar".to_string()),
            content_type: Some("application/java-archive".to_string()),
            data: MultipartSegmentData::Binary(
                include_bytes!("../../tests/files/basic-mod.jar").to_vec(),
            ),
        };

        // Differently named file, with different content
        let file_diff_name_content_segment = MultipartSegment {
            name: "basic-mod-different.jar".to_string(),
            filename: Some("basic-mod-different.jar".to_string()),
            content_type: Some("application/java-archive".to_string()),
            data: MultipartSegmentData::Binary(
                include_bytes!("../../tests/files/basic-mod-different.jar").to_vec(),
            ),
        };

        // Add a project- simple, should work.
        let req = test::TestRequest::post()
            .uri("/v2/project")
            .append_header(("Authorization", USER_USER_PAT))
            .set_multipart(vec![json_segment.clone(), file_segment.clone()])
            .to_request();
        let resp = test_env.call(req).await;

        let status = resp.status();
        assert_eq!(status, 200);

        // Get the project we just made, and confirm that it's correct
        let project = api.get_project_deserialized("demo", USER_USER_PAT).await;
        assert!(project.versions.len() == 1);
        let uploaded_version_id = project.versions[0];

        // Checks files to ensure they were uploaded and correctly identify the file
        let hash = sha1::Sha1::from(include_bytes!("../../tests/files/basic-mod.jar"))
            .digest()
            .to_string();
        let version = api
            .get_version_from_hash_deserialized(&hash, "sha1", USER_USER_PAT)
            .await;
        assert_eq!(version.id, uploaded_version_id);

        // Reusing with a different slug and the same file should fail
        // Even if that file is named differently
        let req = test::TestRequest::post()
            .uri("/v2/project")
            .append_header(("Authorization", USER_USER_PAT))
            .set_multipart(vec![
                json_diff_slug_file_segment.clone(), // Different slug, different file name
                file_diff_name_segment.clone(),      // Different file name, same content
            ])
            .to_request();

        let resp = test_env.call(req).await;
        assert_eq!(resp.status(), 400);

<<<<<<< HEAD
        // Reusing with the same slug and a different file should fail
        let req = test::TestRequest::post()
            .uri("/v2/project")
            .append_header(("Authorization", USER_USER_PAT))
            .set_multipart(vec![
                json_diff_file_segment.clone(), // Same slug, different file name
                file_diff_name_content_segment.clone(), // Different file name, different content
            ])
            .to_request();

        let resp = test_env.call(req).await;
        assert_eq!(resp.status(), 400);
=======
#[actix_rt::test]
async fn test_add_remove_project() {
    // Test setup and dummy data
    let test_env = TestEnvironment::build(None).await;
    let api = &test_env.v2;

    // Generate test project data.
    let mut json_data = json!(
        {
            "title": "Test_Add_Project project",
            "slug": "demo",
            "description": "Example description.",
            "body": "Example body.",
            "client_side": "required",
            "server_side": "optional",
            "initial_versions": [{
                "file_parts": ["basic-mod.jar"],
                "version_number": "1.2.3",
                "version_title": "start",
                "dependencies": [],
                "game_versions": ["1.20.1"] ,
                "release_channel": "release",
                "loaders": ["fabric"],
                "featured": true
            }],
            "categories": [],
            "license_id": "MIT"
        }
    );

    // Basic json
    let json_segment = MultipartSegment {
        name: "data".to_string(),
        filename: None,
        content_type: Some("application/json".to_string()),
        data: MultipartSegmentData::Text(serde_json::to_string(&json_data).unwrap()),
    };

    // Basic json, with a different file
    json_data["initial_versions"][0]["file_parts"][0] = json!("basic-mod-different.jar");
    let json_diff_file_segment = MultipartSegment {
        data: MultipartSegmentData::Text(serde_json::to_string(&json_data).unwrap()),
        ..json_segment.clone()
    };

    // Basic json, with a different file, and a different slug
    json_data["slug"] = json!("new_demo");
    json_data["initial_versions"][0]["file_parts"][0] = json!("basic-mod-different.jar");
    let json_diff_slug_file_segment = MultipartSegment {
        data: MultipartSegmentData::Text(serde_json::to_string(&json_data).unwrap()),
        ..json_segment.clone()
    };

    // Basic file
    let file_segment = MultipartSegment {
        name: "basic-mod.jar".to_string(),
        filename: Some("basic-mod.jar".to_string()),
        content_type: Some("application/java-archive".to_string()),
        // TODO: look at these: can be simplified with TestFile
        data: MultipartSegmentData::Binary(
            include_bytes!("../../tests/files/basic-mod.jar").to_vec(),
        ),
    };

    // Differently named file, with the same content (for hash testing)
    let file_diff_name_segment = MultipartSegment {
        name: "basic-mod-different.jar".to_string(),
        filename: Some("basic-mod-different.jar".to_string()),
        content_type: Some("application/java-archive".to_string()),
        data: MultipartSegmentData::Binary(
            include_bytes!("../../tests/files/basic-mod.jar").to_vec(),
        ),
    };

    // Differently named file, with different content
    let file_diff_name_content_segment = MultipartSegment {
        name: "basic-mod-different.jar".to_string(),
        filename: Some("basic-mod-different.jar".to_string()),
        content_type: Some("application/java-archive".to_string()),
        data: MultipartSegmentData::Binary(
            include_bytes!("../../tests/files/basic-mod-different.jar").to_vec(),
        ),
    };

    // Add a project- simple, should work.
    let req = test::TestRequest::post()
        .uri("/v2/project")
        .append_header(("Authorization", USER_USER_PAT))
        .set_multipart(vec![json_segment.clone(), file_segment.clone()])
        .to_request();
    let resp = test_env.call(req).await;

    let status = resp.status();
    assert_eq!(status, 200);

    // Get the project we just made, and confirm that it's correct
    let project = api.get_project_deserialized("demo", USER_USER_PAT).await;
    assert!(project.versions.len() == 1);
    let uploaded_version_id = project.versions[0];

    // Checks files to ensure they were uploaded and correctly identify the file
    let hash = sha1::Sha1::from(include_bytes!("../../tests/files/basic-mod.jar"))
        .digest()
        .to_string();
    let version = api
        .get_version_from_hash_deserialized(&hash, "sha1", USER_USER_PAT)
        .await;
    assert_eq!(version.id, uploaded_version_id);

    // Reusing with a different slug and the same file should fail
    // Even if that file is named differently
    let req = test::TestRequest::post()
        .uri("/v2/project")
        .append_header(("Authorization", USER_USER_PAT))
        .set_multipart(vec![
            json_diff_slug_file_segment.clone(), // Different slug, different file name
            file_diff_name_segment.clone(),      // Different file name, same content
        ])
        .to_request();

    let resp = test_env.call(req).await;
    assert_eq!(resp.status(), 400);

    // Reusing with the same slug and a different file should fail
    let req = test::TestRequest::post()
        .uri("/v2/project")
        .append_header(("Authorization", USER_USER_PAT))
        .set_multipart(vec![
            json_diff_file_segment.clone(), // Same slug, different file name
            file_diff_name_content_segment.clone(), // Different file name, different content
        ])
        .to_request();

    let resp = test_env.call(req).await;
    assert_eq!(resp.status(), 400);

    // Different slug, different file should succeed
    let req = test::TestRequest::post()
        .uri("/v2/project")
        .append_header(("Authorization", USER_USER_PAT))
        .set_multipart(vec![
            json_diff_slug_file_segment.clone(), // Different slug, different file name
            file_diff_name_content_segment.clone(), // Different file name, same content
        ])
        .to_request();

    let resp = test_env.call(req).await;
    assert_eq!(resp.status(), 200);

    // Get
    let project = api.get_project_deserialized("demo", USER_USER_PAT).await;
    let id = project.id.to_string();

    // Remove the project
    let resp = test_env.v2.remove_project("demo", USER_USER_PAT).await;
    assert_eq!(resp.status(), 204);

    // Confirm that the project is gone from the cache
    let mut redis_conn = test_env.db.redis_pool.connect().await.unwrap();
    assert_eq!(
        redis_conn
            .get(PROJECTS_SLUGS_NAMESPACE, "demo")
            .await
            .unwrap()
            .map(|x| x.parse::<i64>().unwrap()),
        None
    );
    assert_eq!(
        redis_conn
            .get(PROJECTS_SLUGS_NAMESPACE, &id)
            .await
            .unwrap()
            .map(|x| x.parse::<i64>().unwrap()),
        None
    );
>>>>>>> ade8c162

        // Different slug, different file should succeed
        let req = test::TestRequest::post()
            .uri("/v2/project")
            .append_header(("Authorization", USER_USER_PAT))
            .set_multipart(vec![
                json_diff_slug_file_segment.clone(), // Different slug, different file name
                file_diff_name_content_segment.clone(), // Different file name, same content
            ])
            .to_request();

        let resp = test_env.call(req).await;
        assert_eq!(resp.status(), 200);

        // Get
        let project = api.get_project_deserialized("demo", USER_USER_PAT).await;
        let id = project.id.to_string();

        // Remove the project
        let resp = test_env.api.remove_project("demo", USER_USER_PAT).await;
        assert_eq!(resp.status(), 204);

        // Confirm that the project is gone from the cache
        assert_eq!(
            test_env
                .db
                .redis_pool
                .get::<i64, _>(PROJECTS_SLUGS_NAMESPACE, "demo")
                .await
                .unwrap(),
            None
        );
        assert_eq!(
            test_env
                .db
                .redis_pool
                .get::<i64, _>(PROJECTS_SLUGS_NAMESPACE, id)
                .await
                .unwrap(),
            None
        );

        // Old slug no longer works
        let resp = api.get_project("demo", USER_USER_PAT).await;
        assert_eq!(resp.status(), 404);
    })
    .await;
}

#[actix_rt::test]
async fn permissions_upload_version() {
    with_test_environment(None, |test_env: TestEnvironment<ApiV2>| async move {
        let alpha_project_id = &test_env.dummy.as_ref().unwrap().project_alpha.project_id;
        let alpha_version_id = &test_env.dummy.as_ref().unwrap().project_alpha.version_id;
        let alpha_team_id = &test_env.dummy.as_ref().unwrap().project_alpha.team_id;
        let alpha_file_hash = &test_env.dummy.as_ref().unwrap().project_alpha.file_hash;

        let upload_version = ProjectPermissions::UPLOAD_VERSION;

        // Upload version with basic-mod.jar
        let req_gen = |ctx: &PermissionsTestContext| {
            test::TestRequest::post().uri("/v2/version").set_multipart([
                MultipartSegment {
                    name: "data".to_string(),
                    filename: None,
                    content_type: Some("application/json".to_string()),
                    data: MultipartSegmentData::Text(
                        serde_json::to_string(&json!({
                            "project_id": ctx.project_id.unwrap(),
                            "file_parts": ["basic-mod.jar"],
                            "version_number": "1.0.0",
                            "version_title": "1.0.0",
                            "version_type": "release",
                            "dependencies": [],
                            "game_versions": ["1.20.1"],
                            "loaders": ["fabric"],
                            "featured": false,

                        }))
                        .unwrap(),
                    ),
                },
                MultipartSegment {
                    name: "basic-mod.jar".to_string(),
                    filename: Some("basic-mod.jar".to_string()),
                    content_type: Some("application/java-archive".to_string()),
                    data: MultipartSegmentData::Binary(
                        include_bytes!("../../tests/files/basic-mod.jar").to_vec(),
                    ),
                },
            ])
        };
        PermissionsTest::new(&test_env)
            .simple_project_permissions_test(upload_version, req_gen)
            .await
            .unwrap();

        // Upload file to existing version
        // Uses alpha project, as it has an existing version
        let req_gen = |_: &PermissionsTestContext| {
            test::TestRequest::post()
                .uri(&format!("/v2/version/{}/file", alpha_version_id))
                .set_multipart([
                    MultipartSegment {
                        name: "data".to_string(),
                        filename: None,
                        content_type: Some("application/json".to_string()),
                        data: MultipartSegmentData::Text(
                            serde_json::to_string(&json!({
                                "file_parts": ["basic-mod-different.jar"],
                            }))
                            .unwrap(),
                        ),
                    },
                    MultipartSegment {
                        name: "basic-mod-different.jar".to_string(),
                        filename: Some("basic-mod-different.jar".to_string()),
                        content_type: Some("application/java-archive".to_string()),
                        data: MultipartSegmentData::Binary(
                            include_bytes!("../../tests/files/basic-mod-different.jar").to_vec(),
                        ),
                    },
                ])
        };
        PermissionsTest::new(&test_env)
            .with_existing_project(alpha_project_id, alpha_team_id)
            .with_user(FRIEND_USER_ID, FRIEND_USER_PAT, true)
            .simple_project_permissions_test(upload_version, req_gen)
            .await
            .unwrap();

        // Patch version
        // Uses alpha project, as it has an existing version
        let req_gen = |_: &PermissionsTestContext| {
            test::TestRequest::patch()
                .uri(&format!("/v2/version/{}", alpha_version_id))
                .set_json(json!({
                    "name": "Basic Mod",
                }))
        };
        PermissionsTest::new(&test_env)
            .with_existing_project(alpha_project_id, alpha_team_id)
            .with_user(FRIEND_USER_ID, FRIEND_USER_PAT, true)
            .simple_project_permissions_test(upload_version, req_gen)
            .await
            .unwrap();

        // Delete version file
        // Uses alpha project, as it has an existing version
        let delete_version = ProjectPermissions::DELETE_VERSION;
        let req_gen = |_: &PermissionsTestContext| {
            test::TestRequest::delete().uri(&format!("/v2/version_file/{}", alpha_file_hash))
        };

        PermissionsTest::new(&test_env)
            .with_existing_project(alpha_project_id, alpha_team_id)
            .with_user(FRIEND_USER_ID, FRIEND_USER_PAT, true)
            .simple_project_permissions_test(delete_version, req_gen)
            .await
            .unwrap();

        // Delete version
        // Uses alpha project, as it has an existing version
        let req_gen = |_: &PermissionsTestContext| {
            test::TestRequest::delete().uri(&format!("/v2/version/{}", alpha_version_id))
        };
        PermissionsTest::new(&test_env)
            .with_existing_project(alpha_project_id, alpha_team_id)
            .with_user(FRIEND_USER_ID, FRIEND_USER_PAT, true)
            .simple_project_permissions_test(delete_version, req_gen)
            .await
            .unwrap();
    })
    .await;
}

#[actix_rt::test]
pub async fn test_patch_project() {
    with_test_environment(None, |test_env: TestEnvironment<ApiV2>| async move {
        let api = &test_env.api;

        let alpha_project_slug = &test_env.dummy.as_ref().unwrap().project_alpha.project_slug;
        let beta_project_slug = &test_env.dummy.as_ref().unwrap().project_beta.project_slug;

        // First, we do some patch requests that should fail.
        // Failure because the user is not authorized.
        let resp = api
            .edit_project(
                alpha_project_slug,
                json!({
                    "title": "Test_Add_Project project - test 1",
                }),
                ENEMY_USER_PAT,
            )
            .await;
        assert_eq!(resp.status(), 401);

        // Failure because we are setting URL fields to invalid urls.
        for url_type in ["issues_url", "source_url", "wiki_url", "discord_url"] {
            let resp = api
                .edit_project(
                    alpha_project_slug,
                    json!({
                        url_type: "w.fake.url",
                    }),
                    USER_USER_PAT,
                )
                .await;
            assert_eq!(resp.status(), 400);
        }

        // Failure because these are illegal requested statuses for a normal user.
        for req in ["unknown", "processing", "withheld", "scheduled"] {
            let resp = api
                .edit_project(
                    alpha_project_slug,
                    json!({
                        "requested_status": req,
                    }),
                    USER_USER_PAT,
                )
                .await;
            assert_eq!(resp.status(), 400);
        }

        // Failure because these should not be able to be set by a non-mod
        for key in ["moderation_message", "moderation_message_body"] {
            let resp = api
                .edit_project(
                    alpha_project_slug,
                    json!({
                        key: "test",
                    }),
                    USER_USER_PAT,
                )
                .await;
            assert_eq!(resp.status(), 401);

            // (should work for a mod, though)
            let resp = api
                .edit_project(
                    alpha_project_slug,
                    json!({
                        key: "test",
                    }),
                    MOD_USER_PAT,
                )
                .await;
            assert_eq!(resp.status(), 204);
        }

        // Failed patch to alpha slug:
        // - slug collision with beta
        // - too short slug
        // - too long slug
        // - not url safe slug
        // - not url safe slug
        for slug in [
            beta_project_slug,
            "a",
            &"a".repeat(100),
            "not url safe%&^!#$##!@#$%^&*()",
        ] {
            let resp = api
                .edit_project(
                    alpha_project_slug,
                    json!({
                        "slug": slug, // the other dummy project has this slug
                    }),
                    USER_USER_PAT,
                )
                .await;
            assert_eq!(resp.status(), 400);
        }

        // Not allowed to directly set status, as 'beta_project_slug' (the other project) is "processing" and cannot have its status changed like this.
        let resp = api
            .edit_project(
                beta_project_slug,
                json!({
                    "status": "private"
                }),
                USER_USER_PAT,
            )
            .await;
        assert_eq!(resp.status(), 401);

        // Sucessful request to patch many fields.
        let resp = api
            .edit_project(
                alpha_project_slug,
                json!({
                    "slug": "newslug",
                    "title": "New successful title",
                    "description": "New successful description",
                    "body": "New successful body",
                    "categories": [DUMMY_CATEGORIES[0]],
                    "license_id": "MIT",
                    "issues_url": "https://github.com",
                    "discord_url": "https://discord.gg",
                    "wiki_url": "https://wiki.com",
                    "client_side": "optional",
                    "server_side": "required",
                    "donation_urls": [{
                        "id": "patreon",
                        "platform": "Patreon",
                        "url": "https://patreon.com"
                    }]
                }),
                USER_USER_PAT,
            )
            .await;
        assert_eq!(resp.status(), 204);

        // Old slug no longer works
        let resp = api.get_project(alpha_project_slug, USER_USER_PAT).await;
        assert_eq!(resp.status(), 404);

        // New slug does work
        let project = api.get_project_deserialized("newslug", USER_USER_PAT).await;

        assert_eq!(project.slug.unwrap(), "newslug");
        assert_eq!(project.title, "New successful title");
        assert_eq!(project.description, "New successful description");
        assert_eq!(project.body, "New successful body");
        assert_eq!(project.categories, vec![DUMMY_CATEGORIES[0]]);
        assert_eq!(project.license.id, "MIT");
        assert_eq!(project.issues_url, Some("https://github.com".to_string()));
        assert_eq!(project.discord_url, Some("https://discord.gg".to_string()));
        assert_eq!(project.wiki_url, Some("https://wiki.com".to_string()));
        assert_eq!(project.client_side.as_str(), "optional");
        assert_eq!(project.server_side.as_str(), "required");
        assert_eq!(project.donation_urls.unwrap()[0].url, "https://patreon.com");
    })
    .await;
}<|MERGE_RESOLUTION|>--- conflicted
+++ resolved
@@ -179,7 +179,6 @@
         let resp = test_env.call(req).await;
         assert_eq!(resp.status(), 400);
 
-<<<<<<< HEAD
         // Reusing with the same slug and a different file should fail
         let req = test::TestRequest::post()
             .uri("/v2/project")
@@ -192,183 +191,6 @@
 
         let resp = test_env.call(req).await;
         assert_eq!(resp.status(), 400);
-=======
-#[actix_rt::test]
-async fn test_add_remove_project() {
-    // Test setup and dummy data
-    let test_env = TestEnvironment::build(None).await;
-    let api = &test_env.v2;
-
-    // Generate test project data.
-    let mut json_data = json!(
-        {
-            "title": "Test_Add_Project project",
-            "slug": "demo",
-            "description": "Example description.",
-            "body": "Example body.",
-            "client_side": "required",
-            "server_side": "optional",
-            "initial_versions": [{
-                "file_parts": ["basic-mod.jar"],
-                "version_number": "1.2.3",
-                "version_title": "start",
-                "dependencies": [],
-                "game_versions": ["1.20.1"] ,
-                "release_channel": "release",
-                "loaders": ["fabric"],
-                "featured": true
-            }],
-            "categories": [],
-            "license_id": "MIT"
-        }
-    );
-
-    // Basic json
-    let json_segment = MultipartSegment {
-        name: "data".to_string(),
-        filename: None,
-        content_type: Some("application/json".to_string()),
-        data: MultipartSegmentData::Text(serde_json::to_string(&json_data).unwrap()),
-    };
-
-    // Basic json, with a different file
-    json_data["initial_versions"][0]["file_parts"][0] = json!("basic-mod-different.jar");
-    let json_diff_file_segment = MultipartSegment {
-        data: MultipartSegmentData::Text(serde_json::to_string(&json_data).unwrap()),
-        ..json_segment.clone()
-    };
-
-    // Basic json, with a different file, and a different slug
-    json_data["slug"] = json!("new_demo");
-    json_data["initial_versions"][0]["file_parts"][0] = json!("basic-mod-different.jar");
-    let json_diff_slug_file_segment = MultipartSegment {
-        data: MultipartSegmentData::Text(serde_json::to_string(&json_data).unwrap()),
-        ..json_segment.clone()
-    };
-
-    // Basic file
-    let file_segment = MultipartSegment {
-        name: "basic-mod.jar".to_string(),
-        filename: Some("basic-mod.jar".to_string()),
-        content_type: Some("application/java-archive".to_string()),
-        // TODO: look at these: can be simplified with TestFile
-        data: MultipartSegmentData::Binary(
-            include_bytes!("../../tests/files/basic-mod.jar").to_vec(),
-        ),
-    };
-
-    // Differently named file, with the same content (for hash testing)
-    let file_diff_name_segment = MultipartSegment {
-        name: "basic-mod-different.jar".to_string(),
-        filename: Some("basic-mod-different.jar".to_string()),
-        content_type: Some("application/java-archive".to_string()),
-        data: MultipartSegmentData::Binary(
-            include_bytes!("../../tests/files/basic-mod.jar").to_vec(),
-        ),
-    };
-
-    // Differently named file, with different content
-    let file_diff_name_content_segment = MultipartSegment {
-        name: "basic-mod-different.jar".to_string(),
-        filename: Some("basic-mod-different.jar".to_string()),
-        content_type: Some("application/java-archive".to_string()),
-        data: MultipartSegmentData::Binary(
-            include_bytes!("../../tests/files/basic-mod-different.jar").to_vec(),
-        ),
-    };
-
-    // Add a project- simple, should work.
-    let req = test::TestRequest::post()
-        .uri("/v2/project")
-        .append_header(("Authorization", USER_USER_PAT))
-        .set_multipart(vec![json_segment.clone(), file_segment.clone()])
-        .to_request();
-    let resp = test_env.call(req).await;
-
-    let status = resp.status();
-    assert_eq!(status, 200);
-
-    // Get the project we just made, and confirm that it's correct
-    let project = api.get_project_deserialized("demo", USER_USER_PAT).await;
-    assert!(project.versions.len() == 1);
-    let uploaded_version_id = project.versions[0];
-
-    // Checks files to ensure they were uploaded and correctly identify the file
-    let hash = sha1::Sha1::from(include_bytes!("../../tests/files/basic-mod.jar"))
-        .digest()
-        .to_string();
-    let version = api
-        .get_version_from_hash_deserialized(&hash, "sha1", USER_USER_PAT)
-        .await;
-    assert_eq!(version.id, uploaded_version_id);
-
-    // Reusing with a different slug and the same file should fail
-    // Even if that file is named differently
-    let req = test::TestRequest::post()
-        .uri("/v2/project")
-        .append_header(("Authorization", USER_USER_PAT))
-        .set_multipart(vec![
-            json_diff_slug_file_segment.clone(), // Different slug, different file name
-            file_diff_name_segment.clone(),      // Different file name, same content
-        ])
-        .to_request();
-
-    let resp = test_env.call(req).await;
-    assert_eq!(resp.status(), 400);
-
-    // Reusing with the same slug and a different file should fail
-    let req = test::TestRequest::post()
-        .uri("/v2/project")
-        .append_header(("Authorization", USER_USER_PAT))
-        .set_multipart(vec![
-            json_diff_file_segment.clone(), // Same slug, different file name
-            file_diff_name_content_segment.clone(), // Different file name, different content
-        ])
-        .to_request();
-
-    let resp = test_env.call(req).await;
-    assert_eq!(resp.status(), 400);
-
-    // Different slug, different file should succeed
-    let req = test::TestRequest::post()
-        .uri("/v2/project")
-        .append_header(("Authorization", USER_USER_PAT))
-        .set_multipart(vec![
-            json_diff_slug_file_segment.clone(), // Different slug, different file name
-            file_diff_name_content_segment.clone(), // Different file name, same content
-        ])
-        .to_request();
-
-    let resp = test_env.call(req).await;
-    assert_eq!(resp.status(), 200);
-
-    // Get
-    let project = api.get_project_deserialized("demo", USER_USER_PAT).await;
-    let id = project.id.to_string();
-
-    // Remove the project
-    let resp = test_env.v2.remove_project("demo", USER_USER_PAT).await;
-    assert_eq!(resp.status(), 204);
-
-    // Confirm that the project is gone from the cache
-    let mut redis_conn = test_env.db.redis_pool.connect().await.unwrap();
-    assert_eq!(
-        redis_conn
-            .get(PROJECTS_SLUGS_NAMESPACE, "demo")
-            .await
-            .unwrap()
-            .map(|x| x.parse::<i64>().unwrap()),
-        None
-    );
-    assert_eq!(
-        redis_conn
-            .get(PROJECTS_SLUGS_NAMESPACE, &id)
-            .await
-            .unwrap()
-            .map(|x| x.parse::<i64>().unwrap()),
-        None
-    );
->>>>>>> ade8c162
 
         // Different slug, different file should succeed
         let req = test::TestRequest::post()
@@ -391,25 +213,24 @@
         let resp = test_env.api.remove_project("demo", USER_USER_PAT).await;
         assert_eq!(resp.status(), 204);
 
-        // Confirm that the project is gone from the cache
-        assert_eq!(
-            test_env
-                .db
-                .redis_pool
-                .get::<i64, _>(PROJECTS_SLUGS_NAMESPACE, "demo")
-                .await
-                .unwrap(),
-            None
-        );
-        assert_eq!(
-            test_env
-                .db
-                .redis_pool
-                .get::<i64, _>(PROJECTS_SLUGS_NAMESPACE, id)
-                .await
-                .unwrap(),
-            None
-        );
+    // Confirm that the project is gone from the cache
+    let mut redis_conn = test_env.db.redis_pool.connect().await.unwrap();
+    assert_eq!(
+        redis_conn
+            .get(PROJECTS_SLUGS_NAMESPACE, "demo")
+            .await
+            .unwrap()
+            .map(|x| x.parse::<i64>().unwrap()),
+        None
+    );
+    assert_eq!(
+        redis_conn
+            .get(PROJECTS_SLUGS_NAMESPACE, &id)
+            .await
+            .unwrap()
+            .map(|x| x.parse::<i64>().unwrap()),
+        None
+    );
 
         // Old slug no longer works
         let resp = api.get_project("demo", USER_USER_PAT).await;
