-- Dummy test data for use in tests.
-- IDs are listed as integers, followed by their equivalent base 62 representation.

-- Inserts 5 dummy users for testing, with slight differences
-- 'Friend' and 'enemy' function like 'user', but we can use them to simulate 'other' users that may or may not be able to access certain things
-- IDs 1-5, 1-5
INSERT INTO users (id, username, name, email, role) VALUES (1, 'admin', 'Administrator Test', 'admin@modrinth.com', 'admin');
INSERT INTO users (id, username, name, email, role) VALUES (2, 'moderator', 'Moderator Test', 'moderator@modrinth.com', 'moderator');
INSERT INTO users (id, username, name, email, role) VALUES (3, 'user', 'User Test', 'user@modrinth.com', 'developer');
INSERT INTO users (id, username, name, email, role) VALUES (4, 'friend', 'Friend Test', 'friend@modrinth.com', 'developer');
INSERT INTO users (id, username, name, email, role) VALUES (5, 'enemy', 'Enemy Test', 'enemy@modrinth.com', 'developer');

-- Full PATs for each user, with different scopes
-- These are not legal PATs, as they contain all scopes- they mimic permissions of a logged in user
-- IDs: 50-54, o p q r s
INSERT INTO pats (id, user_id, name, access_token, scopes, expires) VALUES (50, 1, 'admin-pat', 'mrp_patadmin', $1, '2030-08-18 15:48:58.435729+00');
INSERT INTO pats (id, user_id, name, access_token, scopes, expires) VALUES (51, 2, 'moderator-pat', 'mrp_patmoderator', $1, '2030-08-18 15:48:58.435729+00');
INSERT INTO pats (id, user_id, name, access_token, scopes, expires) VALUES (52, 3, 'user-pat', 'mrp_patuser', $1, '2030-08-18 15:48:58.435729+00');
INSERT INTO pats (id, user_id, name, access_token, scopes, expires) VALUES (53, 4, 'friend-pat', 'mrp_patfriend', $1, '2030-08-18 15:48:58.435729+00');
INSERT INTO pats (id, user_id, name, access_token, scopes, expires) VALUES (54, 5, 'enemy-pat', 'mrp_patenemy', $1, '2030-08-18 15:48:58.435729+00');

-- -- Sample game versions, loaders, categories
INSERT INTO game_versions (id, version, type, created)
VALUES (20000, '1.20.1', 'release', timezone('utc', now()));

INSERT INTO loaders (id, loader) VALUES (1, 'fabric');
INSERT INTO loaders_project_types (joining_loader_id, joining_project_type_id) VALUES (1,1);
INSERT INTO loaders_project_types (joining_loader_id, joining_project_type_id) VALUES (1,2); 

INSERT INTO categories (id, category, project_type) VALUES
    (1, 'combat', 1),
    (2, 'decoration', 1),
    (3, 'economy', 1),
    (4, 'food', 1),
    (5, 'magic', 1),
    (6, 'mobs', 1),
    (7, 'optimization', 1);

<<<<<<< HEAD
INSERT INTO categories (id, category, project_type) VALUES (4, 'combat', 2);
INSERT INTO categories (id, category, project_type) VALUES (5, 'decoration', 2);
INSERT INTO categories (id, category, project_type) VALUES (6, 'economy', 2);

-- Create dummy data table to mark that this file has been run
CREATE TABLE dummy_data ( /* ... */ );
=======
INSERT INTO categories (id, category, project_type) VALUES
    (101, 'combat', 2),
    (102, 'decoration', 2),
    (103, 'economy', 2),
    (104, 'food', 2),
    (105, 'magic', 2),
    (106, 'mobs', 2),
    (107, 'optimization', 2);
>>>>>>> 07ecd135
<|MERGE_RESOLUTION|>--- conflicted
+++ resolved
@@ -36,14 +36,6 @@
     (6, 'mobs', 1),
     (7, 'optimization', 1);
 
-<<<<<<< HEAD
-INSERT INTO categories (id, category, project_type) VALUES (4, 'combat', 2);
-INSERT INTO categories (id, category, project_type) VALUES (5, 'decoration', 2);
-INSERT INTO categories (id, category, project_type) VALUES (6, 'economy', 2);
-
--- Create dummy data table to mark that this file has been run
-CREATE TABLE dummy_data ( /* ... */ );
-=======
 INSERT INTO categories (id, category, project_type) VALUES
     (101, 'combat', 2),
     (102, 'decoration', 2),
@@ -52,4 +44,6 @@
     (105, 'magic', 2),
     (106, 'mobs', 2),
     (107, 'optimization', 2);
->>>>>>> 07ecd135
+
+-- Create dummy data table to mark that this file has been run
+CREATE TABLE dummy_data ( /* ... */ );