use std::collections::HashMap;

use crate::common::api_common::{
    Api, ApiProject, ApiTeams, ApiUser, ApiVersion, AppendsOptionalPat,
};
use crate::common::dummy_data::{DummyImage, DummyProjectAlpha, DummyProjectBeta};
use axum_test::http::StatusCode;

use chrono::{Duration, Utc};
use common::api_common::models::CommonItemType;
use common::api_v3::request_data::get_public_project_creation_data;
use common::api_v3::ApiV3;
use common::dummy_data::TestFile;
use common::environment::{with_test_environment, with_test_environment_all, TestEnvironment};
use common::{database::*, scopes::ScopeTest};
use labrinth::models::ids::base62_impl::parse_base62;
use labrinth::models::pats::Scopes;
use labrinth::models::projects::ProjectId;
use labrinth::models::users::UserId;
use serde_json::json;

// For each scope, we (using test_scope):
// - create a PAT with a given set of scopes for a function
// - create a PAT with all other scopes for a function
// - test the function with the PAT with the given scopes
// - test the function with the PAT with all other scopes

mod common;

// Test for users, emails, and payout scopes (not user auth scope or notifs)
#[tokio::test]
async fn user_scopes() {
    // Test setup and dummy data
    with_test_environment_all(None, |test_env| async move {
        let api = &test_env.api;
        // User reading
        let read_user = Scopes::USER_READ;
        let req_gen =
            |pat: Option<String>| async move { api.get_current_user(pat.as_deref()).await };
        let (_, success) = ScopeTest::new(&test_env)
            .test(req_gen, read_user)
            .await
            .unwrap();
        assert!(success["email"].as_str().is_none()); // email should not be present
        assert!(success["payout_data"].as_object().is_none()); // payout should not be present

        // Email reading
        let read_email = Scopes::USER_READ | Scopes::USER_READ_EMAIL;
        let req_gen =
            |pat: Option<String>| async move { api.get_current_user(pat.as_deref()).await };
        let (_, success) = ScopeTest::new(&test_env)
            .test(req_gen, read_email)
            .await
            .unwrap();
        assert_eq!(success["email"], json!("user@modrinth.com")); // email should be present

        // Payout reading
        let read_payout = Scopes::USER_READ | Scopes::PAYOUTS_READ;
        let req_gen =
            |pat: Option<String>| async move { api.get_current_user(pat.as_deref()).await };
        let (_, success) = ScopeTest::new(&test_env)
            .test(req_gen, read_payout)
            .await
            .unwrap();
        assert!(success["payout_data"].as_object().is_some()); // payout should be present

        // User writing
        // We use the Admin PAT for this test, on the 'user' user
        let write_user = Scopes::USER_WRITE;
        let req_gen = |pat: Option<String>| async move {
            api.edit_user(
                "user",
                json!( {
                    // Do not include 'username', as to not change the rest of the tests
                    "name": "NewName",
                    "bio": "New bio",
                    "location": "New location",
                    "role": "admin",
                    "badges": 5,
                    // Do not include payout info, different scope
                }),
                pat.as_deref(),
            )
            .await
        };
        ScopeTest::new(&test_env)
            .with_user_id(ADMIN_USER_ID_PARSED)
            .test(req_gen, write_user)
            .await
            .unwrap();

        // User deletion
        // (The failure is first, and this is the last test for this test function, we can delete it and use the same PAT for both tests)
        let delete_user = Scopes::USER_DELETE;
        let req_gen =
            |pat: Option<String>| async move { api.delete_user("enemy", pat.as_deref()).await };
        ScopeTest::new(&test_env)
            .with_user_id(ENEMY_USER_ID_PARSED)
            .test(req_gen, delete_user)
            .await
            .unwrap();
    })
    .await;
}

// Notifications
#[tokio::test]
pub async fn notifications_scopes() {
    with_test_environment_all(None, |test_env| async move {
        let api = &test_env.api;
        let alpha_team_id = &test_env.dummy.project_alpha.team_id;

        // We will invite user 'friend' to project team, and use that as a notification
        // Get notifications
        let resp = test_env
            .api
            .add_user_to_team(alpha_team_id, FRIEND_USER_ID, None, None, USER_USER_PAT)
            .await;
        assert_status!(&resp, StatusCode::NO_CONTENT);

        // Notification get
        let read_notifications = Scopes::NOTIFICATION_READ;
        let req_gen = |pat: Option<String>| async move {
            api.get_user_notifications(FRIEND_USER_ID, pat.as_deref())
                .await
        };
        let (_, success) = ScopeTest::new(&test_env)
            .with_user_id(FRIEND_USER_ID_PARSED)
            .test(req_gen, read_notifications)
            .await
            .unwrap();
        let notification_id = success[0]["id"].as_str().unwrap();

        let req_gen = |pat: Option<String>| async move {
            api.get_notifications(&[notification_id], pat.as_deref())
                .await
        };
        ScopeTest::new(&test_env)
            .with_user_id(FRIEND_USER_ID_PARSED)
            .test(req_gen, read_notifications)
            .await
            .unwrap();

        let req_gen = |pat: Option<String>| async move {
            api.get_notification(notification_id, pat.as_deref()).await
        };
        ScopeTest::new(&test_env)
            .with_user_id(FRIEND_USER_ID_PARSED)
            .test(req_gen, read_notifications)
            .await
            .unwrap();

        // Notification mark as read
        let write_notifications = Scopes::NOTIFICATION_WRITE;
        let req_gen = |pat: Option<String>| async move {
            api.mark_notifications_read(&[notification_id], pat.as_deref())
                .await
        };
        ScopeTest::new(&test_env)
            .with_user_id(FRIEND_USER_ID_PARSED)
            .test(req_gen, write_notifications)
            .await
            .unwrap();

        let req_gen = |pat: Option<String>| async move {
            api.mark_notification_read(notification_id, pat.as_deref())
                .await
        };
        ScopeTest::new(&test_env)
            .with_user_id(FRIEND_USER_ID_PARSED)
            .test(req_gen, write_notifications)
            .await
            .unwrap();

        // Notification delete
        let req_gen = |pat: Option<String>| async move {
            api.delete_notification(notification_id, pat.as_deref())
                .await
        };
        ScopeTest::new(&test_env)
            .with_user_id(FRIEND_USER_ID_PARSED)
            .test(req_gen, write_notifications)
            .await
            .unwrap();

        // Mass notification delete
        // We invite mod, get the notification ID, and do mass delete using that
        let resp = test_env
            .api
            .add_user_to_team(alpha_team_id, MOD_USER_ID, None, None, USER_USER_PAT)
            .await;
        assert_status!(&resp, StatusCode::NO_CONTENT);
        let read_notifications = Scopes::NOTIFICATION_READ;
        let req_gen = |pat: Option<String>| async move {
            api.get_user_notifications(MOD_USER_ID, pat.as_deref())
                .await
        };
        let (_, success) = ScopeTest::new(&test_env)
            .with_user_id(MOD_USER_ID_PARSED)
            .test(req_gen, read_notifications)
            .await
            .unwrap();
        let notification_id = success[0]["id"].as_str().unwrap();

        let req_gen = |pat: Option<String>| async move {
            api.delete_notifications(&[notification_id], pat.as_deref())
                .await
        };
        ScopeTest::new(&test_env)
            .with_user_id(MOD_USER_ID_PARSED)
            .test(req_gen, write_notifications)
            .await
            .unwrap();
    })
    .await;
}

// Project version creation scopes
#[tokio::test]
pub async fn project_version_create_scopes_v3() {
    with_test_environment(None, |test_env: TestEnvironment<ApiV3>| async move {
        let api = &test_env.api;

        // Create project
        let create_project = Scopes::PROJECT_CREATE;
        let req_gen = |pat: Option<String>| async move {
            let creation_data =
                get_public_project_creation_data("demo", Some(TestFile::BasicMod), None);
            api.create_project(creation_data, pat.as_deref()).await
        };
        let (_, success) = ScopeTest::new(&test_env)
            .test(req_gen, create_project)
            .await
            .unwrap();
        let project_id = success["id"].as_str().unwrap();
        let project_id = ProjectId(parse_base62(project_id).unwrap());

        // Add version to project
        let create_version = Scopes::VERSION_CREATE;
        let req_gen = |pat: Option<String>| async move {
            api.add_public_version(
                project_id,
                "1.2.3.4",
                TestFile::BasicModDifferent,
                None,
                None,
                pat.as_deref(),
            )
            .await
        };
        ScopeTest::new(&test_env)
            .test(req_gen, create_version)
            .await
            .unwrap();
    })
    .await;
}

// Project management scopes
#[tokio::test]
pub async fn project_version_reads_scopes() {
    with_test_environment_all(None, |test_env| async move {
        let api = &test_env.api;
        let DummyProjectAlpha {
            team_id: alpha_team_id,
            ..
        } = &test_env.dummy.project_alpha;
        let DummyProjectBeta {
            project_id: beta_project_id,
            version_id: beta_version_id,
            file_hash: beta_file_hash,
            ..
        } = &test_env.dummy.project_beta;

        let test_server = &api.get_test_server();

        // Project reading
        // Uses 404 as the expected failure code (or 200 and an empty list for mass reads)
        let read_project = Scopes::PROJECT_READ;
        let req_gen = |pat: Option<String>| async move {
            api.get_project(beta_project_id, pat.as_deref()).await
        };
        ScopeTest::new(&test_env)
            .with_failure_code(404)
            .test(req_gen, read_project)
            .await
            .unwrap();

        let req_gen = |pat: Option<String>| async move {
            api.get_project_dependencies(beta_project_id, pat.as_deref())
                .await
        };
        ScopeTest::new(&test_env)
            .with_failure_code(404)
            .test(req_gen, read_project)
            .await
            .unwrap();

        let req_gen = |pat: Option<String>| async move {
            api.get_projects(&[beta_project_id.as_str()], pat.as_deref())
                .await
        };
        let (failure, success) = ScopeTest::new(&test_env)
            .with_failure_code(200)
            .test(req_gen, read_project)
            .await
            .unwrap();
        assert!(failure.as_array().unwrap().is_empty());
        assert!(!success.as_array().unwrap().is_empty());

        // Team project reading
        let req_gen = |pat: Option<String>| async move {
            api.get_project_members(beta_project_id, pat.as_deref())
                .await
        };
        ScopeTest::new(&test_env)
            .with_failure_code(404)
            .test(req_gen, read_project)
            .await
            .unwrap();

        // Get team members
        // In this case, as these are public endpoints, logging in only is relevant to showing permissions
        // So for our test project (with 1 user, 'user') we will check the permissions before and after having the scope.
        let req_gen = |pat: Option<String>| async move {
            api.get_team_members(alpha_team_id, pat.as_deref()).await
        };
        let (failure, success) = ScopeTest::new(&test_env)
            .with_failure_code(200)
            .test(req_gen, read_project)
            .await
            .unwrap();
        assert!(!failure[0]["permissions"].is_number());
        assert!(success[0]["permissions"].is_number());

        let req_gen = |pat: Option<String>| async move {
            api.get_teams_members(&[alpha_team_id.as_str()], pat.as_deref())
                .await
        };
        let (failure, success) = ScopeTest::new(&test_env)
            .with_failure_code(200)
            .test(req_gen, read_project)
            .await
            .unwrap();
        assert!(!failure[0][0]["permissions"].is_number());
        assert!(success[0][0]["permissions"].is_number());

        // User project reading
        // Test user has two projects, one public and one private
        let req_gen = |pat: Option<String>| async move {
            api.get_user_projects(USER_USER_ID, pat.as_deref()).await
        };
        let (failure, success) = ScopeTest::new(&test_env)
            .with_failure_code(200)
            .test(req_gen, read_project)
            .await
            .unwrap();
        assert!(!failure
            .as_array()
            .unwrap()
            .iter()
            .any(|x| x["status"] == "processing"));
        assert!(success
            .as_array()
            .unwrap()
            .iter()
            .any(|x| x["status"] == "processing"));

        // Project metadata reading
        let req_gen = |pat: Option<String>| async move {
            test_server
                .get(&format!(
                    "/maven/maven/modrinth/{beta_project_id}/maven-metadata.xml"
                ))
                .append_pat(pat.as_deref())
                .await
        };
        ScopeTest::new(&test_env)
            .with_failure_code(404)
            .test(req_gen, read_project)
            .await
            .unwrap();

        // Version reading
        // First, set version to hidden (which is when the scope is required to read it)
        let read_version = Scopes::VERSION_READ;
        let resp = test_env
            .api
            .edit_version(beta_version_id, json!({ "status": "draft" }), USER_USER_PAT)
            .await;
        assert_status!(&resp, StatusCode::NO_CONTENT);

        let req_gen = |pat: Option<String>| async move {
            api.get_version_from_hash(beta_file_hash, "sha1", pat.as_deref())
                .await
        };
        ScopeTest::new(&test_env)
            .with_failure_code(404)
            .test(req_gen, read_version)
            .await
            .unwrap();

        let req_gen = |pat: Option<String>| async move {
            api.download_version_redirect(beta_file_hash, "sha1", pat.as_deref())
                .await
        };
        ScopeTest::new(&test_env)
            .with_failure_code(404)
            .test(req_gen, read_version)
            .await
            .unwrap();

        // TODO: This scope currently fails still as the 'version' field of QueryProject only allows public versions.
        // TODO: This will be fixed when the 'extracts_versions' PR is merged.
        // let req_gen = |pat: Option<String>| async move {
        //     api.get_update_from_hash(beta_file_hash, "sha1", None, None, None, pat.as_deref())
        //         .await
        // };
        // ScopeTest::new(&test_env).with_failure_code(404).test(req_gen, read_version).await.unwrap();

        let req_gen = |pat: Option<String>| async move {
            api.get_versions_from_hashes(&[beta_file_hash], "sha1", pat.as_deref())
                .await
        };
        let (failure, success) = ScopeTest::new(&test_env)
            .with_failure_code(200)
            .test(req_gen, read_version)
            .await
            .unwrap();
        assert!(!failure.as_object().unwrap().contains_key(beta_file_hash));
        assert!(success.as_object().unwrap().contains_key(beta_file_hash));

        // Update version file
        // TODO: This scope currently fails still as the 'version' field of QueryProject only allows public versions.
        // TODO: This will be fixed when the 'extracts_versions' PR is merged.
        // let req_gen = |pat : Option<String>| async move {
        //     api.update_files("sha1", vec![beta_file_hash.clone()], None, None, None, pat.as_deref()).await
        // };
        // let (failure, success) = ScopeTest::new(&test_env).with_failure_code(200).test(req_gen, read_version).await.unwrap();
        // assert!(!failure.as_object().unwrap().contains_key(beta_file_hash));
        // assert!(success.as_object().unwrap().contains_key(beta_file_hash));

        // Both project and version reading
        let read_project_and_version = Scopes::PROJECT_READ | Scopes::VERSION_READ;
        let req_gen = |pat: Option<String>| async move {
            api.get_project_versions(
                beta_project_id,
                None,
                None,
                None,
                None,
                None,
                None,
                pat.as_deref(),
            )
            .await
        };
        ScopeTest::new(&test_env)
            .with_failure_code(404)
            .test(req_gen, read_project_and_version)
            .await
            .unwrap();

        // TODO: fails for the same reason as above
        // let req_gen = || {
        //     test::TestRequest::get()
        //     .uri(&format!("/v3/project/{beta_project_id}/version/{beta_version_id}"))
        // };
        // ScopeTest::new(&test_env).with_failure_code(404).test(req_gen, read_project_and_version).await.unwrap();
    })
    .await;
}

// Project writing
#[tokio::test]
pub async fn project_write_scopes() {
    // Test setup and dummy data
    with_test_environment_all(None, |test_env| async move {
        let api = &test_env.api;
        let beta_project_id = &test_env.dummy.project_beta.project_id;
        let alpha_team_id = &test_env.dummy.project_alpha.team_id;

        // Projects writing
        let write_project = Scopes::PROJECT_WRITE;
        let req_gen = |pat: Option<String>| async move {
            api.edit_project(
                beta_project_id,
                json!(
                    {
                        "name": "test_project_version_write_scopes Title",
                    }
                ),
                pat.as_deref(),
            )
            .await
        };
        ScopeTest::new(&test_env)
            .test(req_gen, write_project)
            .await
            .unwrap();

        let req_gen = |pat: Option<String>| async move {
            api.edit_project_bulk(
                &[beta_project_id.as_str()],
                json!(
                {
                    "description": "test_project_version_write_scopes Description"
                }),
                pat.as_deref(),
            )
            .await
        };
        ScopeTest::new(&test_env)
            .test(req_gen, write_project)
            .await
            .unwrap();

        // Icons and gallery images
        let req_gen = |pat: Option<String>| async move {
            api.edit_project_icon(
                beta_project_id,
                Some(DummyImage::SmallIcon.get_icon_data()),
                pat.as_deref(),
            )
            .await
        };
        ScopeTest::new(&test_env)
            .test(req_gen, write_project)
            .await
            .unwrap();

        let req_gen = |pat: Option<String>| async move {
            api.edit_project_icon(beta_project_id, None, pat.as_deref())
                .await
        };
        ScopeTest::new(&test_env)
            .test(req_gen, write_project)
            .await
            .unwrap();

        let req_gen = |pat: Option<String>| async move {
            api.add_gallery_item(
                beta_project_id,
                DummyImage::SmallIcon.get_icon_data(),
                true,
                None,
                None,
                None,
                pat.as_deref(),
            )
            .await
        };
        ScopeTest::new(&test_env)
            .test(req_gen, write_project)
            .await
            .unwrap();

        // Get project, as we need the gallery image url
        let resp = api.get_project(beta_project_id, USER_USER_PAT).await;
        let project: serde_json::Value = resp.json();
        let gallery_url = project["gallery"][0]["url"].as_str().unwrap();

        let req_gen = |pat: Option<String>| async move {
            api.edit_gallery_item(beta_project_id, gallery_url, HashMap::new(), pat.as_deref())
                .await
        };
        ScopeTest::new(&test_env)
            .test(req_gen, write_project)
            .await
            .unwrap();

        let req_gen = |pat: Option<String>| async move {
            api.remove_gallery_item(beta_project_id, gallery_url, pat.as_deref())
                .await
        };
        ScopeTest::new(&test_env)
            .test(req_gen, write_project)
            .await
            .unwrap();

        // Team scopes - add user 'friend'
        let req_gen = |pat: Option<String>| async move {
            api.add_user_to_team(alpha_team_id, FRIEND_USER_ID, None, None, pat.as_deref())
                .await
        };
        ScopeTest::new(&test_env)
            .test(req_gen, write_project)
            .await
            .unwrap();

        // Accept team invite as 'friend'
        let req_gen =
            |pat: Option<String>| async move { api.join_team(alpha_team_id, pat.as_deref()).await };
        ScopeTest::new(&test_env)
            .with_user_id(FRIEND_USER_ID_PARSED)
            .test(req_gen, write_project)
            .await
            .unwrap();

        // Patch 'friend' user
        let req_gen = |pat: Option<String>| async move {
            api.edit_team_member(
                alpha_team_id,
                FRIEND_USER_ID,
                json!({
                    "permissions": 1
                }),
                pat.as_deref(),
            )
            .await
        };
        ScopeTest::new(&test_env)
            .test(req_gen, write_project)
            .await
            .unwrap();

        // Transfer ownership to 'friend'
        let req_gen = |pat: Option<String>| async move {
            api.transfer_team_ownership(alpha_team_id, FRIEND_USER_ID, pat.as_deref())
                .await
        };
        ScopeTest::new(&test_env)
            .test(req_gen, write_project)
            .await
            .unwrap();

        // Now as 'friend', delete 'user'
        let req_gen = |pat: Option<String>| async move {
            api.remove_from_team(alpha_team_id, USER_USER_ID, pat.as_deref())
                .await
        };
        ScopeTest::new(&test_env)
            .with_user_id(FRIEND_USER_ID_PARSED)
            .test(req_gen, write_project)
            .await
            .unwrap();

        // Delete project
        // TODO: this route is currently broken,
        // because the Project::get_id contained within Project::remove doesnt include hidden versions, meaning that if there
        // is a hidden version, it will fail to delete the project (with a 500 error, as the versions of a project are not all deleted)
        // let delete_version = Scopes::PROJECT_DELETE;
        // let req_gen = || {
        //     test::TestRequest::delete()
        //     .uri(&format!("/v3/project/{beta_project_id}"))
        // };
        // ScopeTest::new(&test_env).test(req_gen, delete_version).await.unwrap();
    })
    .await;
}

// Version write
#[tokio::test]
pub async fn version_write_scopes() {
    // Test setup and dummy data
    with_test_environment_all(None, |test_env| async move {
        let api = &test_env.api;
        let DummyProjectAlpha {
            version_id: alpha_version_id,
            file_hash: alpha_file_hash,
            ..
        } = &test_env.dummy.project_alpha;

        let write_version = Scopes::VERSION_WRITE;

        // Patch version
        let req_gen = |pat: Option<String>| async move {
            api.edit_version(
                alpha_version_id,
                json!(
                    {
                        "name": "test_version_write_scopes Title",
                    }
                ),
                pat.as_deref(),
            )
            .await
        };
        ScopeTest::new(&test_env)
            .test(req_gen, write_version)
            .await
            .unwrap();

        // Upload version file
        let req_gen = |pat: Option<String>| async move {
            api.upload_file_to_version(alpha_version_id, &TestFile::BasicZip, pat.as_deref())
                .await
        };
        ScopeTest::new(&test_env)
            .test(req_gen, write_version)
            .await
            .unwrap();

        //  Delete version file. Notably, this uses 'VERSION_WRITE' instead of 'VERSION_DELETE' as it is writing to the version
        let req_gen = |pat: Option<String>| async move {
            api.remove_version_file(alpha_file_hash, pat.as_deref())
                .await
            // Delete from alpha_version_id, as we uploaded to alpha_version_id and it needs another file
        };
        ScopeTest::new(&test_env)
            .test(req_gen, write_version)
            .await
            .unwrap();

        // Delete version
        let delete_version = Scopes::VERSION_DELETE;
        let req_gen = |pat: Option<String>| async move {
            api.remove_version(alpha_version_id, pat.as_deref()).await
        };
        ScopeTest::new(&test_env)
            .test(req_gen, delete_version)
            .await
            .unwrap();
    })
    .await;
}

// Report scopes
#[tokio::test]
pub async fn report_scopes() {
    // Test setup and dummy data
    with_test_environment_all(None, |test_env| async move {
        let api = &test_env.api;
        let beta_project_id = &test_env.dummy.project_beta.project_id;

        // Create report
        let report_create = Scopes::REPORT_CREATE;
        let req_gen = |pat: Option<String>| async move {
            api.create_report(
                "copyright",
                beta_project_id,
                CommonItemType::Project,
                "This is a reupload of my mod",
                pat.as_deref(),
            )
            .await
        };
        ScopeTest::new(&test_env)
            .test(req_gen, report_create)
            .await
            .unwrap();

        // Get reports
        let report_read = Scopes::REPORT_READ;
        let req_gen =
            |pat: Option<String>| async move { api.get_user_reports(pat.as_deref()).await };
        let (_, success) = ScopeTest::new(&test_env)
            .test(req_gen, report_read)
            .await
            .unwrap();
        let report_id = success[0]["id"].as_str().unwrap();

        let req_gen =
            |pat: Option<String>| async move { api.get_report(report_id, pat.as_deref()).await };
        ScopeTest::new(&test_env)
            .test(req_gen, report_read)
            .await
            .unwrap();

        let req_gen = |pat: Option<String>| async move {
            api.get_reports(&[report_id], pat.as_deref()).await
        };
        ScopeTest::new(&test_env)
            .test(req_gen, report_read)
            .await
            .unwrap();

        // Edit report
        let report_edit = Scopes::REPORT_WRITE;
        let req_gen = |pat: Option<String>| async move {
            api.edit_report(
                report_id,
                json!({ "body": "This is a reupload of my mod, G8!" }),
                pat.as_deref(),
            )
            .await
        };
        ScopeTest::new(&test_env)
            .test(req_gen, report_edit)
            .await
            .unwrap();

        // Delete report
        // We use a moderator PAT here, as only moderators can delete reports
        let report_delete = Scopes::REPORT_DELETE;
        let req_gen =
            |pat: Option<String>| async move { api.delete_report(report_id, pat.as_deref()).await };
        ScopeTest::new(&test_env)
            .with_user_id(MOD_USER_ID_PARSED)
            .test(req_gen, report_delete)
            .await
            .unwrap();
    })
    .await;
}

// Thread scopes
#[tokio::test]
pub async fn thread_scopes() {
    // Test setup and dummy data
    with_test_environment_all(None, |test_env| async move {
        let api = &test_env.api;
        let alpha_thread_id = &test_env.dummy.project_alpha.thread_id;
        let beta_thread_id = &test_env.dummy.project_beta.thread_id;

        // Thread read
        let thread_read = Scopes::THREAD_READ;
        let req_gen = |pat: Option<String>| async move {
            api.get_thread(alpha_thread_id, pat.as_deref()).await
        };
        ScopeTest::new(&test_env)
            .test(req_gen, thread_read)
            .await
            .unwrap();

        let req_gen = |pat: Option<String>| async move {
            api.get_threads(&[alpha_thread_id.as_str()], pat.as_deref())
                .await
        };
        ScopeTest::new(&test_env)
            .test(req_gen, thread_read)
            .await
            .unwrap();

        // Thread write (to also push to moderator inbox)
        let thread_write = Scopes::THREAD_WRITE;
        let req_gen = |pat: Option<String>| async move {
            api.write_to_thread(
                beta_thread_id,
                "text",
                "test_thread_scopes Body",
                pat.as_deref(),
            )
            .await
        };
        ScopeTest::new(&test_env)
            .with_user_id(USER_USER_ID_PARSED)
            .test(req_gen, thread_write)
            .await
            .unwrap();
<<<<<<< HEAD

        // Check moderation inbox
        // Uses moderator PAT, as only moderators can see the moderation inbox
        let req_gen =
            |pat: Option<String>| async move { api.get_moderation_inbox(pat.as_deref()).await };
        let (_, success) = ScopeTest::new(&test_env)
            .with_user_id(MOD_USER_ID_PARSED)
            .test(req_gen, thread_read)
            .await
            .unwrap();
        let thread_id: &str = success[0]["id"].as_str().unwrap();

        // Moderator 'read' thread
        // Uses moderator PAT, as only moderators can see the moderation inbox
        let req_gen =
            |pat: Option<String>| async move { api.read_thread(thread_id, pat.as_deref()).await };
        ScopeTest::new(&test_env)
            .with_user_id(MOD_USER_ID_PARSED)
            .test(req_gen, thread_read)
            .await
            .unwrap();

        // Delete that message
        // First, get message id
        let resp = api.get_thread(thread_id, USER_USER_PAT).await;
        let success: serde_json::Value = resp.json();
        let thread_message_id = success["messages"][0]["id"].as_str().unwrap();

        let req_gen = |pat: Option<String>| async move {
            api.delete_thread_message(thread_message_id, pat.as_deref())
                .await
        };
        ScopeTest::new(&test_env)
            .with_user_id(MOD_USER_ID_PARSED)
            .test(req_gen, thread_write)
            .await
            .unwrap();
=======
>>>>>>> 0a0837ea
    })
    .await;
}

// Pat scopes
#[tokio::test]
pub async fn pat_scopes() {
    with_test_environment_all(None, |test_env| async move {
        let api = &test_env.api;
        let test_server = &api.get_test_server();

        // Pat create
        let pat_create = Scopes::PAT_CREATE;
        let req_gen = |pat: Option<String>| async move {
            test_server
                .post("/_internal/pat")
                .json(&json!({
                    "scopes": 1,
                    "name": "test_pat_scopes Name",
                    "expires": Utc::now() + Duration::days(1),
                }))
                .append_pat(pat.as_deref())
                .await
        };
        let (_, success) = ScopeTest::new(&test_env)
            .test(req_gen, pat_create)
            .await
            .unwrap();
        let pat_id = success["id"].as_str().unwrap();

        // Pat write
        let pat_write = Scopes::PAT_WRITE;
        let req_gen = |pat: Option<String>| async move {
            test_server
                .patch(&format!("/_internal/pat/{pat_id}"))
                .json(&json!({}))
                .append_pat(pat.as_deref())
                .await
        };
        ScopeTest::new(&test_env)
            .test(req_gen, pat_write)
            .await
            .unwrap();

        // Pat read
        let pat_read = Scopes::PAT_READ;
        let req_gen = |pat: Option<String>| async move {
            test_server
                .get(&format!("/_internal/pat"))
                .append_pat(pat.as_deref())
                .await
        };
        ScopeTest::new(&test_env)
            .test(req_gen, pat_read)
            .await
            .unwrap();

        // Pat delete
        let pat_delete = Scopes::PAT_DELETE;
        let req_gen = |pat: Option<String>| async move {
            test_server
                .delete(&format!("/_internal/pat/{pat_id}"))
                .append_pat(pat.as_deref())
                .await
        };
        ScopeTest::new(&test_env)
            .test(req_gen, pat_delete)
            .await
            .unwrap();
    })
    .await;
}

// Collection scopes
#[tokio::test]
pub async fn collections_scopes() {
    // Test setup and dummy data
    with_test_environment(None, |test_env: TestEnvironment<ApiV3>| async move {
        let api = &test_env.api;
        let alpha_project_id = &test_env.dummy.project_alpha.project_id;

        // Create collection
        let collection_create = Scopes::COLLECTION_CREATE;
        let req_gen = |pat: Option<String>| async move {
            api.create_collection(
                "Test Collection",
                "Test Collection Description",
                &[alpha_project_id.as_str()],
                pat.as_deref(),
            )
            .await
        };
        let (_, success) = ScopeTest::new(&test_env)
            .test(req_gen, collection_create)
            .await
            .unwrap();
        let collection_id = success["id"].as_str().unwrap();

        // Patch collection
        // Collections always initialize to public, so we do patch before Get testing
        let collection_write = Scopes::COLLECTION_WRITE;
        let req_gen = |pat: Option<String>| async move {
            api.edit_collection(
                collection_id,
                json!({
                    "name": "Test Collection patch",
                    "status": "private",
                }),
                pat.as_deref(),
            )
            .await
        };
        ScopeTest::new(&test_env)
            .test(req_gen, collection_write)
            .await
            .unwrap();

        // Read collection
        let collection_read = Scopes::COLLECTION_READ;
        let req_gen = |pat: Option<String>| async move {
            api.get_collection(collection_id, pat.as_deref()).await
        };
        ScopeTest::new(&test_env)
            .with_failure_code(404)
            .test(req_gen, collection_read)
            .await
            .unwrap();

        let req_gen = |pat: Option<String>| async move {
            api.get_collections(&[collection_id], pat.as_deref()).await
        };
        let (failure, success) = ScopeTest::new(&test_env)
            .with_failure_code(200)
            .test(req_gen, collection_read)
            .await
            .unwrap();
        assert_eq!(failure.as_array().unwrap().len(), 0);
        assert_eq!(success.as_array().unwrap().len(), 1);

        let req_gen = |pat: Option<String>| async move {
            api.get_user_collections(USER_USER_ID, pat.as_deref()).await
        };
        let (failure, success) = ScopeTest::new(&test_env)
            .with_failure_code(200)
            .test(req_gen, collection_read)
            .await
            .unwrap();
        assert_eq!(failure.as_array().unwrap().len(), 0);
        assert_eq!(success.as_array().unwrap().len(), 1);

        let req_gen = |pat: Option<String>| async move {
            api.edit_collection_icon(
                collection_id,
                Some(DummyImage::SmallIcon.get_icon_data()),
                pat.as_deref(),
            )
            .await
        };
        ScopeTest::new(&test_env)
            .test(req_gen, collection_write)
            .await
            .unwrap();

        let req_gen = |pat: Option<String>| async move {
            api.edit_collection_icon(collection_id, None, pat.as_deref())
                .await
        };
        ScopeTest::new(&test_env)
            .test(req_gen, collection_write)
            .await
            .unwrap();
    })
    .await;
}

// Organization scopes (and a couple PROJECT_WRITE scopes that are only allowed for orgs)
#[tokio::test]
pub async fn organization_scopes() {
    // Test setup and dummy data
    with_test_environment(None, |test_env: TestEnvironment<ApiV3>| async move {
        let api = &test_env.api;
        let beta_project_id = &test_env.dummy.project_beta.project_id;

        // Create organization
        let organization_create = Scopes::ORGANIZATION_CREATE;
        let req_gen = |pat: Option<String>| async move {
            api.create_organization("Test Org", "TestOrg", "TestOrg Description", pat.as_deref())
                .await
        };
        let (_, success) = ScopeTest::new(&test_env)
            .test(req_gen, organization_create)
            .await
            .unwrap();
        let organization_id = success["id"].as_str().unwrap();

        // Patch organization
        let organization_edit = Scopes::ORGANIZATION_WRITE;
        let req_gen = |pat: Option<String>| async move {
            api.edit_organization(
                organization_id,
                json!({
                    "description": "TestOrg Patch Description",
                }),
                pat.as_deref(),
            )
            .await
        };
        ScopeTest::new(&test_env)
            .test(req_gen, organization_edit)
            .await
            .unwrap();

        let req_gen = |pat: Option<String>| async move {
            api.edit_organization_icon(
                organization_id,
                Some(DummyImage::SmallIcon.get_icon_data()),
                pat.as_deref(),
            )
            .await
        };
        ScopeTest::new(&test_env)
            .test(req_gen, organization_edit)
            .await
            .unwrap();

        let req_gen = |pat: Option<String>| async move {
            api.edit_organization_icon(organization_id, None, pat.as_deref())
                .await
        };
        ScopeTest::new(&test_env)
            .test(req_gen, organization_edit)
            .await
            .unwrap();

        // add project
        let organization_project_edit = Scopes::PROJECT_WRITE | Scopes::ORGANIZATION_WRITE;
        let req_gen = |pat: Option<String>| async move {
            api.organization_add_project(organization_id, beta_project_id, pat.as_deref())
                .await
        };
        ScopeTest::new(&test_env)
            .with_failure_scopes(Scopes::all() ^ Scopes::ORGANIZATION_WRITE)
            .test(req_gen, organization_project_edit)
            .await
            .unwrap();

        // Organization reads
        let organization_read = Scopes::ORGANIZATION_READ;
        let req_gen = |pat: Option<String>| async move {
            api.get_organization(organization_id, pat.as_deref()).await
        };
        let (failure, success) = ScopeTest::new(&test_env)
            .with_failure_code(200)
            .test(req_gen, organization_read)
            .await
            .unwrap();
        assert!(failure["members"][0]["permissions"].is_null());
        assert!(!success["members"][0]["permissions"].is_null());

        let req_gen = |pat: Option<String>| async move {
            api.get_organizations(&[organization_id], pat.as_deref())
                .await
        };

        let (failure, success) = ScopeTest::new(&test_env)
            .with_failure_code(200)
            .test(req_gen, organization_read)
            .await
            .unwrap();
        assert!(failure[0]["members"][0]["permissions"].is_null());
        assert!(!success[0]["members"][0]["permissions"].is_null());

        let organization_project_read = Scopes::PROJECT_READ | Scopes::ORGANIZATION_READ;
        let req_gen = |pat: Option<String>| async move {
            api.get_organization_projects(organization_id, pat.as_deref())
                .await
        };
        let (failure, success) = ScopeTest::new(&test_env)
            .with_failure_code(200)
            .with_failure_scopes(Scopes::all() ^ Scopes::ORGANIZATION_READ)
            .test(req_gen, organization_project_read)
            .await
            .unwrap();
        assert!(failure.as_array().unwrap().is_empty());
        assert!(!success.as_array().unwrap().is_empty());

        // remove project (now that we've checked)
        let req_gen = |pat: Option<String>| async move {
            api.organization_remove_project(
                organization_id,
                beta_project_id,
                UserId(USER_USER_ID_PARSED as u64),
                pat.as_deref(),
            )
            .await
        };
        ScopeTest::new(&test_env)
            .with_failure_scopes(Scopes::all() ^ Scopes::ORGANIZATION_WRITE)
            .test(req_gen, organization_project_edit)
            .await
            .unwrap();

        // Delete organization
        let organization_delete = Scopes::ORGANIZATION_DELETE;
        let req_gen = |pat: Option<String>| async move {
            api.delete_organization(organization_id, pat.as_deref())
                .await
        };
        ScopeTest::new(&test_env)
            .test(req_gen, organization_delete)
            .await
            .unwrap();
    })
    .await;
}

// TODO: Analytics scopes

// TODO: User authentication, and Session scopes

// TODO: Some hash/version files functions

// TODO: Image scopes<|MERGE_RESOLUTION|>--- conflicted
+++ resolved
@@ -838,46 +838,6 @@
             .test(req_gen, thread_write)
             .await
             .unwrap();
-<<<<<<< HEAD
-
-        // Check moderation inbox
-        // Uses moderator PAT, as only moderators can see the moderation inbox
-        let req_gen =
-            |pat: Option<String>| async move { api.get_moderation_inbox(pat.as_deref()).await };
-        let (_, success) = ScopeTest::new(&test_env)
-            .with_user_id(MOD_USER_ID_PARSED)
-            .test(req_gen, thread_read)
-            .await
-            .unwrap();
-        let thread_id: &str = success[0]["id"].as_str().unwrap();
-
-        // Moderator 'read' thread
-        // Uses moderator PAT, as only moderators can see the moderation inbox
-        let req_gen =
-            |pat: Option<String>| async move { api.read_thread(thread_id, pat.as_deref()).await };
-        ScopeTest::new(&test_env)
-            .with_user_id(MOD_USER_ID_PARSED)
-            .test(req_gen, thread_read)
-            .await
-            .unwrap();
-
-        // Delete that message
-        // First, get message id
-        let resp = api.get_thread(thread_id, USER_USER_PAT).await;
-        let success: serde_json::Value = resp.json();
-        let thread_message_id = success["messages"][0]["id"].as_str().unwrap();
-
-        let req_gen = |pat: Option<String>| async move {
-            api.delete_thread_message(thread_message_id, pat.as_deref())
-                .await
-        };
-        ScopeTest::new(&test_env)
-            .with_user_id(MOD_USER_ID_PARSED)
-            .test(req_gen, thread_write)
-            .await
-            .unwrap();
-=======
->>>>>>> 0a0837ea
     })
     .await;
 }
