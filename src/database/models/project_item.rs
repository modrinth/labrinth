use super::loader_fields::VersionField;
use super::{ids::*, User};
use crate::database::models;
use crate::database::models::DatabaseError;
use crate::database::redis::RedisPool;
use crate::models::ids::base62_impl::{parse_base62, to_base62};
use crate::models::projects::{MonetizationStatus, ProjectStatus};
use chrono::{DateTime, Utc};
use futures::TryStreamExt;
use itertools::Itertools;
use serde::{Deserialize, Serialize};

pub const PROJECTS_NAMESPACE: &str = "projects";
pub const PROJECTS_SLUGS_NAMESPACE: &str = "projects_slugs";
const PROJECTS_DEPENDENCIES_NAMESPACE: &str = "projects_dependencies";

#[derive(Clone, Debug, Serialize, Deserialize)]
pub struct DonationUrl {
    pub platform_id: DonationPlatformId,
    pub platform_short: String,
    pub platform_name: String,
    pub url: String,
}

impl DonationUrl {
    pub async fn insert_many_projects(
        donation_urls: Vec<Self>,
        project_id: ProjectId,
        transaction: &mut sqlx::Transaction<'_, sqlx::Postgres>,
    ) -> Result<(), sqlx::error::Error> {
        let (project_ids, platform_ids, urls): (Vec<_>, Vec<_>, Vec<_>) = donation_urls
            .into_iter()
            .map(|url| (project_id.0, url.platform_id.0, url.url))
            .multiunzip();
        sqlx::query!(
            "
            INSERT INTO mods_donations (
                joining_mod_id, joining_platform_id, url
            )
            SELECT * FROM UNNEST($1::bigint[], $2::int[], $3::varchar[])
            ",
            &project_ids[..],
            &platform_ids[..],
            &urls[..],
        )
        .execute(&mut **transaction)
        .await?;

        Ok(())
    }
}

#[derive(Clone, Debug, Serialize, Deserialize)]
pub struct GalleryItem {
    pub image_url: String,
    pub featured: bool,
    pub name: Option<String>,
    pub description: Option<String>,
    pub created: DateTime<Utc>,
    pub ordering: i64,
}

impl GalleryItem {
    pub async fn insert_many(
        items: Vec<Self>,
        project_id: ProjectId,
        transaction: &mut sqlx::Transaction<'_, sqlx::Postgres>,
    ) -> Result<(), sqlx::error::Error> {
        let (project_ids, image_urls, featureds, names, descriptions, orderings): (
            Vec<_>,
            Vec<_>,
            Vec<_>,
            Vec<_>,
            Vec<_>,
            Vec<_>,
        ) = items
            .into_iter()
            .map(|gi| {
                (
                    project_id.0,
                    gi.image_url,
                    gi.featured,
                    gi.name,
                    gi.description,
                    gi.ordering,
                )
            })
            .multiunzip();
        sqlx::query!(
            "
            INSERT INTO mods_gallery (
                mod_id, image_url, featured, name, description, ordering
            )
            SELECT * FROM UNNEST ($1::bigint[], $2::varchar[], $3::bool[], $4::varchar[], $5::varchar[], $6::bigint[])
            ",
            &project_ids[..],
            &image_urls[..],
            &featureds[..],
            &names[..] as &[Option<String>],
            &descriptions[..] as &[Option<String>],
            &orderings[..]
        )
        .execute(&mut **transaction)
        .await?;

        Ok(())
    }
}

#[derive(derive_new::new)]
pub struct ModCategory {
    project_id: ProjectId,
    category_id: CategoryId,
    is_additional: bool,
}

impl ModCategory {
    pub async fn insert_many(
        items: Vec<Self>,
        transaction: &mut sqlx::Transaction<'_, sqlx::Postgres>,
    ) -> Result<(), DatabaseError> {
        let (project_ids, category_ids, is_additionals): (Vec<_>, Vec<_>, Vec<_>) = items
            .into_iter()
            .map(|mc| (mc.project_id.0, mc.category_id.0, mc.is_additional))
            .multiunzip();
        sqlx::query!(
            "
            INSERT INTO mods_categories (joining_mod_id, joining_category_id, is_additional)
            SELECT * FROM UNNEST ($1::bigint[], $2::int[], $3::bool[])
            ",
            &project_ids[..],
            &category_ids[..],
            &is_additionals[..]
        )
        .execute(&mut **transaction)
        .await?;

        Ok(())
    }
}

#[derive(Clone)]
pub struct ProjectBuilder {
    pub project_id: ProjectId,
    pub team_id: TeamId,
    pub organization_id: Option<OrganizationId>,
    pub name: String,
    pub summary: String,
    pub description: String,
    pub icon_url: Option<String>,
    pub issues_url: Option<String>,
    pub source_url: Option<String>,
    pub wiki_url: Option<String>,
    pub license_url: Option<String>,
    pub discord_url: Option<String>,
    pub categories: Vec<CategoryId>,
    pub additional_categories: Vec<CategoryId>,
    pub initial_versions: Vec<super::version_item::VersionBuilder>,
    pub status: ProjectStatus,
    pub requested_status: Option<ProjectStatus>,
    pub license: String,
    pub slug: Option<String>,
    pub donation_urls: Vec<DonationUrl>,
    pub gallery_items: Vec<GalleryItem>,
    pub color: Option<u32>,
    pub monetization_status: MonetizationStatus,
}

impl ProjectBuilder {
    pub async fn insert(
        self,
        transaction: &mut sqlx::Transaction<'_, sqlx::Postgres>,
    ) -> Result<ProjectId, DatabaseError> {
        let project_struct = Project {
            id: self.project_id,
            team_id: self.team_id,
            organization_id: self.organization_id,
            name: self.name,
            summary: self.summary,
            description: self.description,
            published: Utc::now(),
            updated: Utc::now(),
            approved: None,
            queued: if self.status == ProjectStatus::Processing {
                Some(Utc::now())
            } else {
                None
            },
            status: self.status,
            requested_status: self.requested_status,
            downloads: 0,
            follows: 0,
            icon_url: self.icon_url,
            issues_url: self.issues_url,
            source_url: self.source_url,
            wiki_url: self.wiki_url,
            license_url: self.license_url,
            discord_url: self.discord_url,
            license: self.license,
            slug: self.slug,
            moderation_message: None,
            moderation_message_body: None,
            webhook_sent: false,
            color: self.color,
            monetization_status: self.monetization_status,
            loaders: vec![],
        };
        project_struct.insert(&mut *transaction).await?;

        let ProjectBuilder {
            donation_urls,
            gallery_items,
            categories,
            additional_categories,
            ..
        } = self;

        for mut version in self.initial_versions {
            version.project_id = self.project_id;
            version.insert(&mut *transaction).await?;
        }

        DonationUrl::insert_many_projects(donation_urls, self.project_id, &mut *transaction)
            .await?;

        GalleryItem::insert_many(gallery_items, self.project_id, &mut *transaction).await?;

        let project_id = self.project_id;
        let mod_categories = categories
            .into_iter()
            .map(|c| ModCategory::new(project_id, c, false))
            .chain(
                additional_categories
                    .into_iter()
                    .map(|c| ModCategory::new(project_id, c, true)),
            )
            .collect_vec();
        ModCategory::insert_many(mod_categories, &mut *transaction).await?;

        Ok(self.project_id)
    }
}
#[derive(Clone, Debug, Serialize, Deserialize)]
pub struct Project {
    pub id: ProjectId,
    pub team_id: TeamId,
    pub organization_id: Option<OrganizationId>,
    pub name: String,
    pub summary: String,
    pub description: String,
    pub published: DateTime<Utc>,
    pub updated: DateTime<Utc>,
    pub approved: Option<DateTime<Utc>>,
    pub queued: Option<DateTime<Utc>>,
    pub status: ProjectStatus,
    pub requested_status: Option<ProjectStatus>,
    pub downloads: i32,
    pub follows: i32,
    pub icon_url: Option<String>,
    pub issues_url: Option<String>,
    pub source_url: Option<String>,
    pub wiki_url: Option<String>,
    pub license_url: Option<String>,
    pub discord_url: Option<String>,
    pub license: String,
    pub slug: Option<String>,
    pub moderation_message: Option<String>,
    pub moderation_message_body: Option<String>,
    pub webhook_sent: bool,
    pub color: Option<u32>,
    pub monetization_status: MonetizationStatus,
    pub loaders: Vec<String>,
}

impl Project {
    pub async fn insert(
        &self,
        transaction: &mut sqlx::Transaction<'_, sqlx::Postgres>,
    ) -> Result<(), DatabaseError> {
        sqlx::query!(
            "
            INSERT INTO mods (
                id, team_id, name, summary, description,
                published, downloads, icon_url, issues_url,
                source_url, wiki_url, status, requested_status, discord_url,
                license_url, license,
                slug, color, monetization_status
            )
            VALUES (
                $1, $2, $3, $4, $5,
                $6, $7, $8, $9,
                $10, $11, $12, $13, $14,
                $15, $16, 
                LOWER($17), $18, $19
            )
            ",
            self.id as ProjectId,
            self.team_id as TeamId,
            &self.name,
            &self.summary,
            &self.description,
            self.published,
            self.downloads,
            self.icon_url.as_ref(),
            self.issues_url.as_ref(),
            self.source_url.as_ref(),
            self.wiki_url.as_ref(),
            self.status.as_str(),
            self.requested_status.map(|x| x.as_str()),
            self.discord_url.as_ref(),
            self.license_url.as_ref(),
            &self.license,
            self.slug.as_ref(),
            self.color.map(|x| x as i32),
            self.monetization_status.as_str(),
        )
        .execute(&mut **transaction)
        .await?;

        Ok(())
    }

    pub async fn remove(
        id: ProjectId,
        transaction: &mut sqlx::Transaction<'_, sqlx::Postgres>,
        redis: &RedisPool,
    ) -> Result<Option<()>, DatabaseError> {
        let project = Self::get_id(id, &mut **transaction, redis).await?;

        if let Some(project) = project {
            Project::clear_cache(id, project.inner.slug, Some(true), redis).await?;

            sqlx::query!(
                "
                DELETE FROM mod_follows
                WHERE mod_id = $1
                ",
                id as ProjectId
            )
            .execute(&mut **transaction)
            .await?;

            sqlx::query!(
                "
                DELETE FROM mods_gallery
                WHERE mod_id = $1
                ",
                id as ProjectId
            )
            .execute(&mut **transaction)
            .await?;

            sqlx::query!(
                "
                DELETE FROM mod_follows
                WHERE mod_id = $1
                ",
                id as ProjectId,
            )
            .execute(&mut **transaction)
            .await?;

            sqlx::query!(
                "
                DELETE FROM reports
                WHERE mod_id = $1
                ",
                id as ProjectId,
            )
            .execute(&mut **transaction)
            .await?;

            sqlx::query!(
                "
                DELETE FROM mods_categories
                WHERE joining_mod_id = $1
                ",
                id as ProjectId,
            )
            .execute(&mut **transaction)
            .await?;

            sqlx::query!(
                "
                DELETE FROM mods_donations
                WHERE joining_mod_id = $1
                ",
                id as ProjectId,
            )
            .execute(&mut **transaction)
            .await?;

            for version in project.versions {
                super::Version::remove_full(version, redis, transaction).await?;
            }

            sqlx::query!(
                "
                DELETE FROM dependencies WHERE mod_dependency_id = $1
                ",
                id as ProjectId,
            )
            .execute(&mut **transaction)
            .await?;

            sqlx::query!(
                "
                UPDATE payouts_values
                SET mod_id = NULL
                WHERE (mod_id = $1)
                ",
                id as ProjectId,
            )
            .execute(&mut **transaction)
            .await?;

            models::Thread::remove_full(project.thread_id, transaction).await?;

            sqlx::query!(
                "
                DELETE FROM mods
                WHERE id = $1
                ",
                id as ProjectId,
            )
            .execute(&mut **transaction)
            .await?;

            models::TeamMember::clear_cache(project.inner.team_id, redis).await?;

            let affected_user_ids = sqlx::query!(
                "
                DELETE FROM team_members
                WHERE team_id = $1
                RETURNING user_id
                ",
                project.inner.team_id as TeamId,
            )
            .fetch_many(&mut **transaction)
            .try_filter_map(|e| async { Ok(e.right().map(|x| UserId(x.user_id))) })
            .try_collect::<Vec<_>>()
            .await?;

            User::clear_project_cache(&affected_user_ids, redis).await?;

            sqlx::query!(
                "
                DELETE FROM teams
                WHERE id = $1
                ",
                project.inner.team_id as TeamId,
            )
            .execute(&mut **transaction)
            .await?;

            Ok(Some(()))
        } else {
            Ok(None)
        }
    }

    pub async fn get<'a, 'b, E>(
        string: &str,
        executor: E,
        redis: &RedisPool,
    ) -> Result<Option<QueryProject>, DatabaseError>
    where
        E: sqlx::Executor<'a, Database = sqlx::Postgres>,
    {
        Project::get_many(&[string], executor, redis)
            .await
            .map(|x| x.into_iter().next())
    }

    pub async fn get_id<'a, 'b, E>(
        id: ProjectId,
        executor: E,
        redis: &RedisPool,
    ) -> Result<Option<QueryProject>, DatabaseError>
    where
        E: sqlx::Executor<'a, Database = sqlx::Postgres>,
    {
        Project::get_many(&[crate::models::ids::ProjectId::from(id)], executor, redis)
            .await
            .map(|x| x.into_iter().next())
    }

    pub async fn get_many_ids<'a, E>(
        project_ids: &[ProjectId],
        exec: E,
        redis: &RedisPool,
    ) -> Result<Vec<QueryProject>, DatabaseError>
    where
        E: sqlx::Executor<'a, Database = sqlx::Postgres>,
    {
        let ids = project_ids
            .iter()
            .map(|x| crate::models::ids::ProjectId::from(*x))
            .collect::<Vec<_>>();
        Project::get_many(&ids, exec, redis).await
    }

    pub async fn get_many<'a, E, T: ToString>(
        project_strings: &[T],
        exec: E,
        redis: &RedisPool,
    ) -> Result<Vec<QueryProject>, DatabaseError>
    where
        E: sqlx::Executor<'a, Database = sqlx::Postgres>,
    {
        if project_strings.is_empty() {
            return Ok(Vec::new());
        }

        let mut redis = redis.connect().await?;

        let mut found_projects = Vec::new();
        let mut remaining_strings = project_strings
            .iter()
            .map(|x| x.to_string())
            .collect::<Vec<_>>();

        let mut project_ids = project_strings
            .iter()
            .flat_map(|x| parse_base62(&x.to_string()).map(|x| x as i64))
            .collect::<Vec<_>>();

        project_ids.append(
            &mut redis
                .multi_get::<i64>(
                    PROJECTS_SLUGS_NAMESPACE,
                    project_strings.iter().map(|x| x.to_string().to_lowercase()),
                )
                .await?
                .into_iter()
                .flatten()
                .collect(),
        );
        if !project_ids.is_empty() {
            let projects = redis
                .multi_get::<String>(
                    PROJECTS_NAMESPACE,
                    project_ids.iter().map(|x| x.to_string()),
                )
                .await?;
            for project in projects {
                if let Some(project) =
                    project.and_then(|x| serde_json::from_str::<QueryProject>(&x).ok())
                {
                    remaining_strings.retain(|x| {
                        &to_base62(project.inner.id.0 as u64) != x
                            && project.inner.slug.as_ref().map(|x| x.to_lowercase())
                                != Some(x.to_lowercase())
                    });
                    found_projects.push(project);
                    continue;
                }
            }
        }
        if !remaining_strings.is_empty() {
            let project_ids_parsed: Vec<i64> = remaining_strings
                .iter()
                .flat_map(|x| parse_base62(&x.to_string()).ok())
                .map(|x| x as i64)
                .collect();

            // TODO: Possible improvements to look into:
            // - use multiple queries instead of CTES (for cleanliness?)
            // - repeated joins to mods in separate CTEs- perhaps 1 CTE for mods and use later (in mods_gallery_json, mods_donations_json, etc.)
            let db_projects: Vec<QueryProject> = sqlx::query!(
                "
<<<<<<< HEAD
                SELECT m.id id, m.name name, m.summary summary, m.downloads downloads, m.follows follows,
                m.icon_url icon_url, m.description description, m.published published,
=======
                WITH version_fields_cte AS (
                    SELECT mod_id, version_id, field_id, int_value, enum_value, string_value
                    FROM mods m
                    INNER JOIN versions v ON m.id = v.mod_id
                    INNER JOIN version_fields vf ON v.id = vf.version_id
                    WHERE m.id = ANY($1) OR m.slug = ANY($2)
                ),
				version_fields_json AS (
					SELECT DISTINCT mod_id,
                    JSONB_AGG( 
                        DISTINCT jsonb_build_object('version_id', version_id, 'field_id', field_id, 'int_value', int_value, 'enum_value', enum_value, 'string_value', string_value)
                    ) version_fields_json
                    FROM version_fields_cte
                    GROUP BY mod_id
				),
				loader_fields_cte AS (
					SELECT DISTINCT vf.mod_id, vf.version_id, lf.*, l.loader
					FROM loader_fields lf
                    INNER JOIN version_fields_cte vf ON lf.id = vf.field_id
					LEFT JOIN loaders_versions lv ON vf.version_id = lv.version_id
					LEFT JOIN loaders l ON lv.loader_id = l.id
                    GROUP BY vf.mod_id, vf.version_id, lf.enum_type, lf.id, l.loader
				),
                loader_fields_json AS (
                    SELECT DISTINCT mod_id,
                        JSONB_AGG(
                        DISTINCT jsonb_build_object(
                            'version_id', lf.version_id,
                            'lf_id', id, 'loader_name', loader, 'field', field, 'field_type', field_type, 'enum_type', enum_type, 'min_val', min_val, 'max_val', max_val, 'optional', optional
                        )
                    ) filter (where lf.id is not null) loader_fields_json
                    FROM loader_fields_cte lf
                    GROUP BY mod_id
                ),
                loader_field_enum_values_json AS (
                    SELECT DISTINCT mod_id,
                        JSONB_AGG(
                        DISTINCT jsonb_build_object(
                            'id', lfev.id, 'enum_id', lfev.enum_id, 'value', lfev.value, 'ordering', lfev.ordering, 'created', lfev.created, 'metadata', lfev.metadata
                        ) 
                    ) filter (where lfev.id is not null) loader_field_enum_values_json
                    FROM loader_field_enum_values lfev
                    INNER JOIN loader_fields_cte lf on lf.enum_type = lfev.enum_id
                    GROUP BY mod_id
                ),
                versions_cte AS (
                    SELECT DISTINCT mod_id, v.id as id, date_published
                    FROM mods m
                    INNER JOIN versions v ON m.id = v.mod_id AND v.status = ANY($3)
                    WHERE m.id = ANY($1) OR m.slug = ANY($2)
                ),
                versions_json AS (
                    SELECT DISTINCT mod_id,
                        JSONB_AGG(
                        DISTINCT jsonb_build_object(
                            'id', id, 'date_published', date_published
                        )
                    ) filter (where id is not null) versions_json
                    FROM versions_cte
                    GROUP BY mod_id
                ),
                loaders_cte AS (
                    SELECT DISTINCT mod_id, l.id as id, l.loader
                    FROM versions_cte
                    INNER JOIN loaders_versions lv ON versions_cte.id = lv.version_id
                    INNER JOIN loaders l ON lv.loader_id = l.id 
                ),
                mods_gallery_json AS (
                    SELECT DISTINCT mod_id,
                        JSONB_AGG(
                        DISTINCT jsonb_build_object(
                            'image_url', mg.image_url, 'featured', mg.featured, 'title', mg.title, 'description', mg.description, 'created', mg.created, 'ordering', mg.ordering
                        )
                    ) filter (where image_url is not null) mods_gallery_json
                    FROM mods_gallery mg
                    INNER JOIN mods m ON mg.mod_id = m.id
                    WHERE m.id = ANY($1) OR m.slug = ANY($2)
                    GROUP BY mod_id
                ),
                donations_json AS (
                    SELECT DISTINCT joining_mod_id as mod_id,
                        JSONB_AGG(
                        DISTINCT jsonb_build_object(
                            'platform_id', md.joining_platform_id, 'platform_short', dp.short, 'platform_name', dp.name,'url', md.url
                        )
                    ) filter (where md.joining_platform_id is not null) donations_json
                    FROM mods_donations md
                    INNER JOIN mods m ON md.joining_mod_id = m.id AND m.id = ANY($1) OR m.slug = ANY($2)
                    INNER JOIN donation_platforms dp ON md.joining_platform_id = dp.id
                    GROUP BY mod_id
                )
                
                SELECT m.id id, m.title title, m.description description, m.downloads downloads, m.follows follows,
                m.icon_url icon_url, m.body body, m.published published,
>>>>>>> 58093a94
                m.updated updated, m.approved approved, m.queued, m.status status, m.requested_status requested_status,
                m.issues_url issues_url, m.source_url source_url, m.wiki_url wiki_url, m.discord_url discord_url, m.license_url license_url,
                m.team_id team_id, m.organization_id organization_id, m.license license, m.slug slug, m.moderation_message moderation_message, m.moderation_message_body moderation_message_body,
                m.webhook_sent, m.color,
                t.id thread_id, m.monetization_status monetization_status,
                ARRAY_AGG(DISTINCT l.loader) filter (where l.loader is not null) loaders,
                ARRAY_AGG(DISTINCT pt.name) filter (where pt.name is not null) project_types,
                ARRAY_AGG(DISTINCT g.slug) filter (where g.slug is not null) games,
                ARRAY_AGG(DISTINCT c.category) filter (where c.category is not null and mc.is_additional is false) categories,
                ARRAY_AGG(DISTINCT c.category) filter (where c.category is not null and mc.is_additional is true) additional_categories,
<<<<<<< HEAD
                JSONB_AGG(DISTINCT jsonb_build_object('id', v.id, 'date_published', v.date_published)) filter (where v.id is not null) versions,
                JSONB_AGG(DISTINCT jsonb_build_object('image_url', mg.image_url, 'featured', mg.featured, 'name', mg.name, 'description', mg.description, 'created', mg.created, 'ordering', mg.ordering)) filter (where mg.image_url is not null) gallery,
                JSONB_AGG(DISTINCT jsonb_build_object('platform_id', md.joining_platform_id, 'platform_short', dp.short, 'platform_name', dp.name,'url', md.url)) filter (where md.joining_platform_id is not null) donations
=======
                v.versions_json versions,
                mg.mods_gallery_json gallery,
                md.donations_json donations,
                vf.version_fields_json version_fields,
                lf.loader_fields_json loader_fields,
                lfev.loader_field_enum_values_json loader_field_enum_values
>>>>>>> 58093a94
                FROM mods m                
                INNER JOIN threads t ON t.mod_id = m.id
                LEFT JOIN mods_gallery_json mg ON mg.mod_id = m.id
                LEFT JOIN donations_json md ON md.mod_id = m.id
                LEFT JOIN mods_categories mc ON mc.joining_mod_id = m.id
                LEFT JOIN categories c ON mc.joining_category_id = c.id
                LEFT JOIN versions_json v ON v.mod_id = m.id
                LEFT JOIN loaders_cte l on l.mod_id = m.id
                LEFT JOIN loaders_project_types lpt ON lpt.joining_loader_id = l.id
                LEFT JOIN project_types pt ON pt.id = lpt.joining_project_type_id
                LEFT JOIN loaders_project_types_games lptg ON lptg.loader_id = l.id AND lptg.project_type_id = pt.id
                LEFT JOIN games g ON lptg.game_id = g.id
                LEFT OUTER JOIN version_fields_json vf ON m.id = vf.mod_id
                LEFT OUTER JOIN loader_fields_json lf ON m.id = lf.mod_id
                LEFT OUTER JOIN loader_field_enum_values_json lfev ON m.id = lfev.mod_id
                WHERE m.id = ANY($1) OR m.slug = ANY($2)
                GROUP BY t.id, m.id, version_fields_json, loader_fields_json, loader_field_enum_values_json, versions_json, mods_gallery_json, donations_json;
                ",
                &project_ids_parsed,
                &remaining_strings.into_iter().map(|x| x.to_string().to_lowercase()).collect::<Vec<_>>(),
                &*crate::models::projects::VersionStatus::iterator().filter(|x| x.is_listed()).map(|x| x.to_string()).collect::<Vec<String>>()
            )
                .fetch_many(exec)
                .try_filter_map(|e| async {
                    Ok(e.right().map(|m| {
                        let id = m.id;
                    QueryProject {
                        inner: Project {
                            id: ProjectId(id),
                            team_id: TeamId(m.team_id),
                            organization_id: m.organization_id.map(OrganizationId),
                            name: m.name.clone(),
                            summary: m.summary.clone(),
                            downloads: m.downloads,
                            icon_url: m.icon_url.clone(),
                            published: m.published,
                            updated: m.updated,
                            issues_url: m.issues_url.clone(),
                            source_url: m.source_url.clone(),
                            wiki_url: m.wiki_url.clone(),
                            license_url: m.license_url.clone(),
                            discord_url: m.discord_url.clone(),
                            status: ProjectStatus::from_string(
                                &m.status,
                            ),
                            requested_status: m.requested_status.map(|x| ProjectStatus::from_string(
                                &x,
                            )),
                            license: m.license.clone(),
                            slug: m.slug.clone(),
                            description: m.description.clone(),
                            follows: m.follows,
                            moderation_message: m.moderation_message,
                            moderation_message_body: m.moderation_message_body,
                            approved: m.approved,
                            webhook_sent: m.webhook_sent,
                            color: m.color.map(|x| x as u32),
                            queued: m.queued,
                            monetization_status: MonetizationStatus::from_string(
                                &m.monetization_status,
                            ),
                            loaders: m.loaders.unwrap_or_default(),
                        },
                        categories: m.categories.unwrap_or_default(),
                        additional_categories: m.additional_categories.unwrap_or_default(),
                        project_types: m.project_types.unwrap_or_default(),
                        games: m.games.unwrap_or_default(),
                        versions: {
                                #[derive(Deserialize)]
                                struct Version {
                                    pub id: VersionId,
                                    pub date_published: DateTime<Utc>,
                                }

                                let mut versions: Vec<Version> = serde_json::from_value(
                                    m.versions.unwrap_or_default(),
                                )
                                    .ok()
                                    .unwrap_or_default();

                                versions.sort_by(|a, b| a.date_published.cmp(&b.date_published));
                                versions.into_iter().map(|x| x.id).collect()
                            },
                            gallery_items: {
                                let mut gallery: Vec<GalleryItem> = serde_json::from_value(
                                    m.gallery.unwrap_or_default(),
                                ).ok().unwrap_or_default();

                                gallery.sort_by(|a, b| a.ordering.cmp(&b.ordering));

                                gallery
                            },
                            donation_urls: serde_json::from_value(
                                m.donations.unwrap_or_default(),
                            ).ok().unwrap_or_default(),
                        aggregate_version_fields: VersionField::from_query_json(m.loader_fields, m.version_fields, m.loader_field_enum_values, true),
                        thread_id: ThreadId(m.thread_id),
                    }}))
                })
                .try_collect::<Vec<QueryProject>>()
                .await?;

            for project in db_projects {
                redis
                    .set_serialized_to_json(PROJECTS_NAMESPACE, project.inner.id.0, &project, None)
                    .await?;
                if let Some(slug) = &project.inner.slug {
                    redis
                        .set(
                            PROJECTS_SLUGS_NAMESPACE,
                            &slug.to_lowercase(),
                            &project.inner.id.0.to_string(),
                            None,
                        )
                        .await?;
                }
                found_projects.push(project);
            }
        }

        Ok(found_projects)
    }

    pub async fn get_dependencies<'a, E>(
        id: ProjectId,
        exec: E,
        redis: &RedisPool,
    ) -> Result<Vec<(Option<VersionId>, Option<ProjectId>, Option<ProjectId>)>, DatabaseError>
    where
        E: sqlx::Executor<'a, Database = sqlx::Postgres>,
    {
        type Dependencies = Vec<(Option<VersionId>, Option<ProjectId>, Option<ProjectId>)>;

        let mut redis = redis.connect().await?;

        let dependencies = redis
            .get_deserialized_from_json::<Dependencies>(
                PROJECTS_DEPENDENCIES_NAMESPACE,
                &id.0.to_string(),
            )
            .await?;
        if let Some(dependencies) = dependencies {
            return Ok(dependencies);
        }

        let dependencies: Dependencies = sqlx::query!(
            "
            SELECT d.dependency_id, COALESCE(vd.mod_id, 0) mod_id, d.mod_dependency_id
            FROM versions v
            INNER JOIN dependencies d ON d.dependent_id = v.id
            LEFT JOIN versions vd ON d.dependency_id = vd.id
            WHERE v.mod_id = $1
            ",
            id as ProjectId
        )
        .fetch_many(exec)
        .try_filter_map(|e| async {
            Ok(e.right().map(|x| {
                (
                    x.dependency_id.map(VersionId),
                    if x.mod_id == Some(0) {
                        None
                    } else {
                        x.mod_id.map(ProjectId)
                    },
                    x.mod_dependency_id.map(ProjectId),
                )
            }))
        })
        .try_collect::<Dependencies>()
        .await?;

        redis
            .set_serialized_to_json(PROJECTS_DEPENDENCIES_NAMESPACE, id.0, &dependencies, None)
            .await?;
        Ok(dependencies)
    }

    pub async fn clear_cache(
        id: ProjectId,
        slug: Option<String>,
        clear_dependencies: Option<bool>,
        redis: &RedisPool,
    ) -> Result<(), DatabaseError> {
        let mut redis = redis.connect().await?;

        redis
            .delete_many([
                (PROJECTS_NAMESPACE, Some(id.0.to_string())),
                (PROJECTS_SLUGS_NAMESPACE, slug.map(|x| x.to_lowercase())),
                (
                    PROJECTS_DEPENDENCIES_NAMESPACE,
                    if clear_dependencies.unwrap_or(false) {
                        Some(id.0.to_string())
                    } else {
                        None
                    },
                ),
            ])
            .await?;
        Ok(())
    }
}

#[derive(Clone, Debug, Serialize, Deserialize)]
pub struct QueryProject {
    pub inner: Project,
    pub categories: Vec<String>,
    pub additional_categories: Vec<String>,
    pub versions: Vec<VersionId>,
    pub project_types: Vec<String>,
    pub games: Vec<String>,
    pub donation_urls: Vec<DonationUrl>,
    pub gallery_items: Vec<GalleryItem>,
    pub thread_id: ThreadId,
    pub aggregate_version_fields: Vec<VersionField>,
}<|MERGE_RESOLUTION|>--- conflicted
+++ resolved
@@ -569,10 +569,6 @@
             // - repeated joins to mods in separate CTEs- perhaps 1 CTE for mods and use later (in mods_gallery_json, mods_donations_json, etc.)
             let db_projects: Vec<QueryProject> = sqlx::query!(
                 "
-<<<<<<< HEAD
-                SELECT m.id id, m.name name, m.summary summary, m.downloads downloads, m.follows follows,
-                m.icon_url icon_url, m.description description, m.published published,
-=======
                 WITH version_fields_cte AS (
                     SELECT mod_id, version_id, field_id, int_value, enum_value, string_value
                     FROM mods m
@@ -665,9 +661,8 @@
                     GROUP BY mod_id
                 )
                 
-                SELECT m.id id, m.title title, m.description description, m.downloads downloads, m.follows follows,
-                m.icon_url icon_url, m.body body, m.published published,
->>>>>>> 58093a94
+                SELECT m.id id, m.name name, m.summary summary, m.downloads downloads, m.follows follows,
+                m.icon_url icon_url, m.description description, m.published published,
                 m.updated updated, m.approved approved, m.queued, m.status status, m.requested_status requested_status,
                 m.issues_url issues_url, m.source_url source_url, m.wiki_url wiki_url, m.discord_url discord_url, m.license_url license_url,
                 m.team_id team_id, m.organization_id organization_id, m.license license, m.slug slug, m.moderation_message moderation_message, m.moderation_message_body moderation_message_body,
@@ -678,18 +673,12 @@
                 ARRAY_AGG(DISTINCT g.slug) filter (where g.slug is not null) games,
                 ARRAY_AGG(DISTINCT c.category) filter (where c.category is not null and mc.is_additional is false) categories,
                 ARRAY_AGG(DISTINCT c.category) filter (where c.category is not null and mc.is_additional is true) additional_categories,
-<<<<<<< HEAD
-                JSONB_AGG(DISTINCT jsonb_build_object('id', v.id, 'date_published', v.date_published)) filter (where v.id is not null) versions,
-                JSONB_AGG(DISTINCT jsonb_build_object('image_url', mg.image_url, 'featured', mg.featured, 'name', mg.name, 'description', mg.description, 'created', mg.created, 'ordering', mg.ordering)) filter (where mg.image_url is not null) gallery,
-                JSONB_AGG(DISTINCT jsonb_build_object('platform_id', md.joining_platform_id, 'platform_short', dp.short, 'platform_name', dp.name,'url', md.url)) filter (where md.joining_platform_id is not null) donations
-=======
                 v.versions_json versions,
                 mg.mods_gallery_json gallery,
                 md.donations_json donations,
                 vf.version_fields_json version_fields,
                 lf.loader_fields_json loader_fields,
                 lfev.loader_field_enum_values_json loader_field_enum_values
->>>>>>> 58093a94
                 FROM mods m                
                 INNER JOIN threads t ON t.mod_id = m.id
                 LEFT JOIN mods_gallery_json mg ON mg.mod_id = m.id
