--- conflicted
+++ resolved
@@ -1,9 +1,4 @@
-<<<<<<< HEAD
-use common::environment::TestEnvironment;
 use std::collections::{HashMap, HashSet};
-=======
-use std::collections::HashSet;
->>>>>>> 172b93d0
 
 use common::environment::with_test_environment_all;
 
@@ -18,54 +13,22 @@
         let loaders = api.get_loaders_deserialized_common().await;
         let categories = api.get_categories_deserialized_common().await;
 
-        let loader_names = loaders.into_iter().map(|x| x.name).collect::<HashSet<_>>();
+    let loader_metadata = loaders
+        .into_iter()
+        .map(|x| (x.name, x.metadata.get("platform").and_then(|x| x.as_bool())))
+        .collect::<HashMap<_, _>>();
+        let loader_names = loader_metadata.keys().cloned().collect::<HashSet<String>>();
         assert_eq!(
             loader_names,
-            ["fabric", "forge", "mrpack"]
+            ["fabric", "forge", "mrpack", "bukkit", "waterfall"]
                 .iter()
                 .map(|s| s.to_string())
                 .collect()
         );
-
-<<<<<<< HEAD
-    let loader_metadata = loaders
-        .into_iter()
-        .map(|x| (x.name, x.metadata.get("platform").and_then(|x| x.as_bool())))
-        .collect::<HashMap<_, _>>();
-    let loader_names = loader_metadata.keys().cloned().collect::<HashSet<String>>();
-    assert_eq!(
-        loader_names,
-        ["fabric", "forge", "mrpack", "bukkit", "waterfall"]
-            .iter()
-            .map(|s| s.to_string())
-            .collect()
-    );
     assert_eq!(loader_metadata["fabric"], None);
     assert_eq!(loader_metadata["bukkit"], Some(false));
     assert_eq!(loader_metadata["waterfall"], Some(true));
 
-    let category_names = categories
-        .into_iter()
-        .map(|x| x.name)
-        .collect::<HashSet<_>>();
-    assert_eq!(
-        category_names,
-        [
-            "combat",
-            "economy",
-            "food",
-            "optimization",
-            "decoration",
-            "mobs",
-            "magic"
-        ]
-        .iter()
-        .map(|s| s.to_string())
-        .collect()
-    );
-
-    test_env.cleanup().await;
-=======
         let category_names = categories
             .into_iter()
             .map(|x| x.name)
@@ -87,5 +50,4 @@
         );
     })
     .await;
->>>>>>> 172b93d0
 }