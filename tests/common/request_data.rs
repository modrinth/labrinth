#![allow(dead_code)]
use serde_json::json;

use super::dummy_data::{DummyImage, TestFile};
use labrinth::{
    models::projects::ProjectId,
    util::actix::{MultipartSegment, MultipartSegmentData},
};

pub struct ProjectCreationRequestData {
    pub slug: String,
    pub jar: Option<TestFile>,
    pub segment_data: Vec<MultipartSegment>,
}

pub struct VersionCreationRequestData {
    pub version: String,
    pub jar: Option<TestFile>,
    pub segment_data: Vec<MultipartSegment>,
}

pub struct ImageData {
    pub filename: String,
    pub extension: String,
    pub icon: Vec<u8>,
}

pub fn get_public_project_creation_data(
    slug: &str,
<<<<<<< HEAD
    version_jar: Option<DummyJarFile>,
    organization_id: Option<&str>,
=======
    version_jar: Option<TestFile>,
>>>>>>> f4880d05
) -> ProjectCreationRequestData {
    let json_data = get_public_project_creation_data_json(slug, version_jar.as_ref());
    let multipart_data = get_public_creation_data_multipart(&json_data, version_jar.as_ref());
    ProjectCreationRequestData {
        slug: slug.to_string(),
        jar: version_jar,
        segment_data: multipart_data,
    }
}

pub fn get_public_version_creation_data(
    project_id: ProjectId,
    version_number: &str,
    version_jar: TestFile,
) -> VersionCreationRequestData {
    let mut json_data = get_public_version_creation_data_json(version_number, &version_jar);
    json_data["project_id"] = json!(project_id);
    let multipart_data = get_public_creation_data_multipart(&json_data, Some(&version_jar));
    VersionCreationRequestData {
        version: version_number.to_string(),
        jar: Some(version_jar),
        segment_data: multipart_data,
    }
}

pub fn get_public_version_creation_data_json(
    version_number: &str,
    version_jar: &TestFile,
) -> serde_json::Value {
    json!({
        "file_parts": [version_jar.filename()],
        "version_number": version_number,
        "version_title": "start",
        "dependencies": [],
        "game_versions": ["1.20.1"] ,
        "release_channel": "release",
        "loaders": ["fabric"],
        "featured": true
    })
}

pub fn get_public_project_creation_data_json(
    slug: &str,
    version_jar: Option<&TestFile>,
) -> serde_json::Value {
    let initial_versions = if let Some(jar) = version_jar {
        json!([get_public_version_creation_data_json("1.2.3", jar)])
    } else {
        json!([])
    };

    let is_draft = version_jar.is_none();
    json!(
        {
            "title": format!("Test Project {slug}"),
            "slug": slug,
            "project_type": version_jar.as_ref().map(|f| f.project_type()).unwrap_or("mod".to_string()),
            "description": "A dummy project for testing with.",
            "body": "This project is approved, and versions are listed.",
            "client_side": "required",
            "server_side": "optional",
            "initial_versions": initial_versions,
            "is_draft": is_draft,
            "categories": [],
            "license_id": "MIT",
<<<<<<< HEAD
            "organization_id": organization_id
=======
>>>>>>> f4880d05
        }
    )
}

pub fn get_public_creation_data_multipart(
    json_data: &serde_json::Value,
    version_jar: Option<&TestFile>,
) -> Vec<MultipartSegment> {
    // Basic json
    let json_segment = MultipartSegment {
        name: "data".to_string(),
        filename: None,
        content_type: Some("application/json".to_string()),
        data: MultipartSegmentData::Text(serde_json::to_string(json_data).unwrap()),
    };

    if let Some(jar) = version_jar {
        // Basic file
        let file_segment = MultipartSegment {
            name: jar.filename(),
            filename: Some(jar.filename()),
            content_type: Some("application/java-archive".to_string()),
            data: MultipartSegmentData::Binary(jar.bytes()),
        };

        vec![json_segment, file_segment]
    } else {
        vec![json_segment]
    }
}

pub fn get_icon_data(dummy_icon: DummyImage) -> ImageData {
    ImageData {
        filename: dummy_icon.filename(),
        extension: dummy_icon.extension(),
        icon: dummy_icon.bytes(),
    }
}<|MERGE_RESOLUTION|>--- conflicted
+++ resolved
@@ -27,12 +27,8 @@
 
 pub fn get_public_project_creation_data(
     slug: &str,
-<<<<<<< HEAD
-    version_jar: Option<DummyJarFile>,
+    version_jar: Option<TestFile>,
     organization_id: Option<&str>,
-=======
-    version_jar: Option<TestFile>,
->>>>>>> f4880d05
 ) -> ProjectCreationRequestData {
     let json_data = get_public_project_creation_data_json(slug, version_jar.as_ref());
     let multipart_data = get_public_creation_data_multipart(&json_data, version_jar.as_ref());
@@ -98,10 +94,7 @@
             "is_draft": is_draft,
             "categories": [],
             "license_id": "MIT",
-<<<<<<< HEAD
-            "organization_id": organization_id
-=======
->>>>>>> f4880d05
+            "organization_id": organization_id,
         }
     )
 }
