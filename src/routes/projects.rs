--- conflicted
+++ resolved
@@ -256,25 +256,14 @@
             })
             .collect::<Vec<_>>();
 
-<<<<<<< HEAD
         let dep_version_ids = dependencies
             .iter()
             .filter_map(|x| x.0)
             .collect::<Vec<database::models::VersionId>>();
-        let (projects_result, versions_result) = futures::join!(
+        let (projects_result, versions_result) = futures::try_join(
             database::Project::get_many_full(&project_ids, &**pool,),
             database::Version::get_many_full(&dep_version_ids, &**pool,)
-        );
-=======
-        let (projects_result, versions_result) = futures::future::try_join(
-            database::Project::get_many_full(&project_ids, &**pool),
-            database::Version::get_many_full(
-                dependencies.iter().filter_map(|x| x.0).collect(),
-                &**pool,
-            ),
-        )
-        .await?;
->>>>>>> 150329dd
+        ).await?;
 
         let mut projects = projects_result
             .into_iter()
