--- conflicted
+++ resolved
@@ -50,15 +50,8 @@
             .configure(threads::config)
             .configure(users::config)
             .configure(version_file::config)
-<<<<<<< HEAD
-            .configure(versions::config)
-            .configure(oauth::config)
-            .configure(oauth_clients::config)
             .configure(payouts::config)
-            .configure(users::config),
-=======
             .configure(versions::config),
->>>>>>> 79e63431
     );
 }
 
