use log::info;
use sqlx::migrate::{Migrate, MigrateDatabase, Migrator};
use sqlx::postgres::{PgPool, PgPoolOptions};
use sqlx::{Connection, PgConnection, Postgres};
use std::path::Path;

const MIGRATION_FOLDER: &str = "migrations";

pub async fn connect() -> Result<PgPool, sqlx::Error> {
    info!("Initializing database connection");
    let max_conn = dotenv::var("DB_MAX_CONN").unwrap_or("".to_string());
    let max_conn = max_conn.parse().unwrap_or(5);
    let database_url = dotenv::var("DATABASE_URL").expect("`DATABASE_URL` not in .env");
    let pool = PgPoolOptions::new()
<<<<<<< HEAD
        .max_connections(max_conn)
=======
        .min_connections(
            dotenv::var("DATABASE_MIN_CONNECTIONS")
                .ok()
                .map(|x| x.parse::<u32>().ok())
                .flatten()
                .unwrap_or(16),
        )
        .max_connections(
            dotenv::var("DATABASE_MAX_CONNECTIONS")
                .ok()
                .map(|x| x.parse::<u32>().ok())
                .flatten()
                .unwrap_or(16),
        )
>>>>>>> efb82847
        .connect(&database_url)
        .await?;

    Ok(pool)
}
pub async fn check_for_migrations() -> Result<(), sqlx::Error> {
    let uri = &*dotenv::var("DATABASE_URL").expect("`DATABASE_URL` not in .env");
    if !Postgres::database_exists(uri).await? {
        info!("Creating database...");
        Postgres::create_database(uri).await?;
    }
    info!("Applying migrations...");
    run_migrations(uri).await?;

    Ok(())
}

pub async fn run_migrations(uri: &str) -> Result<(), sqlx::Error> {
    let migrator = Migrator::new(Path::new(MIGRATION_FOLDER)).await?;
    let mut conn: PgConnection = PgConnection::connect(uri).await?;

    conn.ensure_migrations_table().await?;

    let (version, dirty) = conn.version().await?.unwrap_or((0, false));

    if dirty {
        panic!("The database is dirty ! Please check your database status.");
    }

    for migration in migrator.iter() {
        if migration.version > version {
            let _elapsed = conn.apply(migration).await?;
        } else {
            conn.validate(migration).await?;
        }
    }

    Ok(())
}<|MERGE_RESOLUTION|>--- conflicted
+++ resolved
@@ -8,13 +8,8 @@
 
 pub async fn connect() -> Result<PgPool, sqlx::Error> {
     info!("Initializing database connection");
-    let max_conn = dotenv::var("DB_MAX_CONN").unwrap_or("".to_string());
-    let max_conn = max_conn.parse().unwrap_or(5);
     let database_url = dotenv::var("DATABASE_URL").expect("`DATABASE_URL` not in .env");
     let pool = PgPoolOptions::new()
-<<<<<<< HEAD
-        .max_connections(max_conn)
-=======
         .min_connections(
             dotenv::var("DATABASE_MIN_CONNECTIONS")
                 .ok()
@@ -29,7 +24,6 @@
                 .flatten()
                 .unwrap_or(16),
         )
->>>>>>> efb82847
         .connect(&database_url)
         .await?;
 
