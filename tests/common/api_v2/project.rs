use crate::common::{
    api_common::{
        models::{CommonImageData, CommonProject, CommonVersion},
        request_data::ProjectCreationRequestData,
        Api, ApiProject,
    },
    dummy_data::TestFile,
};
use actix_http::StatusCode;
use actix_web::{
    dev::ServiceResponse,
    test::{self, TestRequest},
};
use async_trait::async_trait;
use bytes::Bytes;
use labrinth::{
    models::v2::{projects::LegacyProject, search::LegacySearchResults},
    util::actix::AppendsMultipart,
};
use serde_json::json;

use crate::common::{asserts::assert_status, database::MOD_USER_PAT};

use super::{
    request_data::{self, get_public_project_creation_data},
    ApiV2,
};

impl ApiV2 {
    pub async fn get_project_deserialized(&self, id_or_slug: &str, pat: &str) -> LegacyProject {
        let resp = self.get_project(id_or_slug, pat).await;
        assert_eq!(resp.status(), 200);
        test::read_body_json(resp).await
    }

    pub async fn get_user_projects_deserialized(
        &self,
        user_id_or_username: &str,
        pat: &str,
    ) -> Vec<LegacyProject> {
        let resp = self.get_user_projects(user_id_or_username, pat).await;
        assert_eq!(resp.status(), 200);
        test::read_body_json(resp).await
    }

    pub async fn search_deserialized(
        &self,
        query: Option<&str>,
        facets: Option<serde_json::Value>,
        pat: &str,
    ) -> LegacySearchResults {
        let query_field = if let Some(query) = query {
            format!("&query={}", urlencoding::encode(query))
        } else {
            "".to_string()
        };

        let facets_field = if let Some(facets) = facets {
            format!("&facets={}", urlencoding::encode(&facets.to_string()))
        } else {
            "".to_string()
        };

        let req = test::TestRequest::get()
            .uri(&format!("/v2/search?{}{}", query_field, facets_field))
            .append_header(("Authorization", pat))
            .to_request();
        let resp = self.call(req).await;
        let status = resp.status();
        assert_eq!(status, 200);
        test::read_body_json(resp).await
    }
}

#[async_trait(?Send)]
impl ApiProject for ApiV2 {
    async fn add_public_project(
        &self,
        slug: &str,
        version_jar: Option<TestFile>,
        modify_json: Option<json_patch::Patch>,
        pat: &str,
    ) -> (CommonProject, Vec<CommonVersion>) {
        let creation_data = get_public_project_creation_data(slug, version_jar, modify_json);

        // Add a project.
        let slug = creation_data.slug.clone();
        let resp = self.create_project(creation_data, pat).await;
        assert_status(&resp, StatusCode::OK);

        // Approve as a moderator.
        let req = TestRequest::patch()
            .uri(&format!("/v2/project/{}", slug))
            .append_header(("Authorization", MOD_USER_PAT))
            .set_json(json!(
                {
                    "status": "approved"
                }
            ))
            .to_request();
        let resp = self.call(req).await;
        assert_status(&resp, StatusCode::NO_CONTENT);

        let project = self.get_project_deserialized_common(&slug, pat).await;

        // Get project's versions
        let req = TestRequest::get()
            .uri(&format!("/v2/project/{}/version", slug))
            .append_header(("Authorization", pat))
            .to_request();
        let resp = self.call(req).await;
        let versions: Vec<CommonVersion> = test::read_body_json(resp).await;

        (project, versions)
    }

    async fn get_public_project_creation_data_json(
        &self,
        slug: &str,
        version_jar: Option<&TestFile>,
    ) -> serde_json::Value {
        request_data::get_public_project_creation_data_json(slug, version_jar)
    }

    async fn create_project(
        &self,
        creation_data: ProjectCreationRequestData,
        pat: &str,
    ) -> ServiceResponse {
        println!("Creating v2 project");
        let req = TestRequest::post()
            .uri("/v2/project")
            .append_header(("Authorization", pat))
            .set_multipart(creation_data.segment_data)
            .to_request();
        let r = self.call(req).await;
        println!("Response: {:?}", r.response().body());
        r
    }

    async fn remove_project(&self, project_slug_or_id: &str, pat: &str) -> ServiceResponse {
        let req = test::TestRequest::delete()
            .uri(&format!("/v2/project/{project_slug_or_id}"))
            .append_header(("Authorization", pat))
            .to_request();
        let resp = self.call(req).await;
        assert_eq!(resp.status(), 204);
        resp
    }

    async fn get_project(&self, id_or_slug: &str, pat: &str) -> ServiceResponse {
        let req = TestRequest::get()
            .uri(&format!("/v2/project/{id_or_slug}"))
            .append_header(("Authorization", pat))
            .to_request();
        self.call(req).await
    }

    async fn get_project_deserialized_common(&self, id_or_slug: &str, pat: &str) -> CommonProject {
        let resp = self.get_project(id_or_slug, pat).await;
        assert_eq!(resp.status(), 200);
        // First, deserialize to the non-common format (to test the response is valid for this api version)
        let project: LegacyProject = test::read_body_json(resp).await;
        // Then, deserialize to the common format
        let value = serde_json::to_value(project).unwrap();
        serde_json::from_value(value).unwrap()
    }

    async fn get_user_projects(&self, user_id_or_username: &str, pat: &str) -> ServiceResponse {
        let req = test::TestRequest::get()
            .uri(&format!("/v2/user/{}/projects", user_id_or_username))
            .append_header(("Authorization", pat))
            .to_request();
        self.call(req).await
    }

    async fn get_user_projects_deserialized_common(
        &self,
        user_id_or_username: &str,
        pat: &str,
    ) -> Vec<CommonProject> {
        let resp = self.get_user_projects(user_id_or_username, pat).await;
        assert_eq!(resp.status(), 200);
        // First, deserialize to the non-common format (to test the response is valid for this api version)
        let projects: Vec<LegacyProject> = test::read_body_json(resp).await;
        // Then, deserialize to the common format
        let value = serde_json::to_value(projects).unwrap();
        serde_json::from_value(value).unwrap()
    }

    async fn edit_project(
        &self,
        id_or_slug: &str,
        patch: serde_json::Value,
        pat: &str,
    ) -> ServiceResponse {
        let req = test::TestRequest::patch()
            .uri(&format!("/v2/project/{id_or_slug}"))
            .append_header(("Authorization", pat))
            .set_json(patch)
            .to_request();

        self.call(req).await
    }

    async fn edit_project_bulk(
        &self,
        ids_or_slugs: &[&str],
        patch: serde_json::Value,
        pat: &str,
    ) -> ServiceResponse {
        let projects_str = ids_or_slugs
            .iter()
            .map(|s| format!("\"{}\"", s))
            .collect::<Vec<_>>()
            .join(",");
        let req = test::TestRequest::patch()
            .uri(&format!(
                "/v2/projects?ids={encoded}",
                encoded = urlencoding::encode(&format!("[{projects_str}]"))
            ))
            .append_header(("Authorization", pat))
            .set_json(patch)
            .to_request();

        self.call(req).await
    }

    async fn edit_project_icon(
        &self,
        id_or_slug: &str,
        icon: Option<CommonImageData>,
        pat: &str,
    ) -> ServiceResponse {
        if let Some(icon) = icon {
            // If an icon is provided, upload it
            let req = test::TestRequest::patch()
                .uri(&format!(
                    "/v2/project/{id_or_slug}/icon?ext={ext}",
                    ext = icon.extension
                ))
                .append_header(("Authorization", pat))
                .set_payload(Bytes::from(icon.icon))
                .to_request();

            self.call(req).await
        } else {
            // If no icon is provided, delete the icon
            let req = test::TestRequest::delete()
                .uri(&format!("/v2/project/{id_or_slug}/icon"))
                .append_header(("Authorization", pat))
                .to_request();

            self.call(req).await
        }
    }
<<<<<<< HEAD

    async fn search_deserialized_common(
        &self,
        query: Option<&str>,
        facets: Option<serde_json::Value>,
        pat: &str,
    ) -> SearchResults {
        let query_field = if let Some(query) = query {
            format!("&query={}", urlencoding::encode(query))
        } else {
            "".to_string()
        };

        let facets_field = if let Some(facets) = facets {
            format!("&facets={}", urlencoding::encode(&facets.to_string()))
        } else {
            "".to_string()
        };

        let req = test::TestRequest::get()
            .uri(&format!("/v2/search?{}{}", query_field, facets_field))
            .append_header(("Authorization", pat))
            .to_request();
        let resp = self.call(req).await;
        let status = resp.status();
        println!("Body: {:?}", resp.response().body());
        assert_eq!(status, 200);
        test::read_body_json(resp).await
    }
=======
>>>>>>> f731c108
}<|MERGE_RESOLUTION|>--- conflicted
+++ resolved
@@ -254,36 +254,4 @@
             self.call(req).await
         }
     }
-<<<<<<< HEAD
-
-    async fn search_deserialized_common(
-        &self,
-        query: Option<&str>,
-        facets: Option<serde_json::Value>,
-        pat: &str,
-    ) -> SearchResults {
-        let query_field = if let Some(query) = query {
-            format!("&query={}", urlencoding::encode(query))
-        } else {
-            "".to_string()
-        };
-
-        let facets_field = if let Some(facets) = facets {
-            format!("&facets={}", urlencoding::encode(&facets.to_string()))
-        } else {
-            "".to_string()
-        };
-
-        let req = test::TestRequest::get()
-            .uri(&format!("/v2/search?{}{}", query_field, facets_field))
-            .append_header(("Authorization", pat))
-            .to_request();
-        let resp = self.call(req).await;
-        let status = resp.status();
-        println!("Body: {:?}", resp.response().body());
-        assert_eq!(status, 200);
-        test::read_body_json(resp).await
-    }
-=======
->>>>>>> f731c108
 }