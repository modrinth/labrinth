--- conflicted
+++ resolved
@@ -240,33 +240,35 @@
     },
     "query": "\n                    UPDATE versions\n                    SET name = $1\n                    WHERE (id = $2)\n                    "
   },
-<<<<<<< HEAD
   "0b353c1c8563c5d01d9714262908a7927923e68d63567bb45150ff06de22ec88": {
-=======
+    "describe": {
+      "columns": [
+        {
+          "name": "id",
+          "ordinal": 0,
+          "type_info": "Int8"
+        }
+      ],
+      "nullable": [
+        false
+      ],
+      "parameters": {
+        "Left": [
+          "Int8",
+          "Text",
+          "Int8"
+        ]
+      }
+    },
+    "query": "SELECT id FROM versions WHERE mod_id = $1 AND (version_number = $2 OR id = $3) ORDER BY date_published ASC LIMIT 2"
+  },
   "0b79ae3825e05ae07058a0a9d02fb0bd68ce37f3c7cf0356d565c23520988816": {
->>>>>>> e766759b
-    "describe": {
-      "columns": [
-        {
-          "name": "id",
-          "ordinal": 0,
-          "type_info": "Int8"
-<<<<<<< HEAD
-        }
-      ],
-      "nullable": [
-        false
-      ],
-      "parameters": {
-        "Left": [
-          "Int8",
-          "Text",
-          "Int8"
-        ]
-      }
-    },
-    "query": "SELECT id FROM versions WHERE mod_id = $1 AND (version_number = $2 OR id = $3) ORDER BY date_published ASC LIMIT 2"
-=======
+    "describe": {
+      "columns": [
+        {
+          "name": "id",
+          "ordinal": 0,
+          "type_info": "Int8"
         },
         {
           "name": "version_id",
@@ -328,7 +330,6 @@
       }
     },
     "query": "\n                SELECT f.id, f.version_id, v.mod_id, f.url, f.filename, f.is_primary, f.size, f.file_type,\n                JSONB_AGG(DISTINCT jsonb_build_object('algorithm', h.algorithm, 'hash', encode(h.hash, 'escape'))) filter (where h.hash is not null) hashes\n                FROM files f\n                INNER JOIN versions v on v.id = f.version_id\n                INNER JOIN hashes h on h.file_id = f.id\n                WHERE h.algorithm = $1 AND h.hash = ANY($2)\n                GROUP BY f.id, v.mod_id, v.date_published\n                ORDER BY v.date_published\n                "
->>>>>>> e766759b
   },
   "0ba5a9f4d1381ed37a67b7dc90edf7e3ec86cae6c2860e5db1e53144d4654e58": {
     "describe": {
@@ -627,8 +628,6 @@
     },
     "query": "SELECT EXISTS(SELECT 1 FROM threads WHERE id=$1)"
   },
-<<<<<<< HEAD
-=======
   "196c8ac2228e199f23eaf980f7ea15b37f76e66bb81da1115a754aad0be756e4": {
     "describe": {
       "columns": [],
@@ -670,7 +669,6 @@
     },
     "query": "\n                UPDATE users\n                SET avatar_url = $1\n                WHERE (id = $2)\n                "
   },
->>>>>>> e766759b
   "1cefe4924d3c1f491739858ce844a22903d2dbe26f255219299f1833a10ce3d7": {
     "describe": {
       "columns": [
@@ -1583,38 +1581,6 @@
       }
     },
     "query": "\n            SELECT m.id id, m.project_type project_type, m.title title, m.description description, m.downloads downloads, m.follows follows,\n            m.icon_url icon_url, m.published published, m.approved approved, m.updated updated,\n            m.team_id team_id, m.license license, m.slug slug, m.status status_name, m.color color,\n            cs.name client_side_type, ss.name server_side_type, pt.name project_type_name, u.username username,\n            ARRAY_AGG(DISTINCT c.category) filter (where c.category is not null and mc.is_additional is false) categories,\n            ARRAY_AGG(DISTINCT c.category) filter (where c.category is not null and mc.is_additional is true) additional_categories,\n            ARRAY_AGG(DISTINCT lo.loader) filter (where lo.loader is not null) loaders,\n            ARRAY_AGG(DISTINCT gv.version) filter (where gv.version is not null) versions,\n            ARRAY_AGG(DISTINCT mg.image_url) filter (where mg.image_url is not null and mg.featured is false) gallery,\n            ARRAY_AGG(DISTINCT mg.image_url) filter (where mg.image_url is not null and mg.featured is true) featured_gallery\n            FROM mods m\n            LEFT OUTER JOIN mods_categories mc ON joining_mod_id = m.id\n            LEFT OUTER JOIN categories c ON mc.joining_category_id = c.id\n            LEFT OUTER JOIN versions v ON v.mod_id = m.id AND v.status != ALL($1)\n            LEFT OUTER JOIN game_versions_versions gvv ON gvv.joining_version_id = v.id\n            LEFT OUTER JOIN game_versions gv ON gvv.game_version_id = gv.id\n            LEFT OUTER JOIN loaders_versions lv ON lv.version_id = v.id\n            LEFT OUTER JOIN loaders lo ON lo.id = lv.loader_id\n            LEFT OUTER JOIN mods_gallery mg ON mg.mod_id = m.id\n            INNER JOIN project_types pt ON pt.id = m.project_type\n            INNER JOIN side_types cs ON m.client_side = cs.id\n            INNER JOIN side_types ss ON m.server_side = ss.id\n            INNER JOIN team_members tm ON tm.team_id = m.team_id AND tm.role = $3 AND tm.accepted = TRUE\n            INNER JOIN users u ON tm.user_id = u.id\n            WHERE m.status = ANY($2)\n            GROUP BY m.id, cs.id, ss.id, pt.id, u.id;\n            "
-  },
-  "4494a690007dc4dab7703c4b95084e3c5211e640ca27af90c2ceee903e81301f": {
-    "describe": {
-      "columns": [
-        {
-          "name": "version_id",
-          "ordinal": 0,
-          "type_info": "Int8"
-        },
-        {
-          "name": "date_published",
-          "ordinal": 1,
-          "type_info": "Timestamptz"
-        }
-      ],
-      "nullable": [
-        false,
-        false
-      ],
-      "parameters": {
-        "Left": [
-          "Int8",
-          "VarcharArray",
-          "VarcharArray",
-          "Varchar",
-          "Int8",
-          "Int8",
-          "Varchar"
-        ]
-      }
-    },
-    "query": "\n            SELECT DISTINCT ON(v.date_published, v.id) version_id, v.date_published FROM versions v\n            INNER JOIN game_versions_versions gvv ON gvv.joining_version_id = v.id\n            INNER JOIN game_versions gv on gvv.game_version_id = gv.id AND (cardinality($2::varchar[]) = 0 OR gv.version = ANY($2::varchar[]))\n            INNER JOIN loaders_versions lv ON lv.version_id = v.id\n            INNER JOIN loaders l on lv.loader_id = l.id AND (cardinality($3::varchar[]) = 0 OR l.loader = ANY($3::varchar[]))\n            WHERE v.mod_id = $1 AND ($4::varchar IS NULL OR v.version_type = $4) AND ($7::varchar IS NULL OR v.version_number = $7)\n            ORDER BY v.date_published DESC, v.id\n            LIMIT $5 OFFSET $6\n            "
   },
   "4567790f0dc98ff20b596a33161d1f6ac8af73da67fe8c54192724626c6bf670": {
     "describe": {
