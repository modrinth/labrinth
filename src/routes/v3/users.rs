--- conflicted
+++ resolved
@@ -39,15 +39,8 @@
             .route("{id}/icon", web::patch().to(user_icon_edit))
             .route("{id}", web::delete().to(user_delete))
             .route("{id}/follows", web::get().to(user_follows))
-<<<<<<< HEAD
             .route("{id}/notifications", web::get().to(user_notifications)),
-=======
-            .route("{id}/notifications", web::get().to(user_notifications))
-            .route("{id}/payouts", web::get().to(user_payouts))
-            .route("{id}/payouts_fees", web::get().to(user_payouts_fees))
-            .route("{id}/payouts", web::post().to(user_payouts_request))
             .route("{id}/oauth_apps", web::get().to(get_user_clients)),
->>>>>>> 79e63431
     );
 }
 
