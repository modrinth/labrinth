use crate::database::models;
use crate::file_hosting::{FileHost, FileHostingError};
use crate::models::error::ApiError;
use crate::models::projects::{
    DonationLink, License, ProjectId, ProjectStatus, SideType, VersionId,
};
use crate::models::users::UserId;
use crate::queue::flameanvil::FlameAnvilQueue;
use crate::routes::version_creation::InitialVersionData;
use crate::search::indexing::IndexingError;
use crate::util::auth::{get_user_from_headers, AuthenticationError};
use crate::util::routes::read_from_field;
use crate::util::validate::validation_errors_to_string;
use actix::fut::ready;
use actix_multipart::{Field, Multipart};
use actix_web::http::StatusCode;
use actix_web::web::Data;
use actix_web::{post, HttpRequest, HttpResponse};
use chrono::Utc;
use futures::stream::StreamExt;
use rust_decimal::Decimal;
use serde::{Deserialize, Serialize};
use sqlx::postgres::PgPool;
use std::sync::Arc;
use thiserror::Error;
use tokio::sync::Mutex;
use validator::Validate;

#[derive(Error, Debug)]
pub enum CreateError {
    #[error("Environment Error")]
    EnvError(#[from] dotenvy::Error),
    #[error("An unknown database error occurred")]
    SqlxDatabaseError(#[from] sqlx::Error),
    #[error("Database Error: {0}")]
    DatabaseError(#[from] models::DatabaseError),
    #[error("Indexing Error: {0}")]
    IndexingError(#[from] IndexingError),
    #[error("Error while parsing multipart payload")]
    MultipartError(actix_multipart::MultipartError),
    #[error("Error while parsing JSON: {0}")]
    SerDeError(#[from] serde_json::Error),
    #[error("Error while validating input: {0}")]
    ValidationError(String),
    #[error("Error while uploading file: {0}")]
    FileHostingError(#[from] FileHostingError),
    #[error("Error while validating uploaded file: {0}")]
    FileValidationError(#[from] crate::validate::ValidationError),
    #[error("{}", .0)]
    MissingValueError(String),
    #[error("Invalid format for image: {0}")]
    InvalidIconFormat(String),
    #[error("Error with multipart data: {0}")]
    InvalidInput(String),
    #[error("Invalid game version: {0}")]
    InvalidGameVersion(String),
    #[error("Invalid loader: {0}")]
    InvalidLoader(String),
    #[error("Invalid category: {0}")]
    InvalidCategory(String),
    #[error("Invalid file type for version file: {0}")]
    InvalidFileType(String),
    #[error("Slug collides with other project's id!")]
    SlugCollision,
    #[error("Authentication Error: {0}")]
    Unauthorized(#[from] AuthenticationError),
    #[error("Authentication Error: {0}")]
    CustomAuthenticationError(String),
}

impl actix_web::ResponseError for CreateError {
    fn status_code(&self) -> StatusCode {
        match self {
            CreateError::EnvError(..) => StatusCode::INTERNAL_SERVER_ERROR,
            CreateError::SqlxDatabaseError(..) => {
                StatusCode::INTERNAL_SERVER_ERROR
            }
            CreateError::DatabaseError(..) => StatusCode::INTERNAL_SERVER_ERROR,
            CreateError::IndexingError(..) => StatusCode::INTERNAL_SERVER_ERROR,
            CreateError::FileHostingError(..) => {
                StatusCode::INTERNAL_SERVER_ERROR
            }
            CreateError::SerDeError(..) => StatusCode::BAD_REQUEST,
            CreateError::MultipartError(..) => StatusCode::BAD_REQUEST,
            CreateError::MissingValueError(..) => StatusCode::BAD_REQUEST,
            CreateError::InvalidIconFormat(..) => StatusCode::BAD_REQUEST,
            CreateError::InvalidInput(..) => StatusCode::BAD_REQUEST,
            CreateError::InvalidGameVersion(..) => StatusCode::BAD_REQUEST,
            CreateError::InvalidLoader(..) => StatusCode::BAD_REQUEST,
            CreateError::InvalidCategory(..) => StatusCode::BAD_REQUEST,
            CreateError::InvalidFileType(..) => StatusCode::BAD_REQUEST,
            CreateError::Unauthorized(..) => StatusCode::UNAUTHORIZED,
            CreateError::CustomAuthenticationError(..) => {
                StatusCode::UNAUTHORIZED
            }
            CreateError::SlugCollision => StatusCode::BAD_REQUEST,
            CreateError::ValidationError(..) => StatusCode::BAD_REQUEST,
            CreateError::FileValidationError(..) => StatusCode::BAD_REQUEST,
        }
    }

    fn error_response(&self) -> HttpResponse {
        HttpResponse::build(self.status_code()).json(ApiError {
            error: match self {
                CreateError::EnvError(..) => "environment_error",
                CreateError::SqlxDatabaseError(..) => "database_error",
                CreateError::DatabaseError(..) => "database_error",
                CreateError::IndexingError(..) => "indexing_error",
                CreateError::FileHostingError(..) => "file_hosting_error",
                CreateError::SerDeError(..) => "invalid_input",
                CreateError::MultipartError(..) => "invalid_input",
                CreateError::MissingValueError(..) => "invalid_input",
                CreateError::InvalidIconFormat(..) => "invalid_input",
                CreateError::InvalidInput(..) => "invalid_input",
                CreateError::InvalidGameVersion(..) => "invalid_input",
                CreateError::InvalidLoader(..) => "invalid_input",
                CreateError::InvalidCategory(..) => "invalid_input",
                CreateError::InvalidFileType(..) => "invalid_input",
                CreateError::Unauthorized(..) => "unauthorized",
                CreateError::CustomAuthenticationError(..) => "unauthorized",
                CreateError::SlugCollision => "invalid_input",
                CreateError::ValidationError(..) => "invalid_input",
                CreateError::FileValidationError(..) => "invalid_input",
            },
            description: &self.to_string(),
        })
    }
}

fn default_project_type() -> String {
    "mod".to_string()
}

#[derive(Serialize, Deserialize, Validate, Clone)]
struct ProjectCreateData {
    #[validate(length(min = 3, max = 64))]
    #[serde(alias = "mod_name")]
    /// The title or name of the project.
    pub title: String,
    #[validate(length(min = 1, max = 64))]
    #[serde(default = "default_project_type")]
    /// The project type of this mod
    pub project_type: String,
    #[validate(
        length(min = 3, max = 64),
        regex = "crate::util::validate::RE_URL_SAFE"
    )]
    #[serde(alias = "mod_slug")]
    /// The slug of a project, used for vanity URLs
    pub slug: String,
    #[validate(length(min = 3, max = 255))]
    #[serde(alias = "mod_description")]
    /// A short description of the project.
    pub description: String,
    #[validate(length(max = 65536))]
    #[serde(alias = "mod_body")]
    /// A long description of the project, in markdown.
    pub body: String,

    /// The support range for the client project
    pub client_side: SideType,
    /// The support range for the server project
    pub server_side: SideType,

    #[validate(length(max = 32))]
    #[validate]
    /// A list of initial versions to upload with the created project
    pub initial_versions: Vec<InitialVersionData>,
    #[validate(length(max = 3))]
    /// A list of the categories that the project is in.
    pub categories: Vec<String>,
    #[validate(length(max = 256))]
    #[serde(default = "Vec::new")]
    /// A list of the categories that the project is in.
    pub additional_categories: Vec<String>,

    #[validate(
        custom(function = "crate::util::validate::validate_url"),
        length(max = 2048)
    )]
    /// An optional link to where to submit bugs or issues with the project.
    pub issues_url: Option<String>,
    #[validate(
        custom(function = "crate::util::validate::validate_url"),
        length(max = 2048)
    )]
    /// An optional link to the source code for the project.
    pub source_url: Option<String>,
    #[validate(
        custom(function = "crate::util::validate::validate_url"),
        length(max = 2048)
    )]
    /// An optional link to the project's wiki page or other relevant information.
    pub wiki_url: Option<String>,
    #[validate(
        custom(function = "crate::util::validate::validate_url"),
        length(max = 2048)
    )]
    /// An optional link to the project's license page
    pub license_url: Option<String>,
    #[validate(
        custom(function = "crate::util::validate::validate_url"),
        length(max = 2048)
    )]
    /// An optional link to the project's discord.
    pub discord_url: Option<String>,
    /// An optional list of all donation links the project has\
    #[validate]
    pub donation_urls: Option<Vec<DonationLink>>,

    /// An optional boolean. If true, the project will be created as a draft.
    pub is_draft: Option<bool>,

    /// The license id that the project follows
    pub license_id: String,

    #[validate(length(max = 64))]
    #[validate]
    /// The multipart names of the gallery items to upload
    pub gallery_items: Option<Vec<NewGalleryItem>>,
}

#[derive(Serialize, Deserialize, Validate, Clone)]
pub struct NewGalleryItem {
    /// The name of the multipart item where the gallery media is located
    pub item: String,
    /// Whether the gallery item should show in search or not
    pub featured: bool,
    #[validate(length(min = 1, max = 2048))]
    /// The title of the gallery item
    pub title: Option<String>,
    #[validate(length(min = 1, max = 2048))]
    /// The description of the gallery item
    pub description: Option<String>,
}

pub struct UploadedFile {
    pub file_id: String,
    pub file_name: String,
}

pub async fn undo_uploads(
    file_host: &dyn FileHost,
    uploaded_files: &[UploadedFile],
) -> Result<(), CreateError> {
    for file in uploaded_files {
        file_host
            .delete_file_version(&file.file_id, &file.file_name)
            .await?;
    }
    Ok(())
}

#[post("project")]
pub async fn project_create(
    req: HttpRequest,
    mut payload: Multipart,
    client: Data<PgPool>,
    file_host: Data<Arc<dyn FileHost + Send + Sync>>,
    flame_anvil_queue: Data<Arc<Mutex<FlameAnvilQueue>>>,
) -> Result<HttpResponse, CreateError> {
    let mut transaction = client.begin().await?;
    let mut uploaded_files = Vec::new();

    let result = project_create_inner(
        req,
        &mut payload,
        &mut transaction,
        &***file_host,
        &flame_anvil_queue,
        &mut uploaded_files,
    )
    .await;

    if result.is_err() {
        let undo_result = undo_uploads(&***file_host, &uploaded_files).await;
        let rollback_result = transaction.rollback().await;

        // fix multipart error bug:
        payload.for_each(|_| ready(())).await;

        undo_result?;
        if let Err(e) = rollback_result {
            return Err(e.into());
        }
    } else {
        transaction.commit().await?;
    }

    result
}
/*

Project Creation Steps:
Get logged in user
    Must match the author in the version creation

1. Data
    - Gets "data" field from multipart form; must be first
    - Verification: string lengths
    - Create versions
        - Some shared logic with version creation
        - Create list of VersionBuilders
    - Create ProjectBuilder

2. Upload
    - Icon: check file format & size
        - Upload to backblaze & record URL
    - Project files
        - Check for matching version
        - File size limits?
        - Check file type
            - Eventually, malware scan
        - Upload to backblaze & create VersionFileBuilder
    -

3. Creation
    - Database stuff
    - Add project data to indexing queue
*/

pub async fn project_create_inner(
    req: HttpRequest,
    payload: &mut Multipart,
    transaction: &mut sqlx::Transaction<'_, sqlx::Postgres>,
    file_host: &dyn FileHost,
    flame_anvil_queue: &Mutex<FlameAnvilQueue>,
    uploaded_files: &mut Vec<UploadedFile>,
) -> Result<HttpResponse, CreateError> {
    // The base URL for files uploaded to backblaze
    let cdn_url = dotenvy::var("CDN_URL")?;

    // The currently logged in user
    let current_user =
        get_user_from_headers(req.headers(), &mut *transaction).await?;

    let project_id: ProjectId =
        models::generate_project_id(transaction).await?.into();

    let project_create_data;
    let mut versions;
    let mut versions_map = std::collections::HashMap::new();
    let mut gallery_urls = Vec::new();

    let all_game_versions =
        models::categories::GameVersion::list(&mut *transaction).await?;
    let all_loaders =
        models::categories::Loader::list(&mut *transaction).await?;

    {
        // The first multipart field must be named "data" and contain a
        // JSON `ProjectCreateData` object.

        let mut field = payload
            .next()
            .await
            .map(|m| m.map_err(CreateError::MultipartError))
            .unwrap_or_else(|| {
                Err(CreateError::MissingValueError(String::from(
                    "No `data` field in multipart upload",
                )))
            })?;

        let content_disposition = field.content_disposition();
        let name = content_disposition.get_name().ok_or_else(|| {
            CreateError::MissingValueError(String::from("Missing content name"))
        })?;

        if name != "data" {
            return Err(CreateError::InvalidInput(String::from(
                "`data` field must come before file fields",
            )));
        }

        let mut data = Vec::new();
        while let Some(chunk) = field.next().await {
            data.extend_from_slice(
                &chunk.map_err(CreateError::MultipartError)?,
            );
        }
        let create_data: ProjectCreateData = serde_json::from_slice(&data)?;

        create_data.validate().map_err(|err| {
            CreateError::InvalidInput(validation_errors_to_string(err, None))
        })?;

        let slug_project_id_option: Option<ProjectId> =
            serde_json::from_str(&format!("\"{}\"", create_data.slug)).ok();

        if let Some(slug_project_id) = slug_project_id_option {
            let slug_project_id: models::ids::ProjectId =
                slug_project_id.into();
            let results = sqlx::query!(
                "
                SELECT EXISTS(SELECT 1 FROM mods WHERE id=$1)
                ",
                slug_project_id as models::ids::ProjectId
            )
            .fetch_one(&mut *transaction)
            .await
            .map_err(|e| CreateError::DatabaseError(e.into()))?;

            if results.exists.unwrap_or(false) {
                return Err(CreateError::SlugCollision);
            }
        }

        {
            let results = sqlx::query!(
                "
                SELECT EXISTS(SELECT 1 FROM mods WHERE slug = LOWER($1))
                ",
                create_data.slug
            )
            .fetch_one(&mut *transaction)
            .await
            .map_err(|e| CreateError::DatabaseError(e.into()))?;

            if results.exists.unwrap_or(false) {
                return Err(CreateError::SlugCollision);
            }
        }

        // Create VersionBuilders for the versions specified in `initial_versions`
        versions = Vec::with_capacity(create_data.initial_versions.len());
        for (i, data) in create_data.initial_versions.iter().enumerate() {
            // Create a map of multipart field names to version indices
            for name in &data.file_parts {
                if versions_map.insert(name.to_owned(), i).is_some() {
                    // If the name is already used
                    return Err(CreateError::InvalidInput(String::from(
                        "Duplicate multipart field name",
                    )));
                }
            }
            versions.push(
                create_initial_version(
                    data,
                    project_id,
                    current_user.id,
                    &all_game_versions,
                    &all_loaders,
                    &create_data.project_type,
                    transaction,
                )
                .await?,
            );
        }

        project_create_data = create_data;
    }

    let project_type_id = models::ProjectTypeId::get_id(
        project_create_data.project_type.clone(),
        &mut *transaction,
    )
    .await?
    .ok_or_else(|| {
        CreateError::InvalidInput(format!(
            "Project Type {} does not exist.",
            project_create_data.project_type.clone()
        ))
    })?;

    let mut icon_url = None;

    while let Some(item) = payload.next().await {
        let mut field: Field = item.map_err(CreateError::MultipartError)?;
        let content_disposition = field.content_disposition().clone();

        let name = content_disposition.get_name().ok_or_else(|| {
            CreateError::MissingValueError("Missing content name".to_string())
        })?;

        let (file_name, file_extension) =
            super::version_creation::get_name_ext(&content_disposition)?;

        if name == "icon" {
            if icon_url.is_some() {
                return Err(CreateError::InvalidInput(String::from(
                    "Projects can only have one icon",
                )));
            }
            // Upload the icon to the cdn
            icon_url = Some(
                process_icon_upload(
                    uploaded_files,
                    project_id,
                    file_extension,
                    file_host,
                    field,
                    &cdn_url,
                )
                .await?,
            );
            continue;
        }

        if let Some(gallery_items) = &project_create_data.gallery_items {
            if gallery_items.iter().filter(|a| a.featured).count() > 1 {
                return Err(CreateError::InvalidInput(String::from(
                    "Only one gallery image can be featured.",
                )));
            }

            if let Some(item) = gallery_items.iter().find(|x| x.item == name) {
                let data = read_from_field(
                    &mut field,
                    5 * (1 << 20),
                    "Gallery image exceeds the maximum of 5MiB.",
                )
                .await?;

                let hash = sha1::Sha1::from(&data).hexdigest();
                let (_, file_extension) =
                    super::version_creation::get_name_ext(
                        &content_disposition,
                    )?;
                let content_type =
                    crate::util::ext::get_image_content_type(file_extension)
                        .ok_or_else(|| {
                            CreateError::InvalidIconFormat(
                                file_extension.to_string(),
                            )
                        })?;

                let url = format!(
                    "data/{}/images/{}.{}",
                    project_id, hash, file_extension
                );
                let upload_data = file_host
                    .upload_file(content_type, &url, data.freeze())
                    .await?;

                uploaded_files.push(UploadedFile {
                    file_id: upload_data.file_id,
                    file_name: upload_data.file_name.clone(),
                });

                gallery_urls.push(crate::models::projects::GalleryItem {
                    url: format!("{}/{}", cdn_url, url),
                    featured: item.featured,
                    title: item.title.clone(),
                    description: item.description.clone(),
                    created: Utc::now(),
                });

                continue;
            }
        }

        let index = if let Some(i) = versions_map.get(name) {
            *i
        } else {
            return Err(CreateError::InvalidInput(format!(
                "File `{}` (field {}) isn't specified in the versions data",
                file_name, name
            )));
        };

        // `index` is always valid for these lists
        let created_version = versions.get_mut(index).unwrap();
        let version_data =
            project_create_data.initial_versions.get(index).unwrap();

        // Upload the new jar file
        super::version_creation::upload_file(
            &mut field,
            file_host,
            version_data.file_parts.len(),
            uploaded_files,
            &mut created_version.files,
            &mut created_version.dependencies,
            &cdn_url,
            &content_disposition,
            project_id,
            created_version.version_id.into(),
            &project_create_data.project_type,
            version_data.loaders.clone(),
            version_data.game_versions.clone(),
            all_game_versions.clone(),
            version_data.primary_file.is_some(),
            version_data.primary_file.as_deref() == Some(name),
            version_data.version_title.clone(),
            version_data.version_body.clone().unwrap_or_default(),
            version_data.release_channel.clone().to_string(),
            flame_anvil_queue,
            None,
            None,
            transaction,
        )
        .await?;
    }

    {
        // Check to make sure that all specified files were uploaded
        for (version_data, builder) in project_create_data
            .initial_versions
            .iter()
            .zip(versions.iter())
        {
            if version_data.file_parts.len() != builder.files.len() {
                return Err(CreateError::InvalidInput(String::from(
                    "Some files were specified in initial_versions but not uploaded",
                )));
            }
        }

        // Convert the list of category names to actual categories
        let mut categories =
            Vec::with_capacity(project_create_data.categories.len());
        for category in &project_create_data.categories {
            let id = models::categories::Category::get_id_project(
                category,
                project_type_id,
                &mut *transaction,
            )
            .await?
            .ok_or_else(|| CreateError::InvalidCategory(category.clone()))?;
            categories.push(id);
        }

        let mut additional_categories =
            Vec::with_capacity(project_create_data.additional_categories.len());
        for category in &project_create_data.additional_categories {
            let id = models::categories::Category::get_id_project(
                category,
                project_type_id,
                &mut *transaction,
            )
            .await?
            .ok_or_else(|| CreateError::InvalidCategory(category.clone()))?;
            additional_categories.push(id);
        }

        let team = models::team_item::TeamBuilder {
            members: vec![models::team_item::TeamMemberBuilder {
                user_id: current_user.id.into(),
                role: crate::models::teams::OWNER_ROLE.to_owned(),
                permissions: crate::models::teams::Permissions::ALL,
                accepted: true,
                payouts_split: Decimal::ONE_HUNDRED,
            }],
        };

        let team_id = team.insert(&mut *transaction).await?;

        let status;
        if project_create_data.is_draft.unwrap_or(false) {
            status = ProjectStatus::Draft;
        } else {
            status = ProjectStatus::Processing;

            if project_create_data.initial_versions.is_empty() {
                return Err(CreateError::InvalidInput(String::from(
                    "Project submitted for review with no initial versions",
                )));
            }
        }

        let status_id = models::StatusId::get_id(&status, &mut *transaction)
            .await?
            .ok_or_else(|| {
                CreateError::InvalidInput(format!(
                    "Status {} does not exist.",
                    status.clone()
                ))
            })?;
        let client_side_id = models::SideTypeId::get_id(
            &project_create_data.client_side,
            &mut *transaction,
        )
        .await?
        .ok_or_else(|| {
            CreateError::InvalidInput(
                "Client side type specified does not exist.".to_string(),
            )
        })?;

        let server_side_id = models::SideTypeId::get_id(
            &project_create_data.server_side,
            &mut *transaction,
        )
        .await?
        .ok_or_else(|| {
            CreateError::InvalidInput(
                "Server side type specified does not exist.".to_string(),
            )
        })?;

        let license_id = spdx::Expression::parse(
            &project_create_data.license_id,
        )
        .map_err(|err| {
            CreateError::InvalidInput(format!(
                "Invalid SPDX license identifier: {}",
                err
            ))
        })?;

        let mut donation_urls = vec![];

        if let Some(urls) = &project_create_data.donation_urls {
            for url in urls {
                let platform_id = models::DonationPlatformId::get_id(
                    &url.id,
                    &mut *transaction,
                )
                .await?
                .ok_or_else(|| {
                    CreateError::InvalidInput(format!(
                        "Donation platform {} does not exist.",
                        url.id.clone()
                    ))
                })?;

                donation_urls.push(models::project_item::DonationUrl {
                    project_id: project_id.into(),
                    platform_id,
                    platform_short: "".to_string(),
                    platform_name: "".to_string(),
                    url: url.url.clone(),
                })
            }
        }

        let project_builder = models::project_item::ProjectBuilder {
            project_id: project_id.into(),
            project_type_id,
            team_id,
            title: project_create_data.title,
            description: project_create_data.description,
            body: project_create_data.body,
            icon_url,
            issues_url: project_create_data.issues_url,
            source_url: project_create_data.source_url,
            wiki_url: project_create_data.wiki_url,

            license_url: project_create_data.license_url,
            discord_url: project_create_data.discord_url,
            categories,
            additional_categories,
            initial_versions: versions,
            status: status_id,
            client_side: client_side_id,
            server_side: server_side_id,
            license: license_id.to_string(),
            slug: Some(project_create_data.slug),
            donation_urls,
            gallery_items: gallery_urls
                .iter()
                .map(|x| models::project_item::GalleryItem {
                    project_id: project_id.into(),
                    image_url: x.url.clone(),
                    featured: x.featured,
                    title: x.title.clone(),
                    description: x.description.clone(),
                    created: x.created,
                })
                .collect(),
        };

        let now = Utc::now();

        let response = crate::models::projects::Project {
            id: project_id,
            slug: project_builder.slug.clone(),
            project_type: project_create_data.project_type.clone(),
            team: team_id.into(),
            title: project_builder.title.clone(),
            description: project_builder.description.clone(),
            body: project_builder.body.clone(),
            body_url: None,
            published: now,
            updated: now,
            approved: None,
            status: status.clone(),
            moderator_message: None,
            license: License {
                id: project_create_data.license_id.clone(),
                name: "".to_string(),
                url: project_builder.license_url.clone(),
            },
            client_side: project_create_data.client_side,
            server_side: project_create_data.server_side,
            downloads: 0,
            followers: 0,
            categories: project_create_data.categories,
            additional_categories: project_create_data.additional_categories,
            versions: project_builder
                .initial_versions
                .iter()
                .map(|v| v.version_id.into())
                .collect::<Vec<_>>(),
            icon_url: project_builder.icon_url.clone(),
            issues_url: project_builder.issues_url.clone(),
            source_url: project_builder.source_url.clone(),
            wiki_url: project_builder.wiki_url.clone(),
            discord_url: project_builder.discord_url.clone(),
            donation_urls: project_create_data.donation_urls.clone(),
            gallery: gallery_urls,
            flame_anvil_project: None,
            flame_anvil_user: None,
        };

        let _project_id = project_builder.insert(&mut *transaction).await?;

        if status == ProjectStatus::Processing {
<<<<<<< HEAD
            if let Ok(webhook_url) = dotenv::var("MODERATION_DISCORD_WEBHOOK") {
                crate::util::webhook::send_discord_moderation_webhook(
=======
            if let Ok(webhook_url) = dotenvy::var("MODERATION_DISCORD_WEBHOOK")
            {
                crate::util::webhook::send_discord_webhook(
>>>>>>> 820519b4
                    response.clone(),
                    webhook_url,
                )
                .await
                .ok();
            }
        }

        Ok(HttpResponse::Ok().json(response))
    }
}

async fn create_initial_version(
    version_data: &InitialVersionData,
    project_id: ProjectId,
    author: UserId,
    all_game_versions: &[models::categories::GameVersion],
    all_loaders: &[models::categories::Loader],
    project_type: &str,
    transaction: &mut sqlx::Transaction<'_, sqlx::Postgres>,
) -> Result<models::version_item::VersionBuilder, CreateError> {
    if version_data.project_id.is_some() {
        return Err(CreateError::InvalidInput(String::from(
            "Found project id in initial version for new project",
        )));
    }

    version_data.validate().map_err(|err| {
        CreateError::ValidationError(validation_errors_to_string(err, None))
    })?;

    // Randomly generate a new id to be used for the version
    let version_id: VersionId =
        models::generate_version_id(transaction).await?.into();

    let game_versions = version_data
        .game_versions
        .iter()
        .map(|x| {
            all_game_versions
                .iter()
                .find(|y| y.version == x.0)
                .ok_or_else(|| CreateError::InvalidGameVersion(x.0.clone()))
                .map(|y| y.id)
        })
        .collect::<Result<Vec<models::GameVersionId>, CreateError>>()?;

    let loaders = version_data
        .loaders
        .iter()
        .map(|x| {
            all_loaders
                .iter()
                .find(|y| {
                    y.loader == x.0
                        && y.supported_project_types
                            .contains(&project_type.to_string())
                })
                .ok_or_else(|| CreateError::InvalidLoader(x.0.clone()))
                .map(|y| y.id)
        })
        .collect::<Result<Vec<models::LoaderId>, CreateError>>()?;

    let dependencies = version_data
        .dependencies
        .iter()
        .map(|d| models::version_item::DependencyBuilder {
            version_id: d.version_id.map(|x| x.into()),
            project_id: d.project_id.map(|x| x.into()),
            dependency_type: d.dependency_type.to_string(),
            file_name: None,
        })
        .collect::<Vec<_>>();

    let version = models::version_item::VersionBuilder {
        version_id: version_id.into(),
        project_id: project_id.into(),
        author_id: author.into(),
        name: version_data.version_title.clone(),
        version_number: version_data.version_number.clone(),
        changelog: version_data.version_body.clone().unwrap_or_default(),
        files: Vec::new(),
        dependencies,
        game_versions,
        loaders,
        featured: version_data.featured,
        version_type: version_data.release_channel.to_string(),
    };

    Ok(version)
}

async fn process_icon_upload(
    uploaded_files: &mut Vec<UploadedFile>,
    project_id: ProjectId,
    file_extension: &str,
    file_host: &dyn FileHost,
    mut field: actix_multipart::Field,
    cdn_url: &str,
) -> Result<String, CreateError> {
    if let Some(content_type) =
        crate::util::ext::get_image_content_type(file_extension)
    {
        let data = read_from_field(
            &mut field,
            262144,
            "Icons must be smaller than 256KiB",
        )
        .await?;

        let hash = sha1::Sha1::from(&data).hexdigest();
        let upload_data = file_host
            .upload_file(
                content_type,
                &format!("data/{}/{}.{}", project_id, hash, file_extension),
                data.freeze(),
            )
            .await?;

        uploaded_files.push(UploadedFile {
            file_id: upload_data.file_id,
            file_name: upload_data.file_name.clone(),
        });

        Ok(format!("{}/{}", cdn_url, upload_data.file_name))
    } else {
        Err(CreateError::InvalidIconFormat(file_extension.to_string()))
    }
}<|MERGE_RESOLUTION|>--- conflicted
+++ resolved
@@ -806,14 +806,9 @@
         let _project_id = project_builder.insert(&mut *transaction).await?;
 
         if status == ProjectStatus::Processing {
-<<<<<<< HEAD
-            if let Ok(webhook_url) = dotenv::var("MODERATION_DISCORD_WEBHOOK") {
-                crate::util::webhook::send_discord_moderation_webhook(
-=======
             if let Ok(webhook_url) = dotenvy::var("MODERATION_DISCORD_WEBHOOK")
             {
-                crate::util::webhook::send_discord_webhook(
->>>>>>> 820519b4
+                crate::util::webhook::send_discord_moderation_webhook(
                     response.clone(),
                     webhook_url,
                 )
