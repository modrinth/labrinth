/*!
This auth module is how we allow for authentication within the Modrinth sphere.
It uses a self-hosted Ory Kratos instance on the backend, powered by our Minos backend.

 Applications interacting with the authenticated API (a very small portion - notifications, private projects, editing/creating projects
and versions) should include the Ory authentication cookie in their requests. This cookie is set by the Ory Kratos instance and Minos provides function to access these.

Just as a summary: Don't implement this flow in your application!
*/

use crate::database::models::{generate_state_id, User};
use crate::models::error::ApiError;
use crate::models::ids::base62_impl::{parse_base62, to_base62};
use crate::models::ids::DecodingError;

use crate::parse_strings_from_var;
use crate::util::auth::{get_user_from_headers, get_user_record_from_token_cookies, AuthenticationError, get_minos_user, self};

use actix_web::http::{StatusCode};
use actix_web::web::{scope, Data, Query, ServiceConfig};
use actix_web::{get, HttpRequest, HttpResponse};
use chrono::Utc;

use serde::{Deserialize, Serialize};
use sqlx::postgres::PgPool;
use thiserror::Error;

pub fn config(cfg: &mut ServiceConfig) {
    cfg.service(scope("auth").service(auth_callback).service(init));
}

#[derive(Error, Debug)]
pub enum AuthorizationError {
    #[error("Environment Error")]
    Env(#[from] dotenvy::Error),
    #[error("An unknown database error occured: {0}")]
    SqlxDatabase(#[from] sqlx::Error),
    #[error("Database Error: {0}")]
    Database(#[from] crate::database::models::DatabaseError),
    #[error("Error while parsing JSON: {0}")]
    SerDe(#[from] serde_json::Error),
    #[error("Error with intra-network communcation")]
    Network(#[from] reqwest::Error),
    #[error("Invalid Authentication credentials")]
    InvalidCredentials,
    #[error("Authentication Error: {0}")]
    Authentication(#[from] crate::util::auth::AuthenticationError),
    #[error("Error while decoding Base62")]
    Decoding(#[from] DecodingError),
    #[error("Invalid callback URL specified")]
    Url,
    #[error("User is not allowed to access Modrinth services")]
    Banned,
}
impl actix_web::ResponseError for AuthorizationError {
    fn status_code(&self) -> StatusCode {
        match self {
            AuthorizationError::Env(..) => StatusCode::INTERNAL_SERVER_ERROR,
            AuthorizationError::SqlxDatabase(..) => StatusCode::INTERNAL_SERVER_ERROR,
            AuthorizationError::Database(..) => StatusCode::INTERNAL_SERVER_ERROR,
            AuthorizationError::SerDe(..) => StatusCode::BAD_REQUEST,
            AuthorizationError::Network(..) => {
                StatusCode::INTERNAL_SERVER_ERROR
            }
            AuthorizationError::InvalidCredentials => StatusCode::UNAUTHORIZED,
            AuthorizationError::Decoding(..) => StatusCode::BAD_REQUEST,
            AuthorizationError::Authentication(..) => StatusCode::UNAUTHORIZED,
            AuthorizationError::Url => StatusCode::BAD_REQUEST,
            AuthorizationError::Banned => StatusCode::FORBIDDEN,
        }
    }

    fn error_response(&self) -> HttpResponse {
        HttpResponse::build(self.status_code()).json(ApiError {
            error: match self {
                AuthorizationError::Env(..) => "environment_error",
                AuthorizationError::SqlxDatabase(..) => "database_error",
                AuthorizationError::Database(..) => "database_error",
                AuthorizationError::SerDe(..) => "invalid_input",
                AuthorizationError::Network(..) => "network_error",
                AuthorizationError::InvalidCredentials => "invalid_credentials",
                AuthorizationError::Decoding(..) => "decoding_error",
                AuthorizationError::Authentication(..) => "authentication_error",
                AuthorizationError::Url => "url_error",
                AuthorizationError::Banned => "user_banned",
            },
            description: &self.to_string(),
        })
    }
}

#[derive(Serialize, Deserialize)]
pub struct AuthorizationInit {
    pub url: String,
}

#[derive(Serialize, Deserialize)]
pub struct StateResponse {
    pub state: String,
}

// Init link takes us to Minos API and calls back to callback endpoint with a code and state
//http://localhost:8000/api/v1/auth/init?url=https%3A%2F%2Fmodrinth.com%2Fmods
#[get("init")]
pub async fn init(
    Query(info): Query<AuthorizationInit>, // callback url
    client: Data<PgPool>,
) -> Result<HttpResponse, AuthorizationError> {
    let url = url::Url::parse(&info.url).map_err(|_| AuthorizationError::Url)?;

    let allowed_callback_urls = parse_strings_from_var("ALLOWED_CALLBACK_URLS").unwrap_or_default();

    let domain = url.domain().ok_or(AuthorizationError::Url)?;
    if !allowed_callback_urls.iter().any(|x| domain.ends_with(x)) && domain != "modrinth.com" {
        return Err(AuthorizationError::Url);
    }

    let mut transaction = client.begin().await?;

    let state = generate_state_id(&mut transaction).await?;

    sqlx::query!(
        "
            INSERT INTO states (id, url)
            VALUES ($1, $2)
            ",
        state.0,
        info.url
    )
    .execute(&mut *transaction)
    .await?;

    transaction.commit().await?;

    let kratos_url = dotenvy::var("KRATOS_URL")?;
    let labrinth_url = dotenvy::var("BIND_ADDR")?;
    let url = format!(
        // Callback URL of initialization is /callback below.
        "{kratos_url}/self-service/login/browser?return_to={}",
        format!(
            "http://{labrinth_url}/v2/auth/callback?state={}",
            to_base62(state.0 as u64)
        )
    );
    println!("url: {}", url);
    Ok(HttpResponse::TemporaryRedirect()
        .append_header(("Location", &*url))
        .json(AuthorizationInit { url }))
}

#[get("callback")]
pub async fn auth_callback(
    req: HttpRequest,
    Query(state): Query<StateResponse>,
    client: Data<PgPool>,
) -> Result<HttpResponse, AuthorizationError> {
    let mut transaction = client.begin().await?;
    let state_id = parse_base62(&state.state)?;

    println!("state_id: {}", state_id);
    let result_option = sqlx::query!(
        "
            SELECT url, expires FROM states
            WHERE id = $1
            ",
        state_id as i64
    )
    .fetch_optional(&mut *transaction)
    .await?;

    println!("result_option: {:?}", result_option);
    // Extract cookie header from request
    let cookie_header = req.headers().get("Cookie");
    println!("cookie_header: {:?}", cookie_header);
    if let Some(result) = result_option {
        if let Some(cookie_header) = cookie_header {
            // Extract cookie header to get authenticated user from Minos
            let duration: chrono::Duration = result.expires - Utc::now();
            println!("duration: {}", duration.num_seconds());
            if duration.num_seconds() < 0 {
                return Err(AuthorizationError::InvalidCredentials);
            }
    
            sqlx::query!(
                "
                DELETE FROM states
                WHERE id = $1
                ",
                state_id as i64
            )
            .execute(&mut *transaction)
            .await?;
<<<<<<< HEAD
    
            println!("result.url: {}", result.url);
    
            // Use extracted cookie header to get authenticated user from Minos
            // TODO: check here
            let user_result = get_user_record_from_token_cookies(None, Some(cookie_header), &mut transaction).await?;
            // let user = get_minos_user_from_headers(None, cookie_header).await?;
    
            
            println!("user_result: ");
            // Cookies exist, but user does not exist in database, meaning they are new, invalid, or have been banned
            if user_result.is_none() {

                // Attempt to create a minos user from the cookie header- if this fails, the user is invalid
                let minos_user= get_minos_user(cookie_header
                    .to_str()
                    .map_err(|_| AuthenticationError::InvalidCredentials)?).await?;
    
                // Check if user is banned
=======

        let user = get_github_user_from_token(&token.access_token).await?;

        let user_result = User::get_from_github_id(user.id, &mut *transaction).await?;
        match user_result {
            Some(_) => {}
            None => {
>>>>>>> b713b324
                let banned_user = sqlx::query!(
                    "SELECT user FROM banned_users bu LEFT OUTER JOIN users u ON bu.username = u.username WHERE u.kratos_id = $1",
                    minos_user.id.clone() as String
                )
                .fetch_optional(&mut *transaction)
                .await?;

                if banned_user.is_some() {
                    return Err(AuthorizationError::Banned);
                }

<<<<<<< HEAD
                // New user sent from Minos, we insert into Users!
                auth::insert_new_user(&mut transaction, minos_user).await?;
=======
                let user_id = crate::database::models::generate_user_id(&mut transaction).await?;

                let mut username_increment: i32 = 0;
                let mut username = None;

                while username.is_none() {
                    let test_username = format!(
                        "{}{}",
                        &user.login,
                        if username_increment > 0 {
                            username_increment.to_string()
                        } else {
                            "".to_string()
                        }
                    );

                    let new_id = crate::database::models::User::get_id_from_username_or_id(
                        &test_username,
                        &**client,
                    )
                    .await?;

                    if new_id.is_none() {
                        username = Some(test_username);
                    } else {
                        username_increment += 1;
                    }
                }

                if let Some(username) = username {
                    User {
                        id: user_id,
                        github_id: Some(user.id as i64),
                        username,
                        name: user.name,
                        email: user.email,
                        avatar_url: Some(user.avatar_url),
                        bio: user.bio,
                        created: Utc::now(),
                        role: Role::Developer.to_string(),
                        badges: Badges::default(),
                        balance: Decimal::ZERO,
                        payout_wallet: None,
                        payout_wallet_type: None,
                        payout_address: None,
                    }
                    .insert(&mut transaction)
                    .await?;
                }
>>>>>>> b713b324
            }
            transaction.commit().await?;
            
            // Cookie is attached now, so redirect to the original URL
            // Do not re-append cookie header, as it is not needed,
            // because all redirects are to various modrinth.com subdomains
            Ok(HttpResponse::TemporaryRedirect()
                .append_header(("Location", &*result.url))
                .json(AuthorizationInit { url: result.url }))    
        } else {
            Err(AuthorizationError::InvalidCredentials)
        }
    } else {
        Err(AuthorizationError::InvalidCredentials)
    }
}<|MERGE_RESOLUTION|>--- conflicted
+++ resolved
@@ -56,8 +56,12 @@
     fn status_code(&self) -> StatusCode {
         match self {
             AuthorizationError::Env(..) => StatusCode::INTERNAL_SERVER_ERROR,
-            AuthorizationError::SqlxDatabase(..) => StatusCode::INTERNAL_SERVER_ERROR,
-            AuthorizationError::Database(..) => StatusCode::INTERNAL_SERVER_ERROR,
+            AuthorizationError::SqlxDatabase(..) => {
+                StatusCode::INTERNAL_SERVER_ERROR
+            }
+            AuthorizationError::Database(..) => {
+                StatusCode::INTERNAL_SERVER_ERROR
+            }
             AuthorizationError::SerDe(..) => StatusCode::BAD_REQUEST,
             AuthorizationError::Network(..) => {
                 StatusCode::INTERNAL_SERVER_ERROR
@@ -190,7 +194,6 @@
             )
             .execute(&mut *transaction)
             .await?;
-<<<<<<< HEAD
     
             println!("result.url: {}", result.url);
     
@@ -210,15 +213,6 @@
                     .map_err(|_| AuthenticationError::InvalidCredentials)?).await?;
     
                 // Check if user is banned
-=======
-
-        let user = get_github_user_from_token(&token.access_token).await?;
-
-        let user_result = User::get_from_github_id(user.id, &mut *transaction).await?;
-        match user_result {
-            Some(_) => {}
-            None => {
->>>>>>> b713b324
                 let banned_user = sqlx::query!(
                     "SELECT user FROM banned_users bu LEFT OUTER JOIN users u ON bu.username = u.username WHERE u.kratos_id = $1",
                     minos_user.id.clone() as String
@@ -230,60 +224,8 @@
                     return Err(AuthorizationError::Banned);
                 }
 
-<<<<<<< HEAD
                 // New user sent from Minos, we insert into Users!
                 auth::insert_new_user(&mut transaction, minos_user).await?;
-=======
-                let user_id = crate::database::models::generate_user_id(&mut transaction).await?;
-
-                let mut username_increment: i32 = 0;
-                let mut username = None;
-
-                while username.is_none() {
-                    let test_username = format!(
-                        "{}{}",
-                        &user.login,
-                        if username_increment > 0 {
-                            username_increment.to_string()
-                        } else {
-                            "".to_string()
-                        }
-                    );
-
-                    let new_id = crate::database::models::User::get_id_from_username_or_id(
-                        &test_username,
-                        &**client,
-                    )
-                    .await?;
-
-                    if new_id.is_none() {
-                        username = Some(test_username);
-                    } else {
-                        username_increment += 1;
-                    }
-                }
-
-                if let Some(username) = username {
-                    User {
-                        id: user_id,
-                        github_id: Some(user.id as i64),
-                        username,
-                        name: user.name,
-                        email: user.email,
-                        avatar_url: Some(user.avatar_url),
-                        bio: user.bio,
-                        created: Utc::now(),
-                        role: Role::Developer.to_string(),
-                        badges: Badges::default(),
-                        balance: Decimal::ZERO,
-                        payout_wallet: None,
-                        payout_wallet_type: None,
-                        payout_address: None,
-                    }
-                    .insert(&mut transaction)
-                    .await?;
-                }
->>>>>>> b713b324
             }
             transaction.commit().await?;
             
