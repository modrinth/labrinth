--- conflicted
+++ resolved
@@ -288,33 +288,6 @@
                 database::models::Version::get_many(&project.versions, &**pool, &redis)
                     .await?
                     .into_iter()
-<<<<<<< HEAD
-                    .map(|x| x.0)
-                    .collect(),
-            ),
-            Some(
-                update_data
-                    .loaders
-                    .clone()
-                    .into_iter()
-                    .map(|x| x.0)
-                    .collect(),
-            ),
-            None,
-            None,
-            None,
-            None,
-            &**pool,
-        )
-        .await?;
-
-        if let Some(version_id) = version_ids.first() {
-            let version_data = database::models::Version::get_full(*version_id, &**pool).await?;
-
-            ok_or_not_found::<QueryVersion, Version>(version_data)
-        } else {
-            Ok(HttpResponse::NotFound().body(""))
-=======
                     .filter(|x| {
                         let mut bool = true;
 
@@ -342,7 +315,6 @@
 
                 return Ok(HttpResponse::Ok().json(models::projects::Version::from(first)));
             }
->>>>>>> e766759b
         }
     }
 
