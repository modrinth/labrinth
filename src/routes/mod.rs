--- conflicted
+++ resolved
@@ -90,8 +90,6 @@
     InvalidInputError(String),
     #[error("Search Error: {0}")]
     SearchError(#[from] meilisearch_sdk::errors::Error),
-    #[error("Invalid Input: {0}")]
-    InvalidInput(String),
 }
 
 impl actix_web::ResponseError for ApiError {
@@ -102,12 +100,8 @@
             ApiError::CustomAuthenticationError(..) => actix_web::http::StatusCode::UNAUTHORIZED,
             ApiError::JsonError(..) => actix_web::http::StatusCode::BAD_REQUEST,
             ApiError::SearchError(..) => actix_web::http::StatusCode::INTERNAL_SERVER_ERROR,
-<<<<<<< HEAD
-            ApiError::InvalidInput(..) => actix_web::http::StatusCode::BAD_REQUEST,
             ApiError::FileHostingError(..) => actix_web::http::StatusCode::INTERNAL_SERVER_ERROR,
-=======
             ApiError::InvalidInputError(..) => actix_web::http::StatusCode::BAD_REQUEST,
->>>>>>> 578d673a
         }
     }
 
@@ -120,12 +114,8 @@
                     ApiError::CustomAuthenticationError(..) => "unauthorized",
                     ApiError::JsonError(..) => "json_error",
                     ApiError::SearchError(..) => "search_error",
-<<<<<<< HEAD
-                    ApiError::InvalidInput(..) => "invalid_input",
                     ApiError::FileHostingError(..) => "file_hosting_error",
-=======
                     ApiError::InvalidInputError(..) => "invalid_input",
->>>>>>> 578d673a
                 },
                 description: &self.to_string(),
             },
