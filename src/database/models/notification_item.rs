use super::ids::*;
use crate::database::{models::DatabaseError, redis::RedisPool};
use crate::models::notifications::NotificationBody;
use chrono::{DateTime, Utc};
use futures::TryStreamExt;
use serde::{Deserialize, Serialize};

const USER_NOTIFICATIONS_NAMESPACE: &str = "user_notifications";

pub struct NotificationBuilder {
    pub body: NotificationBody,
}

#[derive(Serialize, Deserialize)]
pub struct Notification {
    pub id: NotificationId,
    pub user_id: UserId,
    pub body: NotificationBody,
    pub read: bool,
    pub created: DateTime<Utc>,
}

#[derive(Serialize, Deserialize)]
pub struct NotificationAction {
    pub id: NotificationActionId,
    pub notification_id: NotificationId,
    pub name: String,
    pub action_route_method: String,
    pub action_route: String,
}

impl NotificationBuilder {
    pub async fn insert(
        &self,
        user: UserId,
        transaction: &mut sqlx::Transaction<'_, sqlx::Postgres>,
        redis: &RedisPool,
    ) -> Result<(), DatabaseError> {
        self.insert_many(vec![user], transaction, redis).await
    }

    pub async fn insert_many(
        &self,
        users: Vec<UserId>,
        transaction: &mut sqlx::Transaction<'_, sqlx::Postgres>,
        redis: &RedisPool,
    ) -> Result<(), DatabaseError> {
        let notification_ids =
            generate_many_notification_ids(users.len(), &mut *transaction).await?;

        let body = serde_json::value::to_value(&self.body)?;
        let bodies = notification_ids
            .iter()
            .map(|_| body.clone())
            .collect::<Vec<_>>();

        sqlx::query!(
            "
            INSERT INTO notifications (
                id, user_id, body
            )
            SELECT * FROM UNNEST($1::bigint[], $2::bigint[], $3::jsonb[])
            ",
            &notification_ids
                .into_iter()
                .map(|x| x.0)
                .collect::<Vec<_>>()[..],
            &users.iter().map(|x| x.0).collect::<Vec<_>>()[..],
            &bodies[..],
        )
        .execute(&mut **transaction)
        .await?;

<<<<<<< HEAD
        let user_ids = notifications.iter().map(|n| n.user_id).collect::<Vec<_>>();
        Notification::clear_user_notifications_cache(&user_ids, redis).await?;
=======
        Notification::clear_user_notifications_cache(&users, redis).await?;
>>>>>>> 0a0837ea

        Ok(())
    }
}

impl Notification {
    pub async fn get<'a, 'b, E>(
        id: NotificationId,
        executor: E,
    ) -> Result<Option<Self>, sqlx::error::Error>
    where
        E: sqlx::Executor<'a, Database = sqlx::Postgres> + Copy,
    {
        Self::get_many(&[id], executor)
            .await
            .map(|x| x.into_iter().next())
    }

    pub async fn get_many<'a, E>(
        notification_ids: &[NotificationId],
        exec: E,
    ) -> Result<Vec<Notification>, sqlx::Error>
    where
        E: sqlx::Executor<'a, Database = sqlx::Postgres> + Copy,
    {
        let notification_ids_parsed: Vec<i64> = notification_ids.iter().map(|x| x.0).collect();
        sqlx::query!(
            "
            SELECT n.id, n.user_id, n.name, n.text, n.link, n.created, n.read, n.type notification_type, n.body,
            JSONB_AGG(DISTINCT jsonb_build_object('id', na.id, 'notification_id', na.notification_id, 'name', na.name, 'action_route_method', na.action_route_method, 'action_route', na.action_route)) filter (where na.id is not null) actions
            FROM notifications n
            LEFT OUTER JOIN notifications_actions na on n.id = na.notification_id
            WHERE n.id = ANY($1)
            GROUP BY n.id, n.user_id
            ORDER BY n.created DESC;
            ",
            &notification_ids_parsed
        )
            .fetch_many(exec)
            .try_filter_map(|e| async {
                Ok(e.right().map(|row| {
                    let id = NotificationId(row.id);

                    Notification {
                        id,
                        user_id: UserId(row.user_id),
                        read: row.read,
                        created: row.created,
                        body: row.body.clone().and_then(|x| serde_json::from_value(x).ok()).unwrap_or_else(|| {
                            if let Some(name) = row.name {
                                NotificationBody::LegacyMarkdown {
                                    notification_type: row.notification_type,
                                    name,
                                    text: row.text.unwrap_or_default(),
                                    link: row.link.unwrap_or_default(),
                                    actions: serde_json::from_value(
                                        row.actions.unwrap_or_default(),
                                    )
                                        .ok()
                                        .unwrap_or_default(),
                                }
                            } else {
                                NotificationBody::Unknown
                            }
                        }),
                    }
                }))
            })
            .try_collect::<Vec<Notification>>()
            .await
    }

    pub async fn get_many_user<'a, E>(
        user_id: UserId,
        exec: E,
        redis: &RedisPool,
    ) -> Result<Vec<Notification>, DatabaseError>
    where
        E: sqlx::Executor<'a, Database = sqlx::Postgres> + Copy,
    {
        let mut redis = redis.connect().await?;

        let cached_notifications: Option<Vec<Notification>> = redis
            .get_deserialized_from_json(USER_NOTIFICATIONS_NAMESPACE, &user_id.0.to_string())
            .await?;

        if let Some(notifications) = cached_notifications {
            return Ok(notifications);
        }

        let db_notifications = sqlx::query!(
            "
            SELECT n.id, n.user_id, n.name, n.text, n.link, n.created, n.read, n.type notification_type, n.body,
            JSONB_AGG(DISTINCT jsonb_build_object('id', na.id, 'notification_id', na.notification_id, 'name', na.name, 'action_route_method', na.action_route_method, 'action_route', na.action_route)) filter (where na.id is not null) actions
            FROM notifications n
            LEFT OUTER JOIN notifications_actions na on n.id = na.notification_id
            WHERE n.user_id = $1
            GROUP BY n.id, n.user_id;
            ",
            user_id as UserId
        )
            .fetch_many(exec)
            .try_filter_map(|e| async {
                Ok(e.right().map(|row| {
                    let id = NotificationId(row.id);

                    Notification {
                        id,
                        user_id: UserId(row.user_id),
                        read: row.read,
                        created: row.created,
                        body: row.body.clone().and_then(|x| serde_json::from_value(x).ok()).unwrap_or_else(|| {
                            if let Some(name) = row.name {
                                NotificationBody::LegacyMarkdown {
                                    notification_type: row.notification_type,
                                    name,
                                    text: row.text.unwrap_or_default(),
                                    link: row.link.unwrap_or_default(),
                                    actions: serde_json::from_value(
                                        row.actions.unwrap_or_default(),
                                    )
                                        .ok()
                                        .unwrap_or_default(),
                                }
                            } else {
                                NotificationBody::Unknown
                            }
                        }),
                    }
                }))
            })
            .try_collect::<Vec<Notification>>()
            .await?;

        redis
            .set_serialized_to_json(
                USER_NOTIFICATIONS_NAMESPACE,
                user_id.0,
                &db_notifications,
                None,
            )
            .await?;

        Ok(db_notifications)
    }

    pub async fn read(
        id: NotificationId,
        transaction: &mut sqlx::Transaction<'_, sqlx::Postgres>,
        redis: &RedisPool,
    ) -> Result<Option<()>, DatabaseError> {
        Self::read_many(&[id], transaction, redis).await
    }

    pub async fn read_many(
        notification_ids: &[NotificationId],
        transaction: &mut sqlx::Transaction<'_, sqlx::Postgres>,
        redis: &RedisPool,
    ) -> Result<Option<()>, DatabaseError> {
        let notification_ids_parsed: Vec<i64> = notification_ids.iter().map(|x| x.0).collect();

        let affected_users = sqlx::query!(
            "
            UPDATE notifications
            SET read = TRUE
            WHERE id = ANY($1)
            RETURNING user_id
            ",
            &notification_ids_parsed
        )
        .fetch_many(&mut **transaction)
        .try_filter_map(|e| async { Ok(e.right().map(|x| UserId(x.user_id))) })
        .try_collect::<Vec<_>>()
        .await?;

        Notification::clear_user_notifications_cache(affected_users.iter(), redis).await?;

        Ok(Some(()))
    }

    pub async fn remove(
        id: NotificationId,
        transaction: &mut sqlx::Transaction<'_, sqlx::Postgres>,
        redis: &RedisPool,
    ) -> Result<Option<()>, DatabaseError> {
        Self::remove_many(&[id], transaction, redis).await
    }

    pub async fn remove_many(
        notification_ids: &[NotificationId],
        transaction: &mut sqlx::Transaction<'_, sqlx::Postgres>,
        redis: &RedisPool,
    ) -> Result<Option<()>, DatabaseError> {
        let notification_ids_parsed: Vec<i64> = notification_ids.iter().map(|x| x.0).collect();

        sqlx::query!(
            "
            DELETE FROM notifications_actions
            WHERE notification_id = ANY($1)
            ",
            &notification_ids_parsed
        )
        .execute(&mut **transaction)
        .await?;

        let affected_users = sqlx::query!(
            "
            DELETE FROM notifications
            WHERE id = ANY($1)
            RETURNING user_id
            ",
            &notification_ids_parsed
        )
        .fetch_many(&mut **transaction)
        .try_filter_map(|e| async { Ok(e.right().map(|x| UserId(x.user_id))) })
        .try_collect::<Vec<_>>()
        .await?;

        Notification::clear_user_notifications_cache(affected_users.iter(), redis).await?;

        Ok(Some(()))
    }

    pub async fn clear_user_notifications_cache(
        user_ids: impl IntoIterator<Item = &UserId>,
        redis: &RedisPool,
    ) -> Result<(), DatabaseError> {
        let mut redis = redis.connect().await?;

        redis
            .delete_many(
                user_ids
                    .into_iter()
                    .map(|id| (USER_NOTIFICATIONS_NAMESPACE, Some(id.0.to_string()))),
            )
            .await?;

        Ok(())
    }
}<|MERGE_RESOLUTION|>--- conflicted
+++ resolved
@@ -71,12 +71,7 @@
         .execute(&mut **transaction)
         .await?;
 
-<<<<<<< HEAD
-        let user_ids = notifications.iter().map(|n| n.user_id).collect::<Vec<_>>();
-        Notification::clear_user_notifications_cache(&user_ids, redis).await?;
-=======
         Notification::clear_user_notifications_cache(&users, redis).await?;
->>>>>>> 0a0837ea
 
         Ok(())
     }
