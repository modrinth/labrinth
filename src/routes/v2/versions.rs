--- conflicted
+++ resolved
@@ -272,40 +272,4 @@
     v3::versions::version_delete(req, info, pool, redis, session_queue, search_config)
         .await
         .or_else(v2_reroute::flatten_404_error)
-<<<<<<< HEAD
-=======
-}
-
-#[derive(Deserialize)]
-pub struct SchedulingData {
-    pub time: DateTime<Utc>,
-    pub requested_status: VersionStatus,
-}
-
-#[post("{id}/schedule")]
-pub async fn version_schedule(
-    req: HttpRequest,
-    info: web::Path<(VersionId,)>,
-    pool: web::Data<PgPool>,
-    redis: web::Data<RedisPool>,
-    scheduling_data: web::Json<SchedulingData>,
-    session_queue: web::Data<AuthQueue>,
-) -> Result<HttpResponse, ApiError> {
-    // Returns NoContent, so we don't need to convert the response
-    let scheduling_data = scheduling_data.into_inner();
-    let scheduling_data = v3::versions::SchedulingData {
-        time: scheduling_data.time,
-        requested_status: scheduling_data.requested_status,
-    };
-    v3::versions::version_schedule(
-        req,
-        info,
-        pool,
-        redis,
-        web::Json(scheduling_data),
-        session_queue,
-    )
-    .await
-    .or_else(v2_reroute::flatten_404_error)
->>>>>>> d59c522f
 }