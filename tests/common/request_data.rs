--- conflicted
+++ resolved
@@ -1,23 +1,15 @@
 #![allow(dead_code)]
 use serde_json::json;
 
-<<<<<<< HEAD
-use super::{actix::MultipartSegment, dummy_data::TestFile};
-=======
 use super::{
     actix::MultipartSegment,
-    dummy_data::{DummyImage, DummyJarFile},
+    dummy_data::{DummyImage, TestFile},
 };
->>>>>>> 9d0e762f
 use crate::common::actix::MultipartSegmentData;
 
 pub struct ProjectCreationRequestData {
     pub slug: String,
-<<<<<<< HEAD
-    pub jar: TestFile,
-=======
-    pub jar: Option<DummyJarFile>,
->>>>>>> 9d0e762f
+    pub jar: Option<TestFile>,
     pub segment_data: Vec<MultipartSegment>,
 }
 
@@ -29,25 +21,7 @@
 
 pub fn get_public_project_creation_data(
     slug: &str,
-<<<<<<< HEAD
-    jar: TestFile,
-) -> ProjectCreationRequestData {
-    let json_data = get_public_project_creation_data_json(slug, &jar);
-    let multipart_data = get_public_project_creation_data_multipart(&json_data, &jar);
-    ProjectCreationRequestData {
-        slug: slug.to_string(),
-        jar,
-        segment_data: multipart_data,
-    }
-}
-
-pub fn get_public_project_creation_data_json(
-    slug: &str,
-    jar: &TestFile,
-) -> serde_json::Value {
-    json!(
-=======
-    version_jar: Option<DummyJarFile>,
+    version_jar: Option<TestFile>,
 ) -> ProjectCreationRequestData {
     let initial_versions = if let Some(ref jar) = version_jar {
         json!([{
@@ -66,8 +40,20 @@
 
     let is_draft = version_jar.is_none();
 
-    let json_data = json!(
->>>>>>> 9d0e762f
+    let json_data = get_public_project_creation_data_json(slug, &jar);
+    let multipart_data = get_public_project_creation_data_multipart(&json_data, &jar);
+    ProjectCreationRequestData {
+        slug: slug.to_string(),
+        jar,
+        segment_data: multipart_data,
+    }
+}
+
+pub fn get_public_project_creation_data_json(
+    slug: &str,
+    jar: &TestFile,
+) -> serde_json::Value {
+    json!(
         {
             "title": format!("Test Project {slug}"),
             "slug": slug,
@@ -110,9 +96,8 @@
         vec![json_segment.clone()]
     };
 
-<<<<<<< HEAD
     vec![json_segment, file_segment]
-=======
+}
     ProjectCreationRequestData {
         slug: slug.to_string(),
         jar: version_jar,
@@ -126,5 +111,4 @@
         extension: dummy_icon.extension(),
         icon: dummy_icon.bytes(),
     }
->>>>>>> 9d0e762f
 }