--- conflicted
+++ resolved
@@ -2468,7 +2468,116 @@
     },
     "query": "\n                    SELECT gv.id id, gv.version version_, gv.type type_, gv.created created, gv.major major FROM game_versions gv\n                    WHERE major = $1 AND type = $2\n                    ORDER BY created DESC\n                    "
   },
-<<<<<<< HEAD
+  "448e0dc80b5722160a52bdcae7e256524a1b6ebd7cd918566e90383693b519b9": {
+    "describe": {
+      "columns": [
+        {
+          "name": "expires_at",
+          "ordinal": 0,
+          "type_info": "Timestamp"
+        },
+        {
+          "name": "id",
+          "ordinal": 1,
+          "type_info": "Int8"
+        },
+        {
+          "name": "name",
+          "ordinal": 2,
+          "type_info": "Varchar"
+        },
+        {
+          "name": "kratos_id",
+          "ordinal": 3,
+          "type_info": "Varchar"
+        },
+        {
+          "name": "email",
+          "ordinal": 4,
+          "type_info": "Varchar"
+        },
+        {
+          "name": "github_id",
+          "ordinal": 5,
+          "type_info": "Int8"
+        },
+        {
+          "name": "avatar_url",
+          "ordinal": 6,
+          "type_info": "Varchar"
+        },
+        {
+          "name": "username",
+          "ordinal": 7,
+          "type_info": "Varchar"
+        },
+        {
+          "name": "bio",
+          "ordinal": 8,
+          "type_info": "Varchar"
+        },
+        {
+          "name": "created",
+          "ordinal": 9,
+          "type_info": "Timestamptz"
+        },
+        {
+          "name": "role",
+          "ordinal": 10,
+          "type_info": "Varchar"
+        },
+        {
+          "name": "badges",
+          "ordinal": 11,
+          "type_info": "Int8"
+        },
+        {
+          "name": "balance",
+          "ordinal": 12,
+          "type_info": "Numeric"
+        },
+        {
+          "name": "payout_wallet",
+          "ordinal": 13,
+          "type_info": "Varchar"
+        },
+        {
+          "name": "payout_wallet_type",
+          "ordinal": 14,
+          "type_info": "Varchar"
+        },
+        {
+          "name": "payout_address",
+          "ordinal": 15,
+          "type_info": "Varchar"
+        }
+      ],
+      "nullable": [
+        false,
+        false,
+        true,
+        true,
+        true,
+        true,
+        true,
+        false,
+        true,
+        false,
+        false,
+        false,
+        false,
+        true,
+        true,
+        true
+      ],
+      "parameters": {
+        "Left": [
+          "Text"
+        ]
+      }
+    },
+    "query": "\n                SELECT pats.expires_at,\n                    u.id, u.name, u.kratos_id, u.email, u.github_id,\n                    u.avatar_url, u.username, u.bio,\n                    u.created, u.role, u.badges,\n                    u.balance, u.payout_wallet, u.payout_wallet_type,\n                    u.payout_address\n                FROM pats LEFT OUTER JOIN users u ON pats.user_id = u.id\n                WHERE access_token = $1\n                "
+  },
   "4494a690007dc4dab7703c4b95084e3c5211e640ca27af90c2ceee903e81301f": {
     "describe": {
       "columns": [
@@ -2500,145 +2609,6 @@
       }
     },
     "query": "\n            SELECT DISTINCT ON(v.date_published, v.id) version_id, v.date_published FROM versions v\n            INNER JOIN game_versions_versions gvv ON gvv.joining_version_id = v.id\n            INNER JOIN game_versions gv on gvv.game_version_id = gv.id AND (cardinality($2::varchar[]) = 0 OR gv.version = ANY($2::varchar[]))\n            INNER JOIN loaders_versions lv ON lv.version_id = v.id\n            INNER JOIN loaders l on lv.loader_id = l.id AND (cardinality($3::varchar[]) = 0 OR l.loader = ANY($3::varchar[]))\n            WHERE v.mod_id = $1 AND ($4::varchar IS NULL OR v.version_type = $4) AND ($7::varchar IS NULL OR v.version_number = $7)\n            ORDER BY v.date_published DESC, v.id\n            LIMIT $5 OFFSET $6\n            "
-  },
-  "4567790f0dc98ff20b596a33161d1f6ac8af73da67fe8c54192724626c6bf670": {
-    "describe": {
-      "columns": [],
-      "nullable": [],
-      "parameters": {
-        "Left": [
-          "Int8"
-        ]
-      }
-    },
-    "query": "\n                DELETE FROM mods_donations\n                WHERE joining_mod_id = $1\n                "
-  },
-  "4778d2f5994fda2f978fa53e0840c1a9a2582ef0434a5ff7f21706f1dc4edcf4": {
-    "describe": {
-      "columns": [],
-      "nullable": [],
-      "parameters": {
-        "Left": [
-          "Int8",
-          "Numeric",
-          "Varchar"
-        ]
-      }
-    },
-    "query": "\n                                INSERT INTO historical_payouts (user_id, amount, status)\n                                VALUES ($1, $2, $3)\n                                "
-  },
-  "4838777a8ef4371f4f5bb4f4f038bb6d041455f0849a3972a5418d75165ae9c7": {
-=======
-  "448e0dc80b5722160a52bdcae7e256524a1b6ebd7cd918566e90383693b519b9": {
->>>>>>> abc99c7e
-    "describe": {
-      "columns": [
-        {
-          "name": "expires_at",
-          "ordinal": 0,
-          "type_info": "Timestamp"
-        },
-        {
-          "name": "id",
-          "ordinal": 1,
-          "type_info": "Int8"
-        },
-        {
-          "name": "name",
-          "ordinal": 2,
-          "type_info": "Varchar"
-        },
-        {
-          "name": "kratos_id",
-          "ordinal": 3,
-          "type_info": "Varchar"
-        },
-        {
-          "name": "email",
-          "ordinal": 4,
-          "type_info": "Varchar"
-        },
-        {
-          "name": "github_id",
-          "ordinal": 5,
-          "type_info": "Int8"
-        },
-        {
-          "name": "avatar_url",
-          "ordinal": 6,
-          "type_info": "Varchar"
-        },
-        {
-          "name": "username",
-          "ordinal": 7,
-          "type_info": "Varchar"
-        },
-        {
-          "name": "bio",
-          "ordinal": 8,
-          "type_info": "Varchar"
-        },
-        {
-          "name": "created",
-          "ordinal": 9,
-          "type_info": "Timestamptz"
-        },
-        {
-          "name": "role",
-          "ordinal": 10,
-          "type_info": "Varchar"
-        },
-        {
-          "name": "badges",
-          "ordinal": 11,
-          "type_info": "Int8"
-        },
-        {
-          "name": "balance",
-          "ordinal": 12,
-          "type_info": "Numeric"
-        },
-        {
-          "name": "payout_wallet",
-          "ordinal": 13,
-          "type_info": "Varchar"
-        },
-        {
-          "name": "payout_wallet_type",
-          "ordinal": 14,
-          "type_info": "Varchar"
-        },
-        {
-          "name": "payout_address",
-          "ordinal": 15,
-          "type_info": "Varchar"
-        }
-      ],
-      "nullable": [
-        false,
-        false,
-        true,
-        true,
-        true,
-        true,
-        true,
-        false,
-        true,
-        false,
-        false,
-        false,
-        false,
-        true,
-        true,
-        true
-      ],
-      "parameters": {
-        "Left": [
-          "Text"
-        ]
-      }
-    },
-    "query": "\n                SELECT pats.expires_at,\n                    u.id, u.name, u.kratos_id, u.email, u.github_id,\n                    u.avatar_url, u.username, u.bio,\n                    u.created, u.role, u.badges,\n                    u.balance, u.payout_wallet, u.payout_wallet_type,\n                    u.payout_address\n                FROM pats LEFT OUTER JOIN users u ON pats.user_id = u.id\n                WHERE access_token = $1\n                "
   },
   "4567790f0dc98ff20b596a33161d1f6ac8af73da67fe8c54192724626c6bf670": {
     "describe": {
