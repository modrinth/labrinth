--- conflicted
+++ resolved
@@ -1,18 +1,10 @@
 use super::ApiError;
-<<<<<<< HEAD
 use crate::auth::{check_is_moderator_from_headers, get_user_from_headers};
-=======
-use crate::auth::get_user_from_headers;
->>>>>>> 578d673a
 use crate::database;
 use crate::file_hosting::FileHost;
 use crate::models;
-<<<<<<< HEAD
 use crate::models::mods::{ModStatus, SearchRequest};
-=======
-use crate::models::mods::SearchRequest;
 use crate::models::teams::Permissions;
->>>>>>> 578d673a
 use crate::models::users::Role;
 use crate::search::{search_for_mod, SearchConfig, SearchError};
 use actix_web::{delete, get, patch, web, HttpRequest, HttpResponse};
@@ -315,11 +307,6 @@
     pool: web::Data<PgPool>,
     config: web::Data<SearchConfig>,
 ) -> Result<HttpResponse, ApiError> {
-<<<<<<< HEAD
-    check_is_moderator_from_headers(req.headers(), &**pool)
-        .await
-        .map_err(|_| ApiError::AuthenticationError)?;
-=======
     let user = get_user_from_headers(req.headers(), &**pool).await?;
     let id = info.into_inner().0;
 
@@ -343,7 +330,6 @@
             ));
         }
     }
->>>>>>> 578d673a
 
     let result = database::models::Mod::remove_full(id.into(), &**pool)
         .await
