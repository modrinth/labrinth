--- conflicted
+++ resolved
@@ -1,9 +1,6 @@
-<<<<<<< HEAD
 use crate::common::api_common::ApiProject;
-=======
 use crate::common::api_v2::request_data::get_public_project_creation_data;
 use crate::common::api_v2::request_data::get_public_version_creation_data;
->>>>>>> f731c108
 use crate::common::api_v2::ApiV2;
 use crate::common::dummy_data::TestFile;
 use crate::common::environment::with_test_environment;
@@ -22,119 +19,13 @@
         // Create project
         let api = &test_env.api;
         let create_project = Scopes::PROJECT_CREATE;
-<<<<<<< HEAD
-        let json_data = api
-            .get_public_project_creation_data_json("demo", Some(&TestFile::BasicMod))
-            .await;
-        let json_segment = MultipartSegment {
-            name: "data".to_string(),
-            filename: None,
-            content_type: Some("application/json".to_string()),
-            data: MultipartSegmentData::Text(serde_json::to_string(&json_data).unwrap()),
-        };
-        let file_segment = MultipartSegment {
-            name: "basic-mod.jar".to_string(),
-            filename: Some("basic-mod.jar".to_string()),
-            content_type: Some("application/java-archive".to_string()),
-            data: MultipartSegmentData::Binary(
-                include_bytes!("../../tests/files/basic-mod.jar").to_vec(),
-            ),
-        };
-
-        let req_gen = || {
-            test::TestRequest::post()
-                .uri("/v2/project")
-                .set_multipart(vec![json_segment.clone(), file_segment.clone()])
-        };
-        let (_, success) = ScopeTest::new(&test_env)
-            .test(req_gen, create_project)
-            .await
-            .unwrap();
-        let project_id = success["id"].as_str().unwrap();
-
-        // Add version to project
-        let create_version = Scopes::VERSION_CREATE;
-        let json_data = json!(
-                {
-                    "project_id": project_id,
-                    "file_parts": ["basic-mod-different.jar"],
-                    "version_number": "1.2.3.4",
-                    "version_title": "start",
-                    "dependencies": [],
-                    "game_versions": ["1.20.1"] ,
-                    "client_side": "required",
-                    "server_side": "optional",
-                    "release_channel": "release",
-                    "loaders": ["fabric"],
-                    "featured": true
-                }
-        );
-        let json_segment = MultipartSegment {
-            name: "data".to_string(),
-            filename: None,
-            content_type: Some("application/json".to_string()),
-            data: MultipartSegmentData::Text(serde_json::to_string(&json_data).unwrap()),
-        };
-        let file_segment = MultipartSegment {
-            name: "basic-mod-different.jar".to_string(),
-            filename: Some("basic-mod.jar".to_string()),
-            content_type: Some("application/java-archive".to_string()),
-            data: MultipartSegmentData::Binary(
-                include_bytes!("../../tests/files/basic-mod-different.jar").to_vec(),
-            ),
-        };
-
-        let req_gen = || {
-            test::TestRequest::post()
-                .uri("/v2/version")
-                .set_multipart(vec![json_segment.clone(), file_segment.clone()])
-        };
-        ScopeTest::new(&test_env)
-            .test(req_gen, create_version)
-            .await
-            .unwrap();
-    })
-    .await;
-}
-
-#[actix_rt::test]
-pub async fn project_version_create_scopes_v2() {
-    with_test_environment(None, |test_env: TestEnvironment<ApiV2>| async move {
-        // TODO: If possible, find a way to use generic api functions with the Permissions/Scopes test, then this can be recombined with the V2 version of this test
-        let api = &test_env.api;
-
-        // Create project
-        let create_project = Scopes::PROJECT_CREATE;
-        let json_data = api
-            .get_public_project_creation_data_json("demo", Some(&TestFile::BasicMod))
-            .await;
-        let json_segment = MultipartSegment {
-            name: "data".to_string(),
-            filename: None,
-            content_type: Some("application/json".to_string()),
-            data: MultipartSegmentData::Text(serde_json::to_string(&json_data).unwrap()),
-        };
-        let file_segment = MultipartSegment {
-            name: "basic-mod.jar".to_string(),
-            filename: Some("basic-mod.jar".to_string()),
-            content_type: Some("application/java-archive".to_string()),
-            data: MultipartSegmentData::Binary(
-                include_bytes!("../../tests/files/basic-mod.jar").to_vec(),
-            ),
-        };
-=======
->>>>>>> f731c108
 
         let req_gen = || {
             let creation_data =
                 get_public_project_creation_data("demo", Some(TestFile::BasicMod), None);
             test::TestRequest::post()
                 .uri("/v2/project")
-<<<<<<< HEAD
-                .set_multipart(vec![json_segment.clone(), file_segment.clone()])
-=======
                 .set_multipart(creation_data.segment_data)
->>>>>>> f731c108
         };
         let (_, success) = ScopeTest::new(&test_env)
             .test(req_gen, create_project)
@@ -155,11 +46,7 @@
             );
             test::TestRequest::post()
                 .uri("/v2/version")
-<<<<<<< HEAD
-                .set_multipart(vec![json_segment.clone(), file_segment.clone()])
-=======
                 .set_multipart(creation_data.segment_data)
->>>>>>> f731c108
         };
         ScopeTest::new(&test_env)
             .test(req_gen, create_version)
