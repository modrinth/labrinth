--- conflicted
+++ resolved
@@ -50,15 +50,10 @@
                 SearchError::InvalidIndex(..) => "invalid_input",
                 SearchError::FormatError(..) => "invalid_input",
             },
-<<<<<<< HEAD
-            description: &self.to_string(),
+            description: self.to_string(),
         };
 
         (status_code, Json(error_message)).into_response()
-=======
-            description: self.to_string(),
-        })
->>>>>>> 0a0837ea
     }
 }
 
