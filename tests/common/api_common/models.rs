--- conflicted
+++ resolved
@@ -128,11 +128,7 @@
     pub action_route: (String, String),
 }
 
-<<<<<<< HEAD
 #[derive(Deserialize, Clone)]
-=======
-#[derive(Serialize, Deserialize, Clone)]
->>>>>>> f939e594
 #[serde(rename_all = "kebab-case")]
 pub enum CommonItemType {
     Project,
@@ -141,7 +137,6 @@
     Unknown,
 }
 
-<<<<<<< HEAD
 #[derive(Deserialize)]
 pub struct CommonReport {
     pub id: ReportId,
@@ -225,15 +220,4 @@
     pub has_totp: Option<bool>,
     pub payout_data: Option<UserPayoutData>,
     pub github_id: Option<u64>,
-=======
-impl CommonItemType {
-    pub fn as_str(&self) -> &'static str {
-        match self {
-            CommonItemType::Project => "project",
-            CommonItemType::Version => "version",
-            CommonItemType::User => "user",
-            CommonItemType::Unknown => "unknown",
-        }
-    }
->>>>>>> f939e594
 }