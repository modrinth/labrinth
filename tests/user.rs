use common::{
    database::{FRIEND_USER_ID, FRIEND_USER_PAT, USER_USER_ID, USER_USER_PAT},
    environment::with_test_environment,
};

use crate::common::{dummy_data::TestFile, request_data::get_public_project_creation_data};

mod common;

// user GET (permissions, different users)
// users GET
// user auth
// user projects get
// user collections get
// patch user
// patch user icon
// user follows

#[actix_rt::test]
pub async fn get_user_projects_after_creating_project_returns_new_project() {
    with_test_environment(|test_env| async move {
        let api = test_env.v2;
        api.get_user_projects_deserialized(USER_USER_ID, USER_USER_PAT)
            .await;

        let (project, _) = api
<<<<<<< HEAD
            .add_public_project(get_public_project_creation_data(
                "slug",
                TestFile::BasicMod,
            ))
=======
            .add_public_project(
                get_public_project_creation_data("slug", Some(DummyJarFile::BasicMod)),
                USER_USER_PAT,
            )
>>>>>>> 9d0e762f
            .await;

        let resp_projects = api
            .get_user_projects_deserialized(USER_USER_ID, USER_USER_PAT)
            .await;
        assert!(resp_projects.iter().any(|p| p.id == project.id));
    })
    .await;
}

#[actix_rt::test]
pub async fn get_user_projects_after_deleting_project_shows_removal() {
    with_test_environment(|test_env| async move {
        let api = test_env.v2;
        let (project, _) = api
<<<<<<< HEAD
            .add_public_project(get_public_project_creation_data(
                "iota",
                TestFile::BasicMod,
            ))
=======
            .add_public_project(
                get_public_project_creation_data("iota", Some(DummyJarFile::BasicMod)),
                USER_USER_PAT,
            )
>>>>>>> 9d0e762f
            .await;
        api.get_user_projects_deserialized(USER_USER_ID, USER_USER_PAT)
            .await;

        api.remove_project(project.slug.as_ref().unwrap(), USER_USER_PAT)
            .await;

        let resp_projects = api
            .get_user_projects_deserialized(USER_USER_ID, USER_USER_PAT)
            .await;
        assert!(!resp_projects.iter().any(|p| p.id == project.id));
    })
    .await;
}

#[actix_rt::test]
pub async fn get_user_projects_after_joining_team_shows_team_projects() {
    with_test_environment(|test_env| async move {
        let alpha_team_id = &test_env.dummy.as_ref().unwrap().project_alpha.team_id;
        let alpha_project_id = &test_env.dummy.as_ref().unwrap().project_alpha.project_id;
        let api = test_env.v2;
        api.get_user_projects_deserialized(FRIEND_USER_ID, FRIEND_USER_PAT)
            .await;

        api.add_user_to_team(alpha_team_id, FRIEND_USER_ID, None, None, USER_USER_PAT)
            .await;
        api.join_team(alpha_team_id, FRIEND_USER_PAT).await;

        let projects = api
            .get_user_projects_deserialized(FRIEND_USER_ID, FRIEND_USER_PAT)
            .await;
        assert!(projects
            .iter()
            .any(|p| p.id.to_string() == *alpha_project_id));
    })
    .await;
}

#[actix_rt::test]
pub async fn get_user_projects_after_leaving_team_shows_no_team_projects() {
    with_test_environment(|test_env| async move {
        let alpha_team_id = &test_env.dummy.as_ref().unwrap().project_alpha.team_id;
        let alpha_project_id = &test_env.dummy.as_ref().unwrap().project_alpha.project_id;
        let api = test_env.v2;
        api.add_user_to_team(alpha_team_id, FRIEND_USER_ID, None, None, USER_USER_PAT)
            .await;
        api.join_team(alpha_team_id, FRIEND_USER_PAT).await;
        api.get_user_projects_deserialized(FRIEND_USER_ID, FRIEND_USER_PAT)
            .await;

        api.remove_from_team(alpha_team_id, FRIEND_USER_ID, USER_USER_PAT)
            .await;

        let projects = api
            .get_user_projects_deserialized(FRIEND_USER_ID, FRIEND_USER_PAT)
            .await;
        assert!(!projects
            .iter()
            .any(|p| p.id.to_string() == *alpha_project_id));
    })
    .await;
}<|MERGE_RESOLUTION|>--- conflicted
+++ resolved
@@ -24,17 +24,10 @@
             .await;
 
         let (project, _) = api
-<<<<<<< HEAD
-            .add_public_project(get_public_project_creation_data(
-                "slug",
-                TestFile::BasicMod,
-            ))
-=======
             .add_public_project(
-                get_public_project_creation_data("slug", Some(DummyJarFile::BasicMod)),
+                get_public_project_creation_data("slug", Some(TestFile::BasicMod)),
                 USER_USER_PAT,
             )
->>>>>>> 9d0e762f
             .await;
 
         let resp_projects = api
@@ -50,17 +43,10 @@
     with_test_environment(|test_env| async move {
         let api = test_env.v2;
         let (project, _) = api
-<<<<<<< HEAD
-            .add_public_project(get_public_project_creation_data(
-                "iota",
-                TestFile::BasicMod,
-            ))
-=======
             .add_public_project(
-                get_public_project_creation_data("iota", Some(DummyJarFile::BasicMod)),
+                get_public_project_creation_data("iota", Some(TestFile::BasicMod)),
                 USER_USER_PAT,
             )
->>>>>>> 9d0e762f
             .await;
         api.get_user_projects_deserialized(USER_USER_ID, USER_USER_PAT)
             .await;
