--- conflicted
+++ resolved
@@ -1184,20 +1184,9 @@
         assert!(!success.as_array().unwrap().is_empty());
 
         // remove project (now that we've checked)
-<<<<<<< HEAD
-        let req_gen = || {
-            test::TestRequest::delete()
-                .uri(&format!(
-                    "/v3/organization/{organization_id}/projects/{beta_project_id}"
-                ))
-                .set_json(json!({
-                    "new_owner": USER_USER_ID
-                }))
-=======
         let req_gen = |pat: Option<String>| async move {
             api.organization_remove_project(organization_id, beta_project_id, pat.as_deref())
                 .await
->>>>>>> 60c535e8
         };
         ScopeTest::new(&test_env)
             .with_failure_scopes(Scopes::all() ^ Scopes::ORGANIZATION_WRITE)
