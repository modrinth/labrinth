mod admin;
mod analytics_get;
mod collections;
mod images;
mod moderation;
mod notifications;
mod organizations;
pub(crate) mod project_creation;
mod projects;
mod reports;
mod statistics;
mod tags;
mod teams;
mod threads;
mod users;
mod version_creation;
mod version_file;
mod versions;

pub use super::ApiError;
use crate::util::cors::default_cors;

pub fn config(cfg: &mut actix_web::web::ServiceConfig) {
    cfg.service(
        actix_web::web::scope("v2")
            .wrap(default_cors())
            .configure(admin::config)
            .configure(analytics_get::config)
            .configure(crate::auth::session::config)
            .configure(crate::auth::flows::config)
            .configure(crate::auth::pats::config)
            .configure(moderation::config)
            .configure(notifications::config)
<<<<<<< HEAD
=======
            .configure(organizations::config)
            //.configure(pats::config)
>>>>>>> dfa43f3c
            .configure(project_creation::config)
            .configure(collections::config)
            .configure(images::config)
            .configure(projects::config)
            .configure(reports::config)
            .configure(statistics::config)
            .configure(tags::config)
            .configure(teams::config)
            .configure(threads::config)
            .configure(users::config)
            .configure(version_file::config)
            .configure(versions::config),
    );
}<|MERGE_RESOLUTION|>--- conflicted
+++ resolved
@@ -31,11 +31,7 @@
             .configure(crate::auth::pats::config)
             .configure(moderation::config)
             .configure(notifications::config)
-<<<<<<< HEAD
-=======
             .configure(organizations::config)
-            //.configure(pats::config)
->>>>>>> dfa43f3c
             .configure(project_creation::config)
             .configure(collections::config)
             .configure(images::config)
