use super::loader_fields::Game;
use super::{ids::*, User};
use crate::database::models;
use crate::database::models::DatabaseError;
use crate::database::redis::RedisPool;
use crate::models::ids::base62_impl::{parse_base62, to_base62};
use crate::models::projects::{MonetizationStatus, ProjectStatus};
use chrono::{DateTime, Utc};
use futures::TryStreamExt;
use itertools::Itertools;
use serde::{Deserialize, Serialize};

pub const PROJECTS_NAMESPACE: &str = "projects";
pub const PROJECTS_SLUGS_NAMESPACE: &str = "projects_slugs";
const PROJECTS_DEPENDENCIES_NAMESPACE: &str = "projects_dependencies";

#[derive(Clone, Debug, Serialize, Deserialize)]
pub struct DonationUrl {
    pub platform_id: DonationPlatformId,
    pub platform_short: String,
    pub platform_name: String,
    pub url: String,
}

impl DonationUrl {
    pub async fn insert_many_projects(
        donation_urls: Vec<Self>,
        project_id: ProjectId,
        transaction: &mut sqlx::Transaction<'_, sqlx::Postgres>,
    ) -> Result<(), sqlx::error::Error> {
        let (project_ids, platform_ids, urls): (Vec<_>, Vec<_>, Vec<_>) = donation_urls
            .into_iter()
            .map(|url| (project_id.0, url.platform_id.0, url.url))
            .multiunzip();
        sqlx::query!(
            "
            INSERT INTO mods_donations (
                joining_mod_id, joining_platform_id, url
            )
            SELECT * FROM UNNEST($1::bigint[], $2::int[], $3::varchar[])
            ",
            &project_ids[..],
            &platform_ids[..],
            &urls[..],
        )
        .execute(&mut **transaction)
        .await?;

        Ok(())
    }
}

#[derive(Clone, Debug, Serialize, Deserialize)]
pub struct GalleryItem {
    pub image_url: String,
    pub featured: bool,
    pub title: Option<String>,
    pub description: Option<String>,
    pub created: DateTime<Utc>,
    pub ordering: i64,
}

impl GalleryItem {
    pub async fn insert_many(
        items: Vec<Self>,
        project_id: ProjectId,
        transaction: &mut sqlx::Transaction<'_, sqlx::Postgres>,
    ) -> Result<(), sqlx::error::Error> {
        let (project_ids, image_urls, featureds, titles, descriptions, orderings): (
            Vec<_>,
            Vec<_>,
            Vec<_>,
            Vec<_>,
            Vec<_>,
            Vec<_>,
        ) = items
            .into_iter()
            .map(|gi| {
                (
                    project_id.0,
                    gi.image_url,
                    gi.featured,
                    gi.title,
                    gi.description,
                    gi.ordering,
                )
            })
            .multiunzip();
        sqlx::query!(
            "
            INSERT INTO mods_gallery (
                mod_id, image_url, featured, title, description, ordering
            )
            SELECT * FROM UNNEST ($1::bigint[], $2::varchar[], $3::bool[], $4::varchar[], $5::varchar[], $6::bigint[])
            ",
            &project_ids[..],
            &image_urls[..],
            &featureds[..],
            &titles[..] as &[Option<String>],
            &descriptions[..] as &[Option<String>],
            &orderings[..]
        )
        .execute(&mut **transaction)
        .await?;

        Ok(())
    }
}

#[derive(derive_new::new)]
pub struct ModCategory {
    project_id: ProjectId,
    category_id: CategoryId,
    is_additional: bool,
}

impl ModCategory {
    pub async fn insert_many(
        items: Vec<Self>,
        transaction: &mut sqlx::Transaction<'_, sqlx::Postgres>,
    ) -> Result<(), DatabaseError> {
        let (project_ids, category_ids, is_additionals): (Vec<_>, Vec<_>, Vec<_>) = items
            .into_iter()
            .map(|mc| (mc.project_id.0, mc.category_id.0, mc.is_additional))
            .multiunzip();
        sqlx::query!(
            "
            INSERT INTO mods_categories (joining_mod_id, joining_category_id, is_additional)
            SELECT * FROM UNNEST ($1::bigint[], $2::int[], $3::bool[])
            ",
            &project_ids[..],
            &category_ids[..],
            &is_additionals[..]
        )
        .execute(&mut **transaction)
        .await?;

        Ok(())
    }
}

#[derive(Clone)]
pub struct ProjectBuilder {
    pub project_id: ProjectId,
    pub game: Game,
    pub project_type_id: ProjectTypeId,
    pub team_id: TeamId,
    pub organization_id: Option<OrganizationId>,
    pub title: String,
    pub description: String,
    pub body: String,
    pub icon_url: Option<String>,
    pub issues_url: Option<String>,
    pub source_url: Option<String>,
    pub wiki_url: Option<String>,
    pub license_url: Option<String>,
    pub discord_url: Option<String>,
    pub categories: Vec<CategoryId>,
    pub additional_categories: Vec<CategoryId>,
    pub initial_versions: Vec<super::version_item::VersionBuilder>,
    pub status: ProjectStatus,
    pub requested_status: Option<ProjectStatus>,
    pub license: String,
    pub slug: Option<String>,
    pub donation_urls: Vec<DonationUrl>,
    pub gallery_items: Vec<GalleryItem>,
    pub color: Option<u32>,
    pub monetization_status: MonetizationStatus,
}

impl ProjectBuilder {
    pub async fn insert(
        self,
        transaction: &mut sqlx::Transaction<'_, sqlx::Postgres>,
    ) -> Result<ProjectId, DatabaseError> {
        let project_struct = Project {
            id: self.project_id,
            game: self.game,
            project_type: self.project_type_id,
            team_id: self.team_id,
            organization_id: self.organization_id,
            title: self.title,
            description: self.description,
            body: self.body,
            body_url: None,
            published: Utc::now(),
            updated: Utc::now(),
            approved: None,
            queued: if self.status == ProjectStatus::Processing {
                Some(Utc::now())
            } else {
                None
            },
            status: self.status,
            requested_status: self.requested_status,
            downloads: 0,
            follows: 0,
            icon_url: self.icon_url,
            issues_url: self.issues_url,
            source_url: self.source_url,
            wiki_url: self.wiki_url,
            license_url: self.license_url,
            discord_url: self.discord_url,
            license: self.license,
            slug: self.slug,
            moderation_message: None,
            moderation_message_body: None,
            webhook_sent: false,
            color: self.color,
            monetization_status: self.monetization_status,
            loaders: vec![],
        };
        project_struct.insert(&mut *transaction).await?;

        let ProjectBuilder {
            donation_urls,
            gallery_items,
            categories,
            additional_categories,
            ..
        } = self;

        for mut version in self.initial_versions {
            version.project_id = self.project_id;
            version.insert(&mut *transaction).await?;
        }

        DonationUrl::insert_many_projects(donation_urls, self.project_id, &mut *transaction)
            .await?;

        GalleryItem::insert_many(gallery_items, self.project_id, &mut *transaction).await?;

        let project_id = self.project_id;
        let mod_categories = categories
            .into_iter()
            .map(|c| ModCategory::new(project_id, c, false))
            .chain(
                additional_categories
                    .into_iter()
                    .map(|c| ModCategory::new(project_id, c, true)),
            )
            .collect_vec();
        ModCategory::insert_many(mod_categories, &mut *transaction).await?;

        Ok(self.project_id)
    }
}
#[derive(Clone, Debug, Serialize, Deserialize)]
pub struct Project {
    pub id: ProjectId,
    pub game: Game,
    pub project_type: ProjectTypeId,
    pub team_id: TeamId,
    pub organization_id: Option<OrganizationId>,
    pub title: String,
    pub description: String,
    pub body: String,
    pub body_url: Option<String>,
    pub published: DateTime<Utc>,
    pub updated: DateTime<Utc>,
    pub approved: Option<DateTime<Utc>>,
    pub queued: Option<DateTime<Utc>>,
    pub status: ProjectStatus,
    pub requested_status: Option<ProjectStatus>,
    pub downloads: i32,
    pub follows: i32,
    pub icon_url: Option<String>,
    pub issues_url: Option<String>,
    pub source_url: Option<String>,
    pub wiki_url: Option<String>,
    pub license_url: Option<String>,
    pub discord_url: Option<String>,
    pub license: String,
    pub slug: Option<String>,
    pub moderation_message: Option<String>,
    pub moderation_message_body: Option<String>,
    pub webhook_sent: bool,
    pub color: Option<u32>,
    pub monetization_status: MonetizationStatus,
    pub loaders: Vec<String>,
}

impl Project {
    pub async fn insert(
        &self,
        transaction: &mut sqlx::Transaction<'_, sqlx::Postgres>,
    ) -> Result<(), DatabaseError> {
        sqlx::query!(
            "
            INSERT INTO mods (
                id, team_id, title, description, body,
                published, downloads, icon_url, issues_url,
                source_url, wiki_url, status, requested_status, discord_url,
                license_url, license,
                slug, project_type, color, monetization_status
            )
            VALUES (
                $1, $2, $3, $4, $5,
                $6, $7, $8, $9,
                $10, $11, $12, $13, $14,
                $15, $16, LOWER($17), $18,
                $19, $20
            )
            ",
            self.id as ProjectId,
            self.team_id as TeamId,
            &self.title,
            &self.description,
            &self.body,
            self.published,
            self.downloads,
            self.icon_url.as_ref(),
            self.issues_url.as_ref(),
            self.source_url.as_ref(),
            self.wiki_url.as_ref(),
            self.status.as_str(),
            self.requested_status.map(|x| x.as_str()),
            self.discord_url.as_ref(),
            self.license_url.as_ref(),
            &self.license,
            self.slug.as_ref(),
            self.project_type as ProjectTypeId,
            self.color.map(|x| x as i32),
            self.monetization_status.as_str(),
        )
        .execute(&mut **transaction)
        .await?;

        Ok(())
    }

    pub async fn remove(
        id: ProjectId,
        transaction: &mut sqlx::Transaction<'_, sqlx::Postgres>,
        redis: &RedisPool,
    ) -> Result<Option<()>, DatabaseError> {
        let project = Self::get_id(id, &mut **transaction, redis).await?;

        if let Some(project) = project {
            Project::clear_cache(id, project.inner.slug, Some(true), redis).await?;

            sqlx::query!(
                "
                DELETE FROM mod_follows
                WHERE mod_id = $1
                ",
                id as ProjectId
            )
            .execute(&mut **transaction)
            .await?;

            sqlx::query!(
                "
                DELETE FROM mods_gallery
                WHERE mod_id = $1
                ",
                id as ProjectId
            )
            .execute(&mut **transaction)
            .await?;

            sqlx::query!(
                "
                DELETE FROM mod_follows
                WHERE mod_id = $1
                ",
                id as ProjectId,
            )
            .execute(&mut **transaction)
            .await?;

            sqlx::query!(
                "
                DELETE FROM reports
                WHERE mod_id = $1
                ",
                id as ProjectId,
            )
            .execute(&mut **transaction)
            .await?;

            sqlx::query!(
                "
                DELETE FROM mods_categories
                WHERE joining_mod_id = $1
                ",
                id as ProjectId,
            )
            .execute(&mut **transaction)
            .await?;

            sqlx::query!(
                "
                DELETE FROM mods_donations
                WHERE joining_mod_id = $1
                ",
                id as ProjectId,
            )
            .execute(&mut **transaction)
            .await?;

            for version in project.versions {
                super::Version::remove_full(version, redis, transaction).await?;
            }

            sqlx::query!(
                "
                DELETE FROM dependencies WHERE mod_dependency_id = $1
                ",
                id as ProjectId,
            )
            .execute(&mut **transaction)
            .await?;

            sqlx::query!(
                "
                UPDATE payouts_values
                SET mod_id = NULL
                WHERE (mod_id = $1)
                ",
                id as ProjectId,
            )
            .execute(&mut **transaction)
            .await?;

            models::Thread::remove_full(project.thread_id, transaction).await?;

            sqlx::query!(
                "
                DELETE FROM mods
                WHERE id = $1
                ",
                id as ProjectId,
            )
            .execute(&mut **transaction)
            .await?;

            models::TeamMember::clear_cache(project.inner.team_id, redis).await?;

            let affected_user_ids = sqlx::query!(
                "
                DELETE FROM team_members
                WHERE team_id = $1
                RETURNING user_id
                ",
                project.inner.team_id as TeamId,
            )
            .fetch_many(&mut **transaction)
            .try_filter_map(|e| async { Ok(e.right().map(|x| UserId(x.user_id))) })
            .try_collect::<Vec<_>>()
            .await?;

            User::clear_project_cache(&affected_user_ids, redis).await?;

            sqlx::query!(
                "
                DELETE FROM teams
                WHERE id = $1
                ",
                project.inner.team_id as TeamId,
            )
            .execute(&mut **transaction)
            .await?;

            Ok(Some(()))
        } else {
            Ok(None)
        }
    }

    pub async fn get<'a, 'b, E>(
        string: &str,
        executor: E,
        redis: &RedisPool,
    ) -> Result<Option<QueryProject>, DatabaseError>
    where
        E: sqlx::Executor<'a, Database = sqlx::Postgres>,
    {
        Project::get_many(&[string], executor, redis)
            .await
            .map(|x| x.into_iter().next())
    }

    pub async fn get_id<'a, 'b, E>(
        id: ProjectId,
        executor: E,
        redis: &RedisPool,
    ) -> Result<Option<QueryProject>, DatabaseError>
    where
        E: sqlx::Executor<'a, Database = sqlx::Postgres>,
    {
        Project::get_many(&[crate::models::ids::ProjectId::from(id)], executor, redis)
            .await
            .map(|x| x.into_iter().next())
    }

    pub async fn get_many_ids<'a, E>(
        project_ids: &[ProjectId],
        exec: E,
        redis: &RedisPool,
    ) -> Result<Vec<QueryProject>, DatabaseError>
    where
        E: sqlx::Executor<'a, Database = sqlx::Postgres>,
    {
        let ids = project_ids
            .iter()
            .map(|x| crate::models::ids::ProjectId::from(*x))
            .collect::<Vec<_>>();
        Project::get_many(&ids, exec, redis).await
    }

    pub async fn get_many<'a, E, T: ToString>(
        project_strings: &[T],
        exec: E,
        redis: &RedisPool,
    ) -> Result<Vec<QueryProject>, DatabaseError>
    where
        E: sqlx::Executor<'a, Database = sqlx::Postgres>,
    {
        if project_strings.is_empty() {
            return Ok(Vec::new());
        }

        let mut found_projects = Vec::new();
        let mut remaining_strings = project_strings
            .iter()
            .map(|x| x.to_string())
            .collect::<Vec<_>>();

        let mut project_ids = project_strings
            .iter()
            .flat_map(|x| parse_base62(&x.to_string()).map(|x| x as i64))
            .collect::<Vec<_>>();

        project_ids.append(
            &mut redis
                .multi_get::<i64, _>(
                    PROJECTS_SLUGS_NAMESPACE,
                    project_strings.iter().map(|x| x.to_string().to_lowercase()),
                )
                .await?
                .into_iter()
                .flatten()
                .collect(),
        );
        if !project_ids.is_empty() {
            let projects = redis
                .multi_get::<String, _>(PROJECTS_NAMESPACE, project_ids)
                .await?;
            for project in projects {
                if let Some(project) =
                    project.and_then(|x| serde_json::from_str::<QueryProject>(&x).ok())
                {
                    remaining_strings.retain(|x| {
                        &to_base62(project.inner.id.0 as u64) != x
                            && project.inner.slug.as_ref().map(|x| x.to_lowercase())
                                != Some(x.to_lowercase())
                    });
                    found_projects.push(project);
                    continue;
                }
            }
        }
        if !remaining_strings.is_empty() {
            let project_ids_parsed: Vec<i64> = remaining_strings
                .iter()
                .flat_map(|x| parse_base62(&x.to_string()).ok())
                .map(|x| x as i64)
                .collect();

            let db_projects: Vec<QueryProject> = sqlx::query!(
                "
                SELECT m.id id, g.name, m.project_type project_type, m.title title, m.description description, m.downloads downloads, m.follows follows,
                m.icon_url icon_url, m.body body, m.published published,
                m.updated updated, m.approved approved, m.queued, m.status status, m.requested_status requested_status,
                m.issues_url issues_url, m.source_url source_url, m.wiki_url wiki_url, m.discord_url discord_url, m.license_url license_url,
                m.team_id team_id, m.organization_id organization_id, m.license license, m.slug slug, m.moderation_message moderation_message, m.moderation_message_body moderation_message_body,
                pt.name project_type_name, m.webhook_sent, m.color,
                t.id thread_id, m.monetization_status monetization_status,
                ARRAY_AGG(DISTINCT l.loader) filter (where l.loader is not null) loaders,
                ARRAY_AGG(DISTINCT c.category) filter (where c.category is not null and mc.is_additional is false) categories,
                ARRAY_AGG(DISTINCT c.category) filter (where c.category is not null and mc.is_additional is true) additional_categories,
                JSONB_AGG(DISTINCT jsonb_build_object('id', v.id, 'date_published', v.date_published)) filter (where v.id is not null) versions,
                JSONB_AGG(DISTINCT jsonb_build_object('image_url', mg.image_url, 'featured', mg.featured, 'title', mg.title, 'description', mg.description, 'created', mg.created, 'ordering', mg.ordering)) filter (where mg.image_url is not null) gallery,
                JSONB_AGG(DISTINCT jsonb_build_object('platform_id', md.joining_platform_id, 'platform_short', dp.short, 'platform_name', dp.name,'url', md.url)) filter (where md.joining_platform_id is not null) donations
                FROM mods m
                INNER JOIN games g ON g.id = m.game_id
                INNER JOIN project_types pt ON pt.id = m.project_type
                INNER JOIN threads t ON t.mod_id = m.id
                LEFT JOIN mods_gallery mg ON mg.mod_id = m.id
                LEFT JOIN mods_donations md ON md.joining_mod_id = m.id
                LEFT JOIN donation_platforms dp ON md.joining_platform_id = dp.id
                LEFT JOIN mods_categories mc ON mc.joining_mod_id = m.id
                LEFT JOIN categories c ON mc.joining_category_id = c.id
                LEFT JOIN versions v ON v.mod_id = m.id AND v.status = ANY($3)
                LEFT JOIN loaders_versions lv ON lv.version_id = v.id
                LEFT JOIN loaders l on lv.loader_id = l.id
                WHERE m.id = ANY($1) OR m.slug = ANY($2)
                GROUP BY pt.id, t.id, m.id, g.name;
                ",
                &project_ids_parsed,
                &remaining_strings.into_iter().map(|x| x.to_string().to_lowercase()).collect::<Vec<_>>(),
                &*crate::models::projects::VersionStatus::iterator().filter(|x| x.is_listed()).map(|x| x.to_string()).collect::<Vec<String>>()
            )
                .fetch_many(exec)
                .try_filter_map(|e| async {
                    Ok(e.right().and_then(|m| {
                        let id = m.id;
                    Some(QueryProject {
                        inner: Project {
                            id: ProjectId(id),
                            game: m.name.and_then(|g| Game::from_name(&g))?,
                            project_type: ProjectTypeId(m.project_type),
                            team_id: TeamId(m.team_id),
                            organization_id: m.organization_id.map(OrganizationId),
                            title: m.title.clone(),
                            description: m.description.clone(),
                            downloads: m.downloads,
                            body_url: None,
                            icon_url: m.icon_url.clone(),
                            published: m.published,
                            updated: m.updated,
                            issues_url: m.issues_url.clone(),
                            source_url: m.source_url.clone(),
                            wiki_url: m.wiki_url.clone(),
                            license_url: m.license_url.clone(),
                            discord_url: m.discord_url.clone(),
                            status: ProjectStatus::from_string(
                                &m.status,
                            ),
                            requested_status: m.requested_status.map(|x| ProjectStatus::from_string(
                                &x,
                            )),
                            license: m.license.clone(),
                            slug: m.slug.clone(),
                            body: m.body.clone(),
                            follows: m.follows,
                            moderation_message: m.moderation_message,
                            moderation_message_body: m.moderation_message_body,
                            approved: m.approved,
                            webhook_sent: m.webhook_sent,
                            color: m.color.map(|x| x as u32),
                            queued: m.queued,
                            monetization_status: MonetizationStatus::from_string(
                                &m.monetization_status,
                            ),
                            loaders: m.loaders.unwrap_or_default(),
                        },
                        project_type: m.project_type_name,
                        categories: m.categories.unwrap_or_default(),
                        additional_categories: m.additional_categories.unwrap_or_default(),
                        versions: {
                                #[derive(Deserialize)]
                                struct Version {
                                    pub id: VersionId,
                                    pub date_published: DateTime<Utc>,
                                }

                                let mut versions: Vec<Version> = serde_json::from_value(
                                    m.versions.unwrap_or_default(),
                                )
                                    .ok()
                                    .unwrap_or_default();

                                versions.sort_by(|a, b| a.date_published.cmp(&b.date_published));
                                versions.into_iter().map(|x| x.id).collect()
                            },
                            gallery_items: {
                                let mut gallery: Vec<GalleryItem> = serde_json::from_value(
                                    m.gallery.unwrap_or_default(),
                                ).ok().unwrap_or_default();

                                gallery.sort_by(|a, b| a.ordering.cmp(&b.ordering));

                                gallery
                            },
                            donation_urls: serde_json::from_value(
                                m.donations.unwrap_or_default(),
                            ).ok().unwrap_or_default(),
                        thread_id: ThreadId(m.thread_id),
                    })}))
                })
                .try_collect::<Vec<QueryProject>>()
                .await?;

            for project in db_projects {
                redis
                    .set_serialized_to_json(PROJECTS_NAMESPACE, project.inner.id.0, &project, None)
                    .await?;
                if let Some(slug) = &project.inner.slug {
                    redis
                        .set(
                            PROJECTS_SLUGS_NAMESPACE,
                            slug.to_lowercase(),
                            project.inner.id.0,
                            None,
                        )
                        .await?;
                }
                found_projects.push(project);
            }
        }

        Ok(found_projects)
    }

    pub async fn get_dependencies<'a, E>(
        id: ProjectId,
        exec: E,
        redis: &RedisPool,
    ) -> Result<Vec<(Option<VersionId>, Option<ProjectId>, Option<ProjectId>)>, DatabaseError>
    where
        E: sqlx::Executor<'a, Database = sqlx::Postgres>,
    {
        type Dependencies = Vec<(Option<VersionId>, Option<ProjectId>, Option<ProjectId>)>;

        let dependencies = redis
            .get_deserialized_from_json::<Dependencies, _>(PROJECTS_DEPENDENCIES_NAMESPACE, id.0)
            .await?;
        if let Some(dependencies) = dependencies {
            return Ok(dependencies);
        }

        let dependencies: Dependencies = sqlx::query!(
            "
            SELECT d.dependency_id, COALESCE(vd.mod_id, 0) mod_id, d.mod_dependency_id
            FROM versions v
            INNER JOIN dependencies d ON d.dependent_id = v.id
            LEFT JOIN versions vd ON d.dependency_id = vd.id
            WHERE v.mod_id = $1
            ",
            id as ProjectId
        )
        .fetch_many(exec)
        .try_filter_map(|e| async {
            Ok(e.right().map(|x| {
                (
                    x.dependency_id.map(VersionId),
                    if x.mod_id == Some(0) {
                        None
                    } else {
                        x.mod_id.map(ProjectId)
                    },
                    x.mod_dependency_id.map(ProjectId),
                )
            }))
        })
        .try_collect::<Dependencies>()
        .await?;

        redis
            .set_serialized_to_json(PROJECTS_DEPENDENCIES_NAMESPACE, id.0, &dependencies, None)
            .await?;
        Ok(dependencies)
    }

<<<<<<< HEAD
=======
    pub async fn update_game_versions(
        id: ProjectId,
        transaction: &mut sqlx::Transaction<'_, sqlx::Postgres>,
    ) -> Result<(), sqlx::error::Error> {
        sqlx::query!(
            "
            UPDATE mods
            SET game_versions = (
                SELECT COALESCE(ARRAY_AGG(DISTINCT gv.version) filter (where gv.version is not null), array[]::varchar[])
                FROM versions v
                     INNER JOIN game_versions_versions gvv ON v.id = gvv.joining_version_id
                     INNER JOIN game_versions gv on gvv.game_version_id = gv.id
                WHERE v.mod_id = mods.id AND v.status != ALL($2)
            )
            WHERE id = $1
            ",
            id as ProjectId,
            &*crate::models::projects::VersionStatus::iterator().filter(|x| x.is_hidden()).map(|x| x.to_string()).collect::<Vec<String>>()
        )
            .execute(&mut **transaction)
            .await?;

        Ok(())
    }

    pub async fn update_loaders(
        id: ProjectId,
        transaction: &mut sqlx::Transaction<'_, sqlx::Postgres>,
    ) -> Result<(), sqlx::error::Error> {
        sqlx::query!(
            "
            UPDATE mods
            SET loaders = (
                SELECT COALESCE(ARRAY_AGG(DISTINCT l.loader) filter (where l.loader is not null), array[]::varchar[])
                FROM versions v
                     INNER JOIN loaders_versions lv ON lv.version_id = v.id
                     INNER JOIN loaders l on lv.loader_id = l.id
                WHERE v.mod_id = mods.id AND v.status != ALL($2)
            )
            WHERE id = $1
            ",
            id as ProjectId,
            &*crate::models::projects::VersionStatus::iterator().filter(|x| x.is_hidden()).map(|x| x.to_string()).collect::<Vec<String>>()
        )
            .execute(&mut **transaction)
            .await?;

        Ok(())
    }

>>>>>>> 8803e119
    pub async fn clear_cache(
        id: ProjectId,
        slug: Option<String>,
        clear_dependencies: Option<bool>,
        redis: &RedisPool,
    ) -> Result<(), DatabaseError> {
        redis
            .delete_many([
                (PROJECTS_NAMESPACE, Some(id.0.to_string())),
                (PROJECTS_SLUGS_NAMESPACE, slug.map(|x| x.to_lowercase())),
                (
                    PROJECTS_DEPENDENCIES_NAMESPACE,
                    if clear_dependencies.unwrap_or(false) {
                        Some(id.0.to_string())
                    } else {
                        None
                    },
                ),
            ])
            .await?;
        Ok(())
    }
}

#[derive(Clone, Debug, Serialize, Deserialize)]
pub struct QueryProject {
    pub inner: Project,
    pub project_type: String,
    pub categories: Vec<String>,
    pub additional_categories: Vec<String>,
    pub versions: Vec<VersionId>,
    pub donation_urls: Vec<DonationUrl>,
    pub gallery_items: Vec<GalleryItem>,
    pub thread_id: ThreadId,
}<|MERGE_RESOLUTION|>--- conflicted
+++ resolved
@@ -754,59 +754,6 @@
         Ok(dependencies)
     }
 
-<<<<<<< HEAD
-=======
-    pub async fn update_game_versions(
-        id: ProjectId,
-        transaction: &mut sqlx::Transaction<'_, sqlx::Postgres>,
-    ) -> Result<(), sqlx::error::Error> {
-        sqlx::query!(
-            "
-            UPDATE mods
-            SET game_versions = (
-                SELECT COALESCE(ARRAY_AGG(DISTINCT gv.version) filter (where gv.version is not null), array[]::varchar[])
-                FROM versions v
-                     INNER JOIN game_versions_versions gvv ON v.id = gvv.joining_version_id
-                     INNER JOIN game_versions gv on gvv.game_version_id = gv.id
-                WHERE v.mod_id = mods.id AND v.status != ALL($2)
-            )
-            WHERE id = $1
-            ",
-            id as ProjectId,
-            &*crate::models::projects::VersionStatus::iterator().filter(|x| x.is_hidden()).map(|x| x.to_string()).collect::<Vec<String>>()
-        )
-            .execute(&mut **transaction)
-            .await?;
-
-        Ok(())
-    }
-
-    pub async fn update_loaders(
-        id: ProjectId,
-        transaction: &mut sqlx::Transaction<'_, sqlx::Postgres>,
-    ) -> Result<(), sqlx::error::Error> {
-        sqlx::query!(
-            "
-            UPDATE mods
-            SET loaders = (
-                SELECT COALESCE(ARRAY_AGG(DISTINCT l.loader) filter (where l.loader is not null), array[]::varchar[])
-                FROM versions v
-                     INNER JOIN loaders_versions lv ON lv.version_id = v.id
-                     INNER JOIN loaders l on lv.loader_id = l.id
-                WHERE v.mod_id = mods.id AND v.status != ALL($2)
-            )
-            WHERE id = $1
-            ",
-            id as ProjectId,
-            &*crate::models::projects::VersionStatus::iterator().filter(|x| x.is_hidden()).map(|x| x.to_string()).collect::<Vec<String>>()
-        )
-            .execute(&mut **transaction)
-            .await?;
-
-        Ok(())
-    }
-
->>>>>>> 8803e119
     pub async fn clear_cache(
         id: ProjectId,
         slug: Option<String>,
