--- conflicted
+++ resolved
@@ -1,10 +1,7 @@
 mod admin;
-<<<<<<< HEAD
 mod collections;
 mod images;
-=======
 mod analytics_get;
->>>>>>> 35cd277f
 mod moderation;
 mod notifications;
 pub(crate) mod project_creation;
