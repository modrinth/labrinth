{
  "db": "PostgreSQL",
  "017c9fd0c8103c590489453a25b3317e6790a21f388bcf7ec8c93cd26255f368": {
    "describe": {
      "columns": [
        {
          "name": "id",
          "ordinal": 0,
          "type_info": "Int8"
        },
        {
          "name": "team_id",
          "ordinal": 1,
          "type_info": "Int8"
        },
        {
          "name": "role",
          "ordinal": 2,
          "type_info": "Varchar"
        },
        {
          "name": "permissions",
          "ordinal": 3,
          "type_info": "Int8"
        },
        {
          "name": "accepted",
          "ordinal": 4,
          "type_info": "Bool"
        }
      ],
      "nullable": [
        false,
        false,
        false,
        false,
        false
      ],
      "parameters": {
        "Left": [
          "Int8"
        ]
      }
    },
    "query": "\n            SELECT id, team_id, role, permissions, accepted\n            FROM team_members\n            WHERE (user_id = $1 AND accepted = TRUE)\n            "
  },
  "0267d1ea5387d4acfc132aeb4776004a1ebb048e7789e686bfaba3357d392f62": {
    "describe": {
      "columns": [],
      "nullable": [],
      "parameters": {
        "Left": [
          "Int8"
        ]
      }
    },
    "query": "\n            DELETE FROM mods_donations\n            WHERE joining_mod_id = $1\n            "
  },
  "03209c5bda2d704e688439919a7b3903db6ad7caebf7ddafb3ea52d312d47bfb": {
    "describe": {
      "columns": [],
      "nullable": [],
      "parameters": {
        "Left": [
          "Int8",
          "Int8",
          "Varchar",
          "Varchar",
          "Varchar",
          "Varchar",
          "Varchar",
          "Timestamptz"
        ]
      }
    },
    "query": "\n            INSERT INTO users (\n                id, github_id, username, name, email,\n                avatar_url, bio, created\n            )\n            VALUES (\n                $1, $2, $3, $4, $5,\n                $6, $7, $8\n            )\n            "
  },
  "041f499f542ddab1b81bd445d6cabe225b1b2ad3ec7bbc1f755346c016ae06e6": {
    "describe": {
      "columns": [],
      "nullable": [],
      "parameters": {
        "Left": [
          "Int8"
        ]
      }
    },
    "query": "\n            DELETE FROM reports\n            WHERE user_id = $1\n            "
  },
  "04345d9c23430267f755b1420520df91bd403524fd60ba1a94e3a239ea70cae7": {
    "describe": {
      "columns": [],
      "nullable": [],
      "parameters": {
        "Left": [
          "Varchar",
          "Int8"
        ]
      }
    },
    "query": "\n                    UPDATE mods\n                    SET source_url = $1\n                    WHERE (id = $2)\n                    "
  },
  "04dcb2565608e296502694efc0c59bc77c41175ef65c830f2fef745773f18c86": {
    "describe": {
      "columns": [],
      "nullable": [],
      "parameters": {
        "Left": [
          "Int8"
        ]
      }
    },
    "query": "\n                        UPDATE mods\n                        SET moderation_message_body = NULL\n                        WHERE (id = $1)\n                        "
  },
  "06a92b638c77276f36185788748191e7731a2cce874ecca4af913d0d0412d223": {
    "describe": {
      "columns": [],
      "nullable": [],
      "parameters": {
        "Left": [
          "Int4",
          "Int8"
        ]
      }
    },
    "query": "\n                    UPDATE versions\n                    SET downloads = $1\n                    WHERE (id = $2)\n                    "
  },
  "06c2d67bcbc95baa4b7e5865ec9adec7f068c1dfd3f859c29465b8d8a40343e0": {
    "describe": {
      "columns": [
        {
          "name": "id",
          "ordinal": 0,
          "type_info": "Int8"
        }
      ],
      "nullable": [
        false
      ],
      "parameters": {
        "Left": [
          "Int8"
        ]
      }
    },
    "query": "\n            SELECT m.id FROM mods m\n            INNER JOIN team_members tm ON tm.team_id = m.team_id AND tm.accepted = TRUE\n            WHERE tm.user_id = $1\n            "
  },
  "07ebc9dc82cd012cd4f5880b1eb3d82602c195a3e3ddd557103ee037aa6dad1c": {
    "describe": {
      "columns": [],
      "nullable": [],
      "parameters": {
        "Left": [
          "Int8",
          "Int4",
          "Varchar"
        ]
      }
    },
    "query": "\n                        INSERT INTO mods_donations (joining_mod_id, joining_platform_id, url)\n                        VALUES ($1, $2, $3)\n                        "
  },
  "091f325c84d0cf6dfe6933567c58fea815912ba613ffb3536466770d71ea613e": {
    "describe": {
      "columns": [
        {
          "name": "version_id",
          "ordinal": 0,
          "type_info": "Int8"
        }
      ],
      "nullable": [
        false
      ],
      "parameters": {
        "Left": [
          "Bytea",
          "Text",
          "Text"
        ]
      }
    },
    "query": "\n        SELECT f.version_id version_id\n        FROM hashes h\n        INNER JOIN files f ON h.file_id = f.id\n        INNER JOIN versions v on f.version_id = v.id\n        INNER JOIN mods m on v.mod_id = m.id\n        INNER JOIN statuses s on m.status = s.id\n        WHERE h.algorithm = $2 AND h.hash = $1 AND s.status != $3\n        "
  },
  "0a1a470c12b84c7e171f0f51e8e541e9abe8bbee17fc441a5054e1dfd5607c05": {
    "describe": {
      "columns": [],
      "nullable": [],
      "parameters": {
        "Left": [
          "Varchar",
          "Int8"
        ]
      }
    },
    "query": "\n                    UPDATE versions\n                    SET name = $1\n                    WHERE (id = $2)\n                    "
  },
  "0ca11a32b2860e4f5c3d20892a5be3cb419e084f42ba0f98e09b9995027fcc4e": {
    "describe": {
      "columns": [
        {
          "name": "id",
          "ordinal": 0,
          "type_info": "Int4"
        }
      ],
      "nullable": [
        false
      ],
      "parameters": {
        "Left": [
          "Text"
        ]
      }
    },
    "query": "\n            SELECT id FROM statuses\n            WHERE status = $1\n            "
  },
  "0dbd0fa9a25416716a047184944d243ed5cb55808c6f300d7335c887f02a7f6e": {
    "describe": {
      "columns": [
        {
          "name": "id",
          "ordinal": 0,
          "type_info": "Int4"
        }
      ],
      "nullable": [
        false
      ],
      "parameters": {
        "Left": [
          "Varchar"
        ]
      }
    },
    "query": "\n            INSERT INTO report_types (name)\n            VALUES ($1)\n            ON CONFLICT (name) DO NOTHING\n            RETURNING id\n            "
  },
  "0f29bb5ba767ebd0669c860994e48e3cb2674f0d53f6c4ab85c79d46b04cbb40": {
    "describe": {
      "columns": [
        {
          "name": "exists",
          "ordinal": 0,
          "type_info": "Bool"
        }
      ],
      "nullable": [
        null
      ],
      "parameters": {
        "Left": [
          "Int8"
        ]
      }
    },
    "query": "\n                SELECT EXISTS(SELECT 1 FROM mods WHERE id=$1)\n                "
  },
  "0fb1cca8a2a37107104244953371fe2f8a5e6edd57f4b325c5842c6571eb16b4": {
    "describe": {
      "columns": [
        {
          "name": "exists",
          "ordinal": 0,
          "type_info": "Bool"
        }
      ],
      "nullable": [
        null
      ],
      "parameters": {
        "Left": [
          "Int8",
          "Int8"
        ]
      }
    },
    "query": "\n        SELECT EXISTS(SELECT 1 FROM mod_follows mf WHERE mf.follower_id = $1 AND mf.mod_id = $2)\n        "
  },
  "114df19aa81498b77022bd7347dd4449c7cc48efdab19003bde62c2f2f837d3c": {
    "describe": {
      "columns": [],
      "nullable": [],
      "parameters": {
        "Left": [
          "Int8",
          "Int8",
          "Varchar",
          "Varchar",
          "Varchar",
          "Varchar"
        ]
      }
    },
    "query": "\n            INSERT INTO notifications (\n                id, user_id, title, text, link, type\n            )\n            VALUES (\n                $1, $2, $3, $4, $5, $6\n            )\n            "
  },
  "1209ffc1ffbea89f7060573275dc7325ac4d7b4885b6c1d1ec92998e6012e455": {
    "describe": {
      "columns": [],
      "nullable": [],
      "parameters": {
        "Left": [
          "Int4",
          "Varchar"
        ]
      }
    },
    "query": "\n            UPDATE mods_gallery\n            SET description = $2\n            WHERE id = $1\n            "
  },
  "153100dc632392c4d446cc768235d071bac26a0818a4a72d203d8e549f969eea": {
    "describe": {
      "columns": [
        {
          "name": "id",
          "ordinal": 0,
          "type_info": "Int8"
        }
      ],
      "nullable": [
        false
      ],
      "parameters": {
        "Left": [
          "Int8",
          "Text"
        ]
      }
    },
    "query": "SELECT id FROM versions WHERE mod_id = $1 AND version_number = $2"
  },
  "15b8ea323c2f6d03c2e385d9c46d7f13460764f2f106fd638226c42ae0217f75": {
    "describe": {
      "columns": [],
      "nullable": [],
      "parameters": {
        "Left": [
          "Int8"
        ]
      }
    },
    "query": "\n            DELETE FROM notifications\n            WHERE user_id = $1\n            "
  },
  "16049957962ded08751d5a4ddce2ffac17ecd486f61210c51a952508425d83e6": {
    "describe": {
      "columns": [],
      "nullable": [],
      "parameters": {
        "Left": [
          "Varchar",
          "Int8"
        ]
      }
    },
    "query": "\n                    UPDATE versions\n                    SET changelog = $1\n                    WHERE (id = $2)\n                    "
  },
  "164e5168aabe47d64f99ea851392c9d8479022cff360a610f185c342a24e88d8": {
    "describe": {
      "columns": [
        {
          "name": "mod_id",
          "ordinal": 0,
          "type_info": "Int8"
        }
      ],
      "nullable": [
        false
      ],
      "parameters": {
        "Left": [
          "Int8"
        ]
      }
    },
    "query": "\n            SELECT mod_id FROM versions WHERE id = $1\n            "
  },
  "16b3ac53ef5e94f51ab39484add21e2f76d49015917dc877560607a31f5537e9": {
    "describe": {
      "columns": [],
      "nullable": [],
      "parameters": {
        "Left": [
          "Varchar",
          "Int8"
        ]
      }
    },
    "query": "\n                    UPDATE users\n                    SET email = $1\n                    WHERE (id = $2)\n                    "
  },
  "191a613898e0bedc6f7bc15e6a2b986f1c75012780db8d96caba476c81692520": {
    "describe": {
      "columns": [
        {
          "name": "id",
          "ordinal": 0,
          "type_info": "Int8"
        },
        {
          "name": "github_id",
          "ordinal": 1,
          "type_info": "Int8"
        },
        {
          "name": "name",
          "ordinal": 2,
          "type_info": "Varchar"
        },
        {
          "name": "email",
          "ordinal": 3,
          "type_info": "Varchar"
        },
        {
          "name": "avatar_url",
          "ordinal": 4,
          "type_info": "Varchar"
        },
        {
          "name": "username",
          "ordinal": 5,
          "type_info": "Varchar"
        },
        {
          "name": "bio",
          "ordinal": 6,
          "type_info": "Varchar"
        },
        {
          "name": "created",
          "ordinal": 7,
          "type_info": "Timestamptz"
        },
        {
          "name": "role",
          "ordinal": 8,
          "type_info": "Varchar"
        }
      ],
      "nullable": [
        false,
        true,
        true,
        true,
        true,
        false,
        true,
        false,
        false
      ],
      "parameters": {
        "Left": [
          "Int8Array"
        ]
      }
    },
    "query": "\n            SELECT u.id, u.github_id, u.name, u.email,\n                u.avatar_url, u.username, u.bio,\n                u.created, u.role FROM users u\n            WHERE u.id = ANY($1)\n            "
  },
  "19dc22c4d6d14222f8e8bace74c2961761c53b7375460ade15af921754d5d7da": {
    "describe": {
      "columns": [],
      "nullable": [],
      "parameters": {
        "Left": [
          "Int4",
          "Int8"
        ]
      }
    },
    "query": "\n                    UPDATE mods\n                    SET license = $1\n                    WHERE (id = $2)\n                    "
  },
  "1ab781d26c93aa74bf90b78b74b99e50004d25d42d56b734e5e83f2333d0c0d2": {
    "describe": {
      "columns": [],
      "nullable": [],
      "parameters": {
        "Left": [
          "Varchar",
          "Int8"
        ]
      }
    },
    "query": "\n                UPDATE users\n                SET avatar_url = $1\n                WHERE (id = $2)\n                "
  },
  "1c7b0eb4341af5a7942e52f632cf582561f10b4b6a41a082fb8a60f04ac17c6e": {
    "describe": {
      "columns": [
        {
          "name": "exists",
          "ordinal": 0,
          "type_info": "Bool"
        }
      ],
      "nullable": [
        null
      ],
      "parameters": {
        "Left": [
          "Int8"
        ]
      }
    },
    "query": "SELECT EXISTS(SELECT 1 FROM states WHERE id=$1)"
  },
  "1ce90594000fa30876bf277d9ebe2901acf9afaf256dd4488166d55fdd950347": {
    "describe": {
      "columns": [],
      "nullable": [],
      "parameters": {
        "Left": [
          "Text"
        ]
      }
    },
    "query": "\n            DELETE FROM donation_platforms\n            WHERE short = $1\n            "
  },
  "1d3b582e6765e1ae578039e44b5dc9be6f3f845c96ffd43b7ba83f9eab816f93": {
    "describe": {
      "columns": [
        {
          "name": "name",
          "ordinal": 0,
          "type_info": "Varchar"
        }
      ],
      "nullable": [
        false
      ],
      "parameters": {
        "Left": [
          "Int4"
        ]
      }
    },
    "query": "\n            SELECT name FROM report_types\n            WHERE id = $1\n            "
  },
  "1d6f3e926fc4a27c5af172f672b7f825f9f5fe2d538b06337ef182ab1a553398": {
    "describe": {
      "columns": [
        {
          "name": "name",
          "ordinal": 0,
          "type_info": "Varchar"
        }
      ],
      "nullable": [
        false
      ],
      "parameters": {
        "Left": [
          "Int8"
        ]
      }
    },
    "query": "\n                SELECT name FROM project_types pt\n                INNER JOIN mods ON mods.project_type = pt.id\n                WHERE mods.id = $1\n                "
  },
  "1db6be78a74ff04c52ee105e0df30acf5bbf18f1de328980bb7f3da7f5f6569e": {
    "describe": {
      "columns": [
        {
          "name": "id",
          "ordinal": 0,
          "type_info": "Int4"
        }
      ],
      "nullable": [
        false
      ],
      "parameters": {
        "Left": [
          "Text"
        ]
      }
    },
    "query": "\n            SELECT id FROM side_types\n            WHERE name = $1\n            "
  },
  "1ffce9b2d5c9fa6c8b9abce4bad9f9419c44ad6367b7463b979c91b9b5b4fea1": {
    "describe": {
      "columns": [
        {
          "name": "exists",
          "ordinal": 0,
          "type_info": "Bool"
        }
      ],
      "nullable": [
        null
      ],
      "parameters": {
        "Left": [
          "Int8"
        ]
      }
    },
    "query": "SELECT EXISTS(SELECT 1 FROM versions WHERE id=$1)"
  },
  "20c6f94eae9260fc3f91de3e4a42c544e0b5c01227854956d04db7641c03c1b8": {
    "describe": {
      "columns": [
        {
          "name": "id",
          "ordinal": 0,
          "type_info": "Int4"
        }
      ],
      "nullable": [
        false
      ],
      "parameters": {
        "Left": [
          "Int8",
          "Int4Array",
          "Int4Array"
        ]
      }
    },
    "query": "\n            SELECT d.id id\n            FROM dependencies d\n            INNER JOIN game_versions_versions gvv ON gvv.joining_version_id = d.dependent_id AND gvv.game_version_id = ANY($2)\n            INNER JOIN loaders_versions lv ON lv.version_id = d.dependent_id AND lv.loader_id = ANY($3)\n            WHERE d.mod_dependency_id = $1\n            "
  },
  "2162043897db26d0b55a0652c1a6db66c555f1d148ce69bd0bd0d2122de1bd6a": {
    "describe": {
      "columns": [],
      "nullable": [],
      "parameters": {
        "Left": [
          "Int8"
        ]
      }
    },
    "query": "\n            DELETE FROM mods_gallery\n            WHERE mod_id = $1\n            "
  },
  "2278a7db5eb0474576fa9c86ba97bd6bf13864b3f9ce55ed2ab0cb94edbadaf5": {
    "describe": {
      "columns": [
        {
          "name": "url",
          "ordinal": 0,
          "type_info": "Varchar"
        },
        {
          "name": "expires",
          "ordinal": 1,
          "type_info": "Timestamptz"
        }
      ],
      "nullable": [
        false,
        false
      ],
      "parameters": {
        "Left": [
          "Int8"
        ]
      }
    },
    "query": "\n            SELECT url, expires FROM states\n            WHERE id = $1\n            "
  },
  "232d7d0319c20dd5fff29331b067d6c6373bcff761a77958a2bb5f59068a83a5": {
    "describe": {
      "columns": [],
      "nullable": [],
      "parameters": {
        "Left": [
          "Int8",
          "Int8",
          "Int8"
        ]
      }
    },
    "query": "\n                UPDATE team_members\n                SET permissions = $1\n                WHERE (team_id = $2 AND user_id = $3)\n                "
  },
  "24e5daad907eec54505274f93952d5c20f4bbdd3f771eb0a2fdfa6324768df39": {
    "describe": {
      "columns": [
        {
          "name": "short",
          "ordinal": 0,
          "type_info": "Varchar"
        },
        {
          "name": "name",
          "ordinal": 1,
          "type_info": "Varchar"
        }
      ],
      "nullable": [
        false,
        false
      ],
      "parameters": {
        "Left": [
          "Int4"
        ]
      }
    },
    "query": "\n            SELECT short, name FROM licenses\n            WHERE id = $1\n            "
  },
  "25131559cb73a088000ab6379a769233440ade6c7511542da410065190d203fc": {
    "describe": {
      "columns": [
        {
          "name": "id",
          "ordinal": 0,
          "type_info": "Int4"
        }
      ],
      "nullable": [
        false
      ],
      "parameters": {
        "Left": [
          "Text"
        ]
      }
    },
    "query": "\n            SELECT id FROM loaders\n            WHERE loader = $1\n            "
  },
  "27a35fca63dfc3801f95958604f0ac27afd81800e2dc981382d6f923c4415d32": {
    "describe": {
      "columns": [],
      "nullable": [],
      "parameters": {
        "Left": [
          "Int8Array"
        ]
      }
    },
    "query": "\n            DELETE FROM notifications_actions\n             WHERE notification_id = ANY($1)\n            "
  },
  "292da3eec2cc7d7eb635fa123be1b1387e9e91466f007e10101053fdb9874e3f": {
    "describe": {
      "columns": [
        {
          "name": "url",
          "ordinal": 0,
          "type_info": "Varchar"
        },
        {
          "name": "id",
          "ordinal": 1,
          "type_info": "Int8"
        },
        {
          "name": "version_id",
          "ordinal": 2,
          "type_info": "Int8"
        },
        {
          "name": "project_id",
          "ordinal": 3,
          "type_info": "Int8"
        }
      ],
      "nullable": [
        false,
        false,
        false,
        false
      ],
      "parameters": {
        "Left": [
          "Bytea",
          "Text",
          "Text"
        ]
      }
    },
    "query": "\n        SELECT f.url url, f.id id, f.version_id version_id, v.mod_id project_id FROM hashes h\n        INNER JOIN files f ON h.file_id = f.id\n        INNER JOIN versions v ON v.id = f.version_id\n        INNER JOIN mods m on v.mod_id = m.id\n        INNER JOIN statuses s on m.status = s.id\n        WHERE h.algorithm = $2 AND h.hash = $1 AND s.status != $3\n        "
  },
  "29e657d26f0fb24a766f5b5eb6a94d01d1616884d8ca10e91536e974d5b585a6": {
    "describe": {
      "columns": [],
      "nullable": [],
      "parameters": {
        "Left": [
          "Int4",
          "Int8"
        ]
      }
    },
    "query": "\n                INSERT INTO loaders_versions (loader_id, version_id)\n                VALUES ($1, $2)\n                "
  },
  "2abecb467a9ad3b792babf20e09601c011fc2622e101e98054baeaacaa16795a": {
    "describe": {
      "columns": [],
      "nullable": [],
      "parameters": {
        "Left": [
          "Text"
        ]
      }
    },
    "query": "\n            DELETE FROM licenses\n            WHERE short = $1\n            "
  },
  "2b8dafe9c3df9fd25235a13868e8e7607decfbe96a413cc576919a1fb510f269": {
    "describe": {
      "columns": [],
      "nullable": [],
      "parameters": {
        "Left": [
          "Varchar",
          "Int8"
        ]
      }
    },
    "query": "\n                    UPDATE mods\n                    SET discord_url = $1\n                    WHERE (id = $2)\n                    "
  },
  "2d2e5b06be5125226ed9e4d7b7b5f99043db73537f2199f2146bdcd56091ae75": {
    "describe": {
      "columns": [],
      "nullable": [],
      "parameters": {
        "Left": [
          "Int8",
          "Int8",
          "Int8",
          "Varchar",
          "Int8",
          "Bool"
        ]
      }
    },
    "query": "\n                INSERT INTO team_members (id, team_id, user_id, role, permissions, accepted)\n                VALUES ($1, $2, $3, $4, $5, $6)\n                "
  },
<<<<<<< HEAD
  "33a965c7dc615d3b701c05299889357db8dd36d378850625d2602ba471af4885": {
    "describe": {
      "columns": [],
      "nullable": [],
      "parameters": {
        "Left": [
          "Int4",
          "Int8"
        ]
      }
    },
    "query": "\n                    UPDATE mods\n                    SET downloads = downloads + $1\n                    WHERE (id = $2)\n                    "
  },
  "33fc96ac71cfa382991cfb153e89da1e9f43ebf5367c28b30c336b758222307b": {
    "describe": {
      "columns": [],
      "nullable": [],
      "parameters": {
        "Left": [
          "Int8"
        ]
      }
    },
    "query": "\n            DELETE FROM loaders_versions\n            WHERE loaders_versions.version_id = $1\n            "
  },
  "35b728453ade9cd9c535411fff194105c05726cea29446c3532aec9bfa4ffd2d": {
    "describe": {
      "columns": [
        {
          "name": "user_id",
=======
  "307d73f16ac9595d2cd8bd684b7d0441037498a5790ca280881e71083a37ade8": {
    "describe": {
      "columns": [
        {
          "name": "id",
>>>>>>> 932b0ccf
          "ordinal": 0,
          "type_info": "Int8"
        },
        {
<<<<<<< HEAD
          "name": "title",
          "ordinal": 1,
          "type_info": "Varchar"
        },
        {
          "name": "text",
=======
          "name": "project_type",
          "ordinal": 1,
          "type_info": "Int4"
        },
        {
          "name": "title",
>>>>>>> 932b0ccf
          "ordinal": 2,
          "type_info": "Varchar"
        },
        {
<<<<<<< HEAD
          "name": "link",
=======
          "name": "description",
>>>>>>> 932b0ccf
          "ordinal": 3,
          "type_info": "Varchar"
        },
        {
<<<<<<< HEAD
          "name": "created",
          "ordinal": 4,
          "type_info": "Timestamptz"
        },
        {
          "name": "read",
          "ordinal": 5,
          "type_info": "Bool"
        },
        {
          "name": "notification_type",
=======
          "name": "downloads",
          "ordinal": 4,
          "type_info": "Int4"
        },
        {
          "name": "follows",
          "ordinal": 5,
          "type_info": "Int4"
        },
        {
          "name": "icon_url",
>>>>>>> 932b0ccf
          "ordinal": 6,
          "type_info": "Varchar"
        },
        {
<<<<<<< HEAD
          "name": "actions",
          "ordinal": 7,
=======
          "name": "published",
          "ordinal": 7,
          "type_info": "Timestamptz"
        },
        {
          "name": "updated",
          "ordinal": 8,
          "type_info": "Timestamptz"
        },
        {
          "name": "team_id",
          "ordinal": 9,
          "type_info": "Int8"
        },
        {
          "name": "license",
          "ordinal": 10,
          "type_info": "Int4"
        },
        {
          "name": "slug",
          "ordinal": 11,
          "type_info": "Varchar"
        },
        {
          "name": "status_name",
          "ordinal": 12,
          "type_info": "Varchar"
        },
        {
          "name": "client_side_type",
          "ordinal": 13,
          "type_info": "Varchar"
        },
        {
          "name": "server_side_type",
          "ordinal": 14,
          "type_info": "Varchar"
        },
        {
          "name": "short",
          "ordinal": 15,
          "type_info": "Varchar"
        },
        {
          "name": "project_type_name",
          "ordinal": 16,
          "type_info": "Varchar"
        },
        {
          "name": "username",
          "ordinal": 17,
          "type_info": "Varchar"
        },
        {
          "name": "categories",
          "ordinal": 18,
          "type_info": "Text"
        },
        {
          "name": "loaders",
          "ordinal": 19,
          "type_info": "Text"
        },
        {
          "name": "versions",
          "ordinal": 20,
          "type_info": "Text"
        },
        {
          "name": "gallery",
          "ordinal": 21,
>>>>>>> 932b0ccf
          "type_info": "Text"
        }
      ],
      "nullable": [
        false,
        false,
        false,
        false,
        false,
        false,
        true,
<<<<<<< HEAD
=======
        false,
        false,
        false,
        false,
        true,
        false,
        false,
        false,
        false,
        false,
        false,
        null,
        null,
        null,
>>>>>>> 932b0ccf
        null
      ],
      "parameters": {
        "Left": [
<<<<<<< HEAD
          "Int8"
        ]
      }
    },
    "query": "\n            SELECT n.user_id, n.title, n.text, n.link, n.created, n.read, n.type notification_type,\n            STRING_AGG(DISTINCT na.id || ' |||| ' || na.title || ' |||| ' || na.action_route || ' |||| ' || na.action_route_method,  ' ~~~~ ') actions\n            FROM notifications n\n            LEFT OUTER JOIN notifications_actions na on n.id = na.notification_id\n            WHERE n.id = $1\n            GROUP BY n.id, n.user_id;\n            "
  },
  "371048e45dd74c855b84cdb8a6a565ccbef5ad166ec9511ab20621c336446da6": {
    "describe": {
      "columns": [],
      "nullable": [],
      "parameters": {
        "Left": [
          "Int8"
        ]
      }
    },
    "query": "\n            UPDATE mods\n            SET follows = follows - 1\n            WHERE id = $1\n            "
  },
  "375d3e7221ca352efc3bec374b9924c864c1ea5808e99ee6b89e4dcb0d39ba7a": {
    "describe": {
      "columns": [
        {
          "name": "id",
=======
          "Text",
          "Text",
          "Text"
        ]
      }
    },
    "query": "\n            SELECT m.id id, m.project_type project_type, m.title title, m.description description, m.downloads downloads, m.follows follows,\n            m.icon_url icon_url, m.published published,\n            m.updated updated,\n            m.team_id team_id, m.license license, m.slug slug,\n            s.status status_name, cs.name client_side_type, ss.name server_side_type, l.short short, pt.name project_type_name, u.username username,\n            STRING_AGG(DISTINCT c.category, ',') categories, STRING_AGG(DISTINCT lo.loader, ',') loaders, STRING_AGG(DISTINCT gv.version, ',') versions,\n            STRING_AGG(DISTINCT mg.image_url, ',') gallery\n            FROM mods m\n            LEFT OUTER JOIN mods_categories mc ON joining_mod_id = m.id\n            LEFT OUTER JOIN categories c ON mc.joining_category_id = c.id\n            LEFT OUTER JOIN versions v ON v.mod_id = m.id\n            LEFT OUTER JOIN game_versions_versions gvv ON gvv.joining_version_id = v.id\n            LEFT OUTER JOIN game_versions gv ON gvv.game_version_id = gv.id\n            LEFT OUTER JOIN loaders_versions lv ON lv.version_id = v.id\n            LEFT OUTER JOIN loaders lo ON lo.id = lv.loader_id\n            LEFT OUTER JOIN mods_gallery mg ON mg.mod_id = m.id\n            INNER JOIN statuses s ON s.id = m.status\n            INNER JOIN project_types pt ON pt.id = m.project_type\n            INNER JOIN side_types cs ON m.client_side = cs.id\n            INNER JOIN side_types ss ON m.server_side = ss.id\n            INNER JOIN licenses l ON m.license = l.id\n            INNER JOIN team_members tm ON tm.team_id = m.team_id AND tm.role = $3 AND tm.accepted = TRUE\n            INNER JOIN users u ON tm.user_id = u.id\n            WHERE s.status = $1 OR s.status = $2\n            GROUP BY m.id, s.id, cs.id, ss.id, l.id, pt.id, u.id;\n            "
  },
  "33a965c7dc615d3b701c05299889357db8dd36d378850625d2602ba471af4885": {
    "describe": {
      "columns": [],
      "nullable": [],
      "parameters": {
        "Left": [
          "Int4",
          "Int8"
        ]
      }
    },
    "query": "\n                    UPDATE mods\n                    SET downloads = downloads + $1\n                    WHERE (id = $2)\n                    "
  },
  "33fc96ac71cfa382991cfb153e89da1e9f43ebf5367c28b30c336b758222307b": {
    "describe": {
      "columns": [],
      "nullable": [],
      "parameters": {
        "Left": [
          "Int8"
        ]
      }
    },
    "query": "\n            DELETE FROM loaders_versions\n            WHERE loaders_versions.version_id = $1\n            "
  },
  "35b728453ade9cd9c535411fff194105c05726cea29446c3532aec9bfa4ffd2d": {
    "describe": {
      "columns": [
        {
          "name": "user_id",
>>>>>>> 932b0ccf
          "ordinal": 0,
          "type_info": "Int8"
        },
        {
<<<<<<< HEAD
=======
          "name": "title",
          "ordinal": 1,
          "type_info": "Varchar"
        },
        {
          "name": "text",
          "ordinal": 2,
          "type_info": "Varchar"
        },
        {
          "name": "link",
          "ordinal": 3,
          "type_info": "Varchar"
        },
        {
          "name": "created",
          "ordinal": 4,
          "type_info": "Timestamptz"
        },
        {
          "name": "read",
          "ordinal": 5,
          "type_info": "Bool"
        },
        {
          "name": "notification_type",
          "ordinal": 6,
          "type_info": "Varchar"
        },
        {
          "name": "actions",
          "ordinal": 7,
          "type_info": "Text"
        }
      ],
      "nullable": [
        false,
        false,
        false,
        false,
        false,
        false,
        true,
        null
      ],
      "parameters": {
        "Left": [
          "Int8"
        ]
      }
    },
    "query": "\n            SELECT n.user_id, n.title, n.text, n.link, n.created, n.read, n.type notification_type,\n            STRING_AGG(DISTINCT na.id || ' |||| ' || na.title || ' |||| ' || na.action_route || ' |||| ' || na.action_route_method,  ' ~~~~ ') actions\n            FROM notifications n\n            LEFT OUTER JOIN notifications_actions na on n.id = na.notification_id\n            WHERE n.id = $1\n            GROUP BY n.id, n.user_id;\n            "
  },
  "371048e45dd74c855b84cdb8a6a565ccbef5ad166ec9511ab20621c336446da6": {
    "describe": {
      "columns": [],
      "nullable": [],
      "parameters": {
        "Left": [
          "Int8"
        ]
      }
    },
    "query": "\n            UPDATE mods\n            SET follows = follows - 1\n            WHERE id = $1\n            "
  },
  "375d3e7221ca352efc3bec374b9924c864c1ea5808e99ee6b89e4dcb0d39ba7a": {
    "describe": {
      "columns": [
        {
          "name": "id",
          "ordinal": 0,
          "type_info": "Int8"
        },
        {
>>>>>>> 932b0ccf
          "name": "user_id",
          "ordinal": 1,
          "type_info": "Int8"
        },
        {
          "name": "title",
          "ordinal": 2,
          "type_info": "Varchar"
        },
        {
          "name": "text",
          "ordinal": 3,
          "type_info": "Varchar"
        },
        {
          "name": "link",
          "ordinal": 4,
          "type_info": "Varchar"
        },
        {
          "name": "created",
          "ordinal": 5,
          "type_info": "Timestamptz"
        },
        {
          "name": "read",
          "ordinal": 6,
          "type_info": "Bool"
        },
        {
          "name": "notification_type",
          "ordinal": 7,
          "type_info": "Varchar"
        },
        {
          "name": "actions",
          "ordinal": 8,
          "type_info": "Text"
        }
      ],
      "nullable": [
        false,
        false,
        false,
        false,
        false,
        false,
        false,
        true,
        null
      ],
      "parameters": {
        "Left": [
          "Int8Array"
        ]
      }
    },
    "query": "\n            SELECT n.id, n.user_id, n.title, n.text, n.link, n.created, n.read, n.type notification_type,\n            STRING_AGG(DISTINCT na.id || ' |||| ' || na.title || ' |||| ' || na.action_route || ' |||| ' || na.action_route_method,  ' ~~~~ ') actions\n            FROM notifications n\n            LEFT OUTER JOIN notifications_actions na on n.id = na.notification_id\n            WHERE n.id = ANY($1)\n            GROUP BY n.id, n.user_id\n            ORDER BY n.created DESC;\n            "
  },
  "3831c1b321e47690f1f54597506a0d43362eda9540c56acb19c06532bba50b01": {
    "describe": {
      "columns": [
        {
          "name": "id",
          "ordinal": 0,
          "type_info": "Int8"
        },
        {
          "name": "user_id",
          "ordinal": 1,
          "type_info": "Int8"
        },
        {
          "name": "role",
          "ordinal": 2,
          "type_info": "Varchar"
        },
        {
          "name": "permissions",
          "ordinal": 3,
          "type_info": "Int8"
        },
        {
          "name": "accepted",
          "ordinal": 4,
          "type_info": "Bool"
        }
      ],
      "nullable": [
        false,
        false,
        false,
        false,
        false
      ],
      "parameters": {
        "Left": [
          "Int8"
        ]
      }
    },
    "query": "\n            SELECT id, user_id, role, permissions, accepted\n            FROM team_members\n            WHERE team_id = $1\n            "
  },
  "398ac436f5fe2f6a66544204b9ff01ae1ea1204edf03ffc16de657a861cfe0ba": {
    "describe": {
      "columns": [],
      "nullable": [],
      "parameters": {
        "Left": [
          "Text"
        ]
      }
    },
    "query": "\n            DELETE FROM categories\n            WHERE category = $1\n            "
  },
  "3af747b5543a5a9b10dcce0a1eb9c2a1926dd5a507fe0d8b7f52d8ccc7fcd0af": {
    "describe": {
      "columns": [],
      "nullable": [],
      "parameters": {
        "Left": [
          "Int4",
          "Bool"
        ]
      }
    },
    "query": "\n            UPDATE mods_gallery\n            SET featured = $2\n            WHERE id = $1\n            "
  },
  "3b1fba1ce47e94c0301c8a234bc7609e3c62fc02acd1485283c0f824cff2d69b": {
    "describe": {
      "columns": [
        {
          "name": "hash",
          "ordinal": 0,
          "type_info": "Bytea"
        },
        {
          "name": "algorithm",
          "ordinal": 1,
          "type_info": "Varchar"
        },
        {
          "name": "version_id",
          "ordinal": 2,
          "type_info": "Int8"
        }
      ],
      "nullable": [
        false,
        false,
        false
      ],
      "parameters": {
        "Left": [
          "ByteaArray",
          "Text",
          "Text"
        ]
      }
    },
    "query": "\n        SELECT h.hash hash, h.algorithm algorithm, f.version_id version_id FROM hashes h\n        INNER JOIN files f ON h.file_id = f.id\n        INNER JOIN versions v ON v.id = f.version_id\n        INNER JOIN mods m on v.mod_id = m.id\n        INNER JOIN statuses s on m.status = s.id\n        WHERE h.algorithm = $2 AND h.hash = ANY($1::bytea[]) AND s.status != $3\n        "
  },
  "3bdcbfa5abe43cc9b4f996f147277a7f6921cca00f82cad0ef5d85032c761a36": {
    "describe": {
      "columns": [],
      "nullable": [],
      "parameters": {
        "Left": [
          "Int8",
          "Int8"
        ]
      }
    },
    "query": "\n            DELETE FROM mod_follows\n            WHERE follower_id = $1 AND mod_id = $2\n            "
  },
  "3c061c1888cb14655288cdbb2dad22f6cb51d6be3736e8d8206f918a9a64aec7": {
    "describe": {
      "columns": [],
      "nullable": [],
      "parameters": {
        "Left": [
          "Int4",
          "Varchar"
        ]
      }
    },
    "query": "\n            UPDATE mods_gallery\n            SET title = $2\n            WHERE id = $1\n            "
  },
  "3d384766d179f804c17e03d1917da65cc6043f88971ddc3fd23ba3be00717dfc": {
    "describe": {
      "columns": [
        {
          "name": "id",
          "ordinal": 0,
          "type_info": "Int4"
        },
        {
          "name": "version_",
          "ordinal": 1,
          "type_info": "Varchar"
        },
        {
          "name": "type_",
          "ordinal": 2,
          "type_info": "Varchar"
        },
        {
          "name": "created",
          "ordinal": 3,
          "type_info": "Timestamptz"
        },
        {
          "name": "major",
          "ordinal": 4,
          "type_info": "Bool"
        }
      ],
      "nullable": [
        false,
        false,
        false,
        false,
        false
      ],
      "parameters": {
        "Left": []
      }
    },
    "query": "\n            SELECT gv.id id, gv.version version_, gv.type type_, gv.created created, gv.major FROM game_versions gv\n            ORDER BY created DESC\n            "
  },
  "3d700aaeb0d5129ac8c297ee0542757435a50a35ec94582d9d6ce67aa5302291": {
    "describe": {
      "columns": [],
      "nullable": [],
      "parameters": {
        "Left": [
          "Varchar",
          "Int8"
        ]
      }
    },
    "query": "\n                    UPDATE mods\n                    SET title = $1\n                    WHERE (id = $2)\n                    "
  },
  "3f2f05653552ce8c1be95ce0a922ab41f52f40f8ff6c91c6621481102c8f35e3": {
    "describe": {
      "columns": [],
      "nullable": [],
      "parameters": {
        "Left": [
          "Int4",
          "Int8"
        ]
      }
    },
    "query": "\n                        INSERT INTO game_versions_versions (game_version_id, joining_version_id)\n                        VALUES ($1, $2)\n                        "
  },
  "4298552497a48adb9ace61c8dcf989c4d35866866b61c0cc4d45909b1d31c660": {
    "describe": {
      "columns": [
        {
          "name": "exists",
          "ordinal": 0,
          "type_info": "Bool"
        }
      ],
      "nullable": [
        null
      ],
      "parameters": {
        "Left": [
          "Bytea",
          "Text"
        ]
      }
    },
    "query": "\n        SELECT EXISTS(SELECT 1 FROM hashes h\n        WHERE h.algorithm = $2 AND h.hash = $1)\n        "
  },
  "436dbf448697436ec90c30f44b27c92ec626601e7a7a9edb4d11bd916741b60f": {
    "describe": {
      "columns": [],
      "nullable": [],
      "parameters": {
        "Left": [
          "Int8"
        ]
      }
    },
    "query": "\n        UPDATE mods\n        SET icon_url = NULL\n        WHERE (id = $1)\n        "
  },
  "447350097928db863d47d756354cd52668f52f7156dd7f3673a826f7b9aca2fd": {
    "describe": {
      "columns": [
        {
          "name": "id",
          "ordinal": 0,
          "type_info": "Int4"
        },
        {
          "name": "version_",
          "ordinal": 1,
          "type_info": "Varchar"
        },
        {
          "name": "type_",
          "ordinal": 2,
          "type_info": "Varchar"
        },
        {
          "name": "created",
          "ordinal": 3,
          "type_info": "Timestamptz"
        },
        {
          "name": "major",
          "ordinal": 4,
          "type_info": "Bool"
        }
      ],
      "nullable": [
        false,
        false,
        false,
        false,
        false
      ],
      "parameters": {
        "Left": [
          "Bool",
          "Text"
        ]
      }
    },
    "query": "\n                    SELECT gv.id id, gv.version version_, gv.type type_, gv.created created, gv.major major FROM game_versions gv\n                    WHERE major = $1 AND type = $2\n                    ORDER BY created DESC\n                    "
  },
  "44bb1034872a80bbea122e04399470fd5f029b819c70cb6e0cb2db6d3193b97e": {
    "describe": {
      "columns": [],
      "nullable": [],
      "parameters": {
        "Left": [
          "Int4",
          "Int4"
        ]
      }
    },
    "query": "\n                    INSERT INTO loaders_project_types (joining_loader_id, joining_project_type_id)\n                    VALUES ($1, $2)\n                    "
  },
  "45f8a06abdd17fc437f5355ad109efcb5d7e247ef397b1a0cd98d7fb6bd9ce17": {
    "describe": {
      "columns": [],
      "nullable": [],
      "parameters": {
        "Left": [
          "Int8",
          "Int4"
        ]
      }
    },
    "query": "\n                        INSERT INTO mods_categories (joining_mod_id, joining_category_id)\n                        VALUES ($1, $2)\n                        "
  },
  "48294a4e0c594e80fff8d14a705aa7282f55e47cf3772e77f1d4bf4849008b60": {
    "describe": {
      "columns": [
        {
          "name": "follower_id",
          "ordinal": 0,
          "type_info": "Int8"
        }
      ],
      "nullable": [
        false
      ],
      "parameters": {
        "Left": [
          "Int8"
        ]
      }
    },
    "query": "\n            SELECT follower_id FROM mod_follows\n            WHERE mod_id = $1\n            "
  },
  "49a5d21a1454afc6383b78e468fd0decc75b9163e7286f34ceab22d563a0d3f7": {
    "describe": {
      "columns": [],
      "nullable": [],
      "parameters": {
        "Left": [
          "Int8"
        ]
      }
    },
    "query": "UPDATE mods\n                    SET downloads = downloads + 1\n                    WHERE (id = $1)"
  },
  "4a4b4166248877eefcd63603945fdcd392f76812bdec7c70f8ffeb06ee7e737f": {
    "describe": {
      "columns": [
        {
          "name": "id",
          "ordinal": 0,
          "type_info": "Int8"
        }
      ],
      "nullable": [
        false
      ],
      "parameters": {
        "Left": [
          "Int8",
          "Text"
        ]
      }
    },
    "query": "\n            SELECT m.id FROM mods m\n            INNER JOIN team_members tm ON tm.team_id = m.team_id\n            WHERE tm.user_id = $1 AND tm.role = $2\n            "
  },
  "4a54d350b4695c32a802675506e85b0506fc62a63ca0ee5f38890824301d6515": {
    "describe": {
      "columns": [],
      "nullable": [],
      "parameters": {
        "Left": [
          "Int4",
          "Int8"
        ]
      }
    },
    "query": "\n                    UPDATE mods\n                    SET server_side = $1\n                    WHERE (id = $2)\n                    "
  },
  "4b14b5c69f6a0ee4e06e41d7cea425c7c34d6db45895275a2ce8adfa28dc8f72": {
    "describe": {
      "columns": [
        {
          "name": "id",
          "ordinal": 0,
          "type_info": "Int4"
        }
      ],
      "nullable": [
        false
      ],
      "parameters": {
        "Left": [
          "Varchar"
        ]
      }
    },
    "query": "\n            INSERT INTO project_types (name)\n            VALUES ($1)\n            ON CONFLICT (name) DO NOTHING\n            RETURNING id\n            "
  },
  "4b305fba5341b183cc07048aef48dc593c7a2fdf7abb82f7440e5a63786ebe7b": {
    "describe": {
      "columns": [
        {
          "name": "id",
          "ordinal": 0,
          "type_info": "Int8"
        },
        {
          "name": "user_id",
          "ordinal": 1,
          "type_info": "Int8"
        },
        {
          "name": "role",
          "ordinal": 2,
          "type_info": "Varchar"
        },
        {
          "name": "permissions",
          "ordinal": 3,
          "type_info": "Int8"
        },
        {
          "name": "accepted",
          "ordinal": 4,
          "type_info": "Bool"
        }
      ],
      "nullable": [
        false,
        false,
        false,
        false,
        false
      ],
      "parameters": {
        "Left": [
          "Int8",
          "Int8"
        ]
      }
    },
    "query": "\n            SELECT id, user_id, role, permissions, accepted\n            FROM team_members\n            WHERE (team_id = $1 AND user_id = $2 AND accepted = TRUE)\n            "
  },
  "4ccf5373d9593fd19622dba270ae2b194f8029f2fb05ad00ff6b3f2ac4d589b0": {
    "describe": {
      "columns": [
        {
          "name": "id",
          "ordinal": 0,
          "type_info": "Int8"
        }
      ],
      "nullable": [
        false
      ],
      "parameters": {
        "Left": [
          "Int8",
          "Text"
        ]
      }
    },
    "query": "\n            SELECT m.id FROM mods m\n            INNER JOIN team_members tm ON tm.team_id = m.team_id AND tm.accepted = TRUE\n            WHERE tm.user_id = $1 AND m.status = (SELECT s.id FROM statuses s WHERE s.status = $2)\n            "
  },
  "4d54032b02c860f4facec39eacb4548a0701d4505e7a80b4834650696df69c2b": {
    "describe": {
      "columns": [],
      "nullable": [],
      "parameters": {
        "Left": [
          "Int8"
        ]
      }
    },
    "query": "UPDATE versions\n                    SET downloads = downloads + 1\n                    WHERE (id = $1)"
  },
  "4d752ee3f43a1bf34d71c4391c9232537e0941294951f383ea8fa61e9d83fc96": {
    "describe": {
      "columns": [],
      "nullable": [],
      "parameters": {
        "Left": [
          "Int4"
        ]
      }
    },
    "query": "\n        DELETE FROM mods_gallery\n        WHERE id = $1\n        "
  },
  "4e9f9eafbfd705dfc94571018cb747245a98ea61bad3fae4b3ce284229d99955": {
    "describe": {
      "columns": [],
      "nullable": [],
      "parameters": {
        "Left": [
          "Varchar",
          "Int8"
        ]
      }
    },
    "query": "\n                    UPDATE mods\n                    SET description = $1\n                    WHERE (id = $2)\n                    "
  },
  "4f307a8851b0cab7870798ba017955c8ebaba7444791dd65ffebcbac32d3585d": {
    "describe": {
      "columns": [],
      "nullable": [],
      "parameters": {
        "Left": [
          "Int8",
          "Varchar"
        ]
      }
    },
    "query": "\n            INSERT INTO states (id, url)\n            VALUES ($1, $2)\n            "
  },
  "4fa53dab6de86711825c032077fbe4985d5edf8aeec9003be900d162f46b3631": {
    "describe": {
      "columns": [],
      "nullable": [],
      "parameters": {
        "Left": [
          "Int4"
        ]
      }
    },
    "query": "\n                    DELETE FROM loaders_project_types\n                    WHERE joining_loader_id = $1\n                    "
  },
  "4fb5bd341369b4beb6b4a88de296b608ea5441a96db9f7360fbdccceb4628202": {
    "describe": {
      "columns": [],
      "nullable": [],
      "parameters": {
        "Left": [
          "Text",
          "Int8"
        ]
      }
    },
    "query": "\n                    UPDATE mods\n                    SET slug = LOWER($1)\n                    WHERE (id = $2)\n                    "
  },
  "507314fdcacaa3c7751738c9d0baee2b90aec719b6b203f922824eced5ea8369": {
    "describe": {
      "columns": [],
      "nullable": [],
      "parameters": {
        "Left": [
          "Int8"
        ]
      }
    },
    "query": "\n                    DELETE FROM game_versions_versions WHERE joining_version_id = $1\n                    "
  },
  "53a8966ac345cc334ad65ea907be81af74e90b1217696c7eedcf8a8e3fca736e": {
    "describe": {
      "columns": [],
      "nullable": [],
      "parameters": {
        "Left": [
          "Varchar",
          "Int8"
        ]
      }
    },
    "query": "\n                    UPDATE versions\n                    SET version_number = $1\n                    WHERE (id = $2)\n                    "
  },
  "548dac1d87fb7280c065e18577c10590ba727e76a4e52d9e694a6c021d332708": {
    "describe": {
      "columns": [
        {
          "name": "mod_id",
          "ordinal": 0,
          "type_info": "Int8"
        },
        {
          "name": "author_id",
          "ordinal": 1,
          "type_info": "Int8"
        },
        {
          "name": "name",
          "ordinal": 2,
          "type_info": "Varchar"
        },
        {
          "name": "version_number",
          "ordinal": 3,
          "type_info": "Varchar"
        },
        {
          "name": "changelog",
          "ordinal": 4,
          "type_info": "Varchar"
        },
        {
          "name": "changelog_url",
          "ordinal": 5,
          "type_info": "Varchar"
        },
        {
          "name": "date_published",
          "ordinal": 6,
          "type_info": "Timestamptz"
        },
        {
          "name": "downloads",
          "ordinal": 7,
          "type_info": "Int4"
        },
        {
          "name": "version_type",
          "ordinal": 8,
          "type_info": "Varchar"
        },
        {
          "name": "featured",
          "ordinal": 9,
          "type_info": "Bool"
        }
      ],
      "nullable": [
        false,
        false,
        false,
        false,
        false,
        true,
        false,
        false,
        false,
        false
      ],
      "parameters": {
        "Left": [
          "Int8"
        ]
      }
    },
    "query": "\n            SELECT v.mod_id, v.author_id, v.name, v.version_number,\n                v.changelog, v.changelog_url, v.date_published, v.downloads,\n                v.version_type, v.featured\n            FROM versions v\n            WHERE v.id = $1\n            "
  },
  "5564434408e4b88ff1bdd14e0d32a35136e5ee0c837655fbde7d3ca9182dc25b": {
    "describe": {
      "columns": [
        {
          "name": "id",
          "ordinal": 0,
          "type_info": "Int8"
        },
        {
          "name": "team_id",
          "ordinal": 1,
          "type_info": "Int8"
        },
        {
          "name": "user_id",
          "ordinal": 2,
          "type_info": "Int8"
        },
        {
          "name": "role",
          "ordinal": 3,
          "type_info": "Varchar"
        },
        {
          "name": "permissions",
          "ordinal": 4,
          "type_info": "Int8"
        },
        {
          "name": "accepted",
          "ordinal": 5,
          "type_info": "Bool"
        }
      ],
      "nullable": [
        false,
        false,
        false,
        false,
        false,
        false
      ],
      "parameters": {
        "Left": [
          "Int8",
          "Int8"
        ]
      }
    },
    "query": "\n            SELECT tm.id, tm.team_id, tm.user_id, tm.role, tm.permissions, tm.accepted FROM mods m\n            INNER JOIN team_members tm ON tm.team_id = m.team_id AND user_id = $2 AND accepted = TRUE\n            WHERE m.id = $1\n            "
  },
  "560c3ba57c965c3ebdbe393b062da8a30a8a7116a9bace2aa7de2e8431fe0bc7": {
    "describe": {
      "columns": [],
      "nullable": [],
      "parameters": {
        "Left": [
          "Int8",
          "Int4"
        ]
      }
    },
    "query": "\n                INSERT INTO mods_categories (joining_mod_id, joining_category_id)\n                VALUES ($1, $2)\n                "
  },
  "57a38641fe5bdb273190e8d586f46284340b9ff11b6ae3177923631a37bb11eb": {
    "describe": {
      "columns": [],
      "nullable": [],
      "parameters": {
        "Left": [
          "Int8"
        ]
      }
    },
    "query": "\n                        UPDATE mods\n                        SET moderation_message = NULL\n                        WHERE (id = $1)\n                        "
  },
  "57bb3db92e6a8fb8606005be955e2379f13a04f101f91358322a591a860a7f9e": {
    "describe": {
      "columns": [
        {
          "name": "id",
          "ordinal": 0,
          "type_info": "Int8"
        }
      ],
      "nullable": [
        false
      ],
      "parameters": {
        "Left": [
          "Int8"
        ]
      }
    },
    "query": "\n        SELECT id FROM reports\n        ORDER BY created ASC\n        LIMIT $1;\n        "
  },
  "57ff857e0d7f6deab7da6e806b83c61648809c8820cf1a46e833ff97583fe888": {
    "describe": {
      "columns": [
        {
          "name": "version_id",
          "ordinal": 0,
          "type_info": "Int8"
        },
        {
          "name": "date_published",
          "ordinal": 1,
          "type_info": "Timestamptz"
        }
      ],
      "nullable": [
        false,
        false
      ],
      "parameters": {
        "Left": [
          "Int8",
          "VarcharArray",
          "VarcharArray"
        ]
      }
    },
    "query": "\n            SELECT DISTINCT ON(v.date_published, v.id) version_id, v.date_published FROM versions v\n            INNER JOIN game_versions_versions gvv ON gvv.joining_version_id = v.id\n            INNER JOIN game_versions gv on gvv.game_version_id = gv.id AND (cardinality($2::varchar[]) = 0 OR gv.version = ANY($2::varchar[]))\n            INNER JOIN loaders_versions lv ON lv.version_id = v.id\n            INNER JOIN loaders l on lv.loader_id = l.id AND (cardinality($3::varchar[]) = 0 OR l.loader = ANY($3::varchar[]))\n            WHERE v.mod_id = $1\n            ORDER BY v.date_published, v.id ASC\n            "
  },
  "5917ab5017e27be2c4c5231426b19c3b37fd171ff47f97a0cb4e2094a0234298": {
    "describe": {
      "columns": [
        {
          "name": "id",
          "ordinal": 0,
          "type_info": "Int4"
        },
        {
          "name": "name",
          "ordinal": 1,
          "type_info": "Varchar"
        }
      ],
      "nullable": [
        false,
        false
      ],
      "parameters": {
        "Left": [
          "TextArray"
        ]
      }
    },
    "query": "\n            SELECT id, name FROM project_types\n            WHERE name = ANY($1)\n            "
  },
  "599df07263a2705e57fc70a7c4f5dc606e1730c281e3b573d2f2a2030bed04e0": {
    "describe": {
      "columns": [],
      "nullable": [],
      "parameters": {
        "Left": [
          "Int8Array"
        ]
      }
    },
    "query": "\n            DELETE FROM notifications\n            WHERE id = ANY($1)\n            "
  },
  "5a13a79ebb1ab975f88b58e6deaba9685fe16e242c0fa4a5eea54f12f9448e6b": {
    "describe": {
      "columns": [],
      "nullable": [],
      "parameters": {
        "Left": [
          "Int8"
        ]
      }
    },
    "query": "\n            DELETE FROM reports\n            WHERE version_id = $1\n            "
  },
  "5ad1f23da1b6f0f613de3412b928d2677a0359111dab4174e69ef6b0ef78202b": {
    "describe": {
      "columns": [
        {
          "name": "name",
          "ordinal": 0,
          "type_info": "Varchar"
        },
        {
          "name": "mod_id",
          "ordinal": 1,
          "type_info": "Int8"
        },
        {
          "name": "version_id",
          "ordinal": 2,
          "type_info": "Int8"
        },
        {
          "name": "user_id",
          "ordinal": 3,
          "type_info": "Int8"
        },
        {
          "name": "body",
          "ordinal": 4,
          "type_info": "Varchar"
        },
        {
          "name": "reporter",
          "ordinal": 5,
          "type_info": "Int8"
        },
        {
          "name": "created",
          "ordinal": 6,
          "type_info": "Timestamptz"
        }
      ],
      "nullable": [
        false,
        true,
        true,
        true,
        false,
        false,
        false
      ],
      "parameters": {
        "Left": [
          "Int8"
        ]
      }
    },
    "query": "\n            SELECT rt.name, r.mod_id, r.version_id, r.user_id, r.body, r.reporter, r.created\n            FROM reports r\n            INNER JOIN report_types rt ON rt.id = r.report_type_id\n            WHERE r.id = $1\n            "
  },
  "5c3b340d278c356b6bc2cd7110e5093a7d1ad982ae0f468f8fff7c54e4e6603a": {
    "describe": {
      "columns": [
        {
          "name": "id",
          "ordinal": 0,
          "type_info": "Int4"
        }
      ],
      "nullable": [
        false
      ],
      "parameters": {
        "Left": [
          "Text"
        ]
      }
    },
    "query": "\n            SELECT id FROM project_types\n            WHERE name = $1\n            "
  },
  "5c4262689205aafdd97a74bee0003f39eef0a34c97f97a939c14fb8fe349f7eb": {
    "describe": {
      "columns": [],
      "nullable": [],
      "parameters": {
        "Left": [
          "Int8"
        ]
      }
    },
    "query": "\n                    UPDATE files\n                    SET is_primary = TRUE\n                    WHERE (id = $1)\n                    "
  },
  "5ca43f2fddda27ad857f230a3427087f1e58150949adc6273156718730c10f69": {
    "describe": {
      "columns": [],
      "nullable": [],
      "parameters": {
        "Left": [
          "Varchar",
          "Int8"
        ]
      }
    },
    "query": "\n                    UPDATE users\n                    SET role = $1\n                    WHERE (id = $2)\n                    "
  },
  "5d7425cfa91e332bf7cc14aa5c300b997e941c49757606f6b906cb5e060d3179": {
    "describe": {
      "columns": [],
      "nullable": [],
      "parameters": {
        "Left": [
          "Int8"
        ]
      }
    },
    "query": "\n            UPDATE mods\n            SET updated = NOW()\n            WHERE id = $1\n            "
  },
  "5d7d7e33c2952199225d7b93f5a74f3436ba18aa24e6ef1840becbf236447fd6": {
    "describe": {
      "columns": [],
      "nullable": [],
      "parameters": {
        "Left": [
          "Int8"
        ]
      }
    },
    "query": "\n            DELETE FROM mod_follows\n            WHERE mod_id = $1\n            "
  },
  "5eb2795d25d6d03e22564048c198d821cd5ff22eb4e39b9dd7f198c9113d4f87": {
    "describe": {
      "columns": [],
      "nullable": [],
      "parameters": {
        "Left": [
          "Varchar",
          "Int8"
        ]
      }
    },
    "query": "\n                    UPDATE users\n                    SET name = $1\n                    WHERE (id = $2)\n                    "
  },
  "5ee2dc5cda9bfc0395da5a4ebf234093e9b8135db5e4a0258b00fa16fb825faa": {
    "describe": {
      "columns": [
        {
          "name": "name",
          "ordinal": 0,
          "type_info": "Varchar"
        }
      ],
      "nullable": [
        false
      ],
      "parameters": {
        "Left": []
      }
    },
    "query": "\n            SELECT name FROM project_types\n            "
  },
  "5f94e9e767ec4be7f9136b991b4a29373dbe48feb2f61281e3212721095ed675": {
    "describe": {
      "columns": [],
      "nullable": [],
      "parameters": {
        "Left": [
          "Int8",
          "Varchar",
          "Int8",
          "Int8",
          "Varchar"
        ]
      }
    },
    "query": "\n            INSERT INTO dependencies (dependent_id, dependency_type, dependency_id, mod_dependency_id, dependency_file_name)\n            VALUES ($1, $2, $3, $4, $5)\n            "
  },
  "6131d32a65f5e04775308386812f25c6d8464582678536a392a4a3737667f363": {
    "describe": {
      "columns": [
        {
          "name": "id",
          "ordinal": 0,
          "type_info": "Int4"
        },
        {
          "name": "short",
          "ordinal": 1,
          "type_info": "Varchar"
        },
        {
          "name": "name",
          "ordinal": 2,
          "type_info": "Varchar"
        }
      ],
      "nullable": [
        false,
        false,
        false
      ],
      "parameters": {
        "Left": []
      }
    },
    "query": "\n            SELECT id, short, name FROM licenses\n            "
  },
  "61a7f29e024bf2f1368370e3f6e8ef70317c7e8545b5b6d4235f21164948ba27": {
    "describe": {
      "columns": [],
      "nullable": [],
      "parameters": {
        "Left": [
          "Int8",
          "Bool"
        ]
      }
    },
    "query": "\n                UPDATE mods_gallery\n                SET featured = $2\n                WHERE mod_id = $1\n                "
  },
  "62416ea5972daa46ff2d077f631a8a30d9ec922056cf7ff1b0d74d9511010c96": {
    "describe": {
      "columns": [
        {
          "name": "id",
          "ordinal": 0,
          "type_info": "Int8"
        }
      ],
      "nullable": [
        false
      ],
      "parameters": {
        "Left": [
          "Int8",
          "Int8"
        ]
      }
    },
    "query": "\n                    SELECT version.id id FROM (\n                        SELECT DISTINCT ON(v.id) v.id, v.date_published FROM versions v\n                        INNER JOIN game_versions_versions gvv ON gvv.joining_version_id = v.id AND gvv.game_version_id IN (SELECT game_version_id FROM game_versions_versions WHERE joining_version_id = $2)\n                        INNER JOIN loaders_versions lv ON lv.version_id = v.id AND lv.loader_id IN (SELECT loader_id FROM loaders_versions WHERE version_id = $2)\n                        WHERE v.mod_id = $1\n                    ) AS version\n                    ORDER BY version.date_published DESC\n                    LIMIT 1\n                    "
  },
  "67d021f0776276081d3c50ca97afa6b78b98860bf929009e845e9c00a192e3b5": {
    "describe": {
      "columns": [
        {
          "name": "id",
          "ordinal": 0,
          "type_info": "Int4"
        }
      ],
      "nullable": [
        false
      ],
      "parameters": {
        "Left": [
          "Text"
        ]
      }
    },
    "query": "\n            SELECT id FROM report_types\n            WHERE name = $1\n            "
  },
  "68f0e36e5dde4d05955de634227f3e65d16730e0ff260c7a33eff89b5f2ee972": {
    "describe": {
      "columns": [
        {
          "name": "id",
          "ordinal": 0,
          "type_info": "Int8"
        },
        {
          "name": "project_id",
          "ordinal": 1,
          "type_info": "Int8"
        }
      ],
      "nullable": [
        false,
        false
      ],
      "parameters": {
        "Left": [
          "Text"
        ]
      }
    },
    "query": "\n        SELECT v.id id, v.mod_id project_id FROM files f\n        INNER JOIN versions v ON v.id = f.version_id\n        WHERE f.url = $1\n        "
  },
  "690aaaefb15196c0b9b9a79fd819ffb7160b559e5703e11ccea3990bc96e6e5c": {
    "describe": {
      "columns": [
        {
          "name": "id",
          "ordinal": 0,
          "type_info": "Int8"
        },
        {
          "name": "project_type",
          "ordinal": 1,
          "type_info": "Int4"
        },
        {
          "name": "title",
          "ordinal": 2,
          "type_info": "Varchar"
        },
        {
          "name": "description",
          "ordinal": 3,
          "type_info": "Varchar"
        },
        {
          "name": "downloads",
          "ordinal": 4,
          "type_info": "Int4"
        },
        {
          "name": "follows",
          "ordinal": 5,
          "type_info": "Int4"
        },
        {
          "name": "icon_url",
          "ordinal": 6,
          "type_info": "Varchar"
        },
        {
          "name": "body",
          "ordinal": 7,
          "type_info": "Varchar"
        },
        {
          "name": "body_url",
          "ordinal": 8,
          "type_info": "Varchar"
        },
        {
          "name": "published",
          "ordinal": 9,
          "type_info": "Timestamptz"
        },
        {
          "name": "updated",
          "ordinal": 10,
          "type_info": "Timestamptz"
        },
        {
          "name": "status",
          "ordinal": 11,
          "type_info": "Int4"
        },
        {
          "name": "issues_url",
          "ordinal": 12,
          "type_info": "Varchar"
        },
        {
          "name": "source_url",
          "ordinal": 13,
          "type_info": "Varchar"
        },
        {
          "name": "wiki_url",
          "ordinal": 14,
          "type_info": "Varchar"
        },
        {
          "name": "discord_url",
          "ordinal": 15,
          "type_info": "Varchar"
        },
        {
          "name": "license_url",
          "ordinal": 16,
          "type_info": "Varchar"
        },
        {
          "name": "team_id",
          "ordinal": 17,
          "type_info": "Int8"
        },
        {
          "name": "client_side",
          "ordinal": 18,
          "type_info": "Int4"
        },
        {
          "name": "server_side",
          "ordinal": 19,
          "type_info": "Int4"
        },
        {
          "name": "license",
          "ordinal": 20,
          "type_info": "Int4"
        },
        {
          "name": "slug",
          "ordinal": 21,
          "type_info": "Varchar"
        },
        {
          "name": "moderation_message",
          "ordinal": 22,
          "type_info": "Varchar"
        },
        {
          "name": "moderation_message_body",
          "ordinal": 23,
          "type_info": "Varchar"
        },
        {
          "name": "status_name",
          "ordinal": 24,
          "type_info": "Varchar"
        },
        {
          "name": "client_side_type",
          "ordinal": 25,
          "type_info": "Varchar"
        },
        {
          "name": "server_side_type",
          "ordinal": 26,
          "type_info": "Varchar"
        },
        {
          "name": "short",
          "ordinal": 27,
          "type_info": "Varchar"
        },
        {
          "name": "license_name",
          "ordinal": 28,
          "type_info": "Varchar"
        },
        {
          "name": "project_type_name",
          "ordinal": 29,
          "type_info": "Varchar"
        },
        {
          "name": "categories",
          "ordinal": 30,
          "type_info": "Text"
        },
        {
          "name": "versions",
          "ordinal": 31,
          "type_info": "Text"
        },
        {
          "name": "gallery",
          "ordinal": 32,
          "type_info": "Text"
        },
        {
          "name": "donations",
          "ordinal": 33,
          "type_info": "Text"
        }
      ],
      "nullable": [
        false,
        false,
        false,
        false,
        false,
        false,
        true,
        false,
        true,
        false,
        false,
        false,
        true,
        true,
        true,
        true,
        true,
        false,
        false,
        false,
        false,
        true,
        true,
        true,
        false,
        false,
        false,
        false,
        false,
        false,
        null,
        null,
        null,
        null
      ],
      "parameters": {
        "Left": [
          "Int8"
        ]
      }
    },
    "query": "\n            SELECT m.id id, m.project_type project_type, m.title title, m.description description, m.downloads downloads, m.follows follows,\n            m.icon_url icon_url, m.body body, m.body_url body_url, m.published published,\n            m.updated updated, m.status status,\n            m.issues_url issues_url, m.source_url source_url, m.wiki_url wiki_url, m.discord_url discord_url, m.license_url license_url,\n            m.team_id team_id, m.client_side client_side, m.server_side server_side, m.license license, m.slug slug, m.moderation_message moderation_message, m.moderation_message_body moderation_message_body,\n            s.status status_name, cs.name client_side_type, ss.name server_side_type, l.short short, l.name license_name, pt.name project_type_name,\n            STRING_AGG(DISTINCT c.category, ' ~~~~ ') categories, STRING_AGG(DISTINCT v.id::text, ' ~~~~ ') versions,\n            STRING_AGG(DISTINCT mg.image_url || ' |||| ' || mg.featured || ' |||| ' || mg.created || ' |||| ' || COALESCE(mg.title, ' ') || ' |||| ' || COALESCE(mg.description, ' '), ' ~~~~ ') gallery,\n            STRING_AGG(DISTINCT md.joining_platform_id || ' |||| ' || dp.short || ' |||| ' || dp.name || ' |||| ' || md.url, ' ~~~~ ') donations\n            FROM mods m\n            INNER JOIN project_types pt ON pt.id = m.project_type\n            INNER JOIN statuses s ON s.id = m.status\n            INNER JOIN side_types cs ON m.client_side = cs.id\n            INNER JOIN side_types ss ON m.server_side = ss.id\n            INNER JOIN licenses l ON m.license = l.id\n            LEFT JOIN mods_donations md ON md.joining_mod_id = m.id\n            LEFT JOIN donation_platforms dp ON md.joining_platform_id = dp.id\n            LEFT JOIN mods_categories mc ON mc.joining_mod_id = m.id\n            LEFT JOIN categories c ON mc.joining_category_id = c.id\n            LEFT JOIN versions v ON v.mod_id = m.id\n            LEFT JOIN mods_gallery mg ON mg.mod_id = m.id\n            WHERE m.id = $1\n            GROUP BY pt.id, s.id, cs.id, ss.id, l.id, m.id;\n            "
  },
  "6915fae5046160623c92ffab1de2dfebf976dc6a3d9fa579c3c1fde75bd854ed": {
    "describe": {
      "columns": [
        {
          "name": "id",
          "ordinal": 0,
          "type_info": "Int8"
        },
        {
          "name": "project_type",
          "ordinal": 1,
          "type_info": "Int4"
        },
        {
          "name": "title",
          "ordinal": 2,
          "type_info": "Varchar"
        },
        {
          "name": "description",
          "ordinal": 3,
          "type_info": "Varchar"
        },
        {
          "name": "downloads",
          "ordinal": 4,
          "type_info": "Int4"
        },
        {
          "name": "follows",
          "ordinal": 5,
          "type_info": "Int4"
        },
        {
          "name": "icon_url",
          "ordinal": 6,
          "type_info": "Varchar"
        },
        {
          "name": "body",
          "ordinal": 7,
          "type_info": "Varchar"
        },
        {
          "name": "body_url",
          "ordinal": 8,
          "type_info": "Varchar"
        },
        {
          "name": "published",
          "ordinal": 9,
          "type_info": "Timestamptz"
        },
        {
          "name": "updated",
          "ordinal": 10,
          "type_info": "Timestamptz"
        },
        {
          "name": "status",
          "ordinal": 11,
          "type_info": "Int4"
        },
        {
          "name": "issues_url",
          "ordinal": 12,
          "type_info": "Varchar"
        },
        {
          "name": "source_url",
          "ordinal": 13,
          "type_info": "Varchar"
        },
        {
          "name": "wiki_url",
          "ordinal": 14,
          "type_info": "Varchar"
        },
        {
          "name": "discord_url",
          "ordinal": 15,
          "type_info": "Varchar"
        },
        {
          "name": "license_url",
          "ordinal": 16,
          "type_info": "Varchar"
        },
        {
          "name": "team_id",
          "ordinal": 17,
          "type_info": "Int8"
        },
        {
          "name": "client_side",
          "ordinal": 18,
          "type_info": "Int4"
        },
        {
          "name": "server_side",
          "ordinal": 19,
          "type_info": "Int4"
        },
        {
          "name": "license",
          "ordinal": 20,
          "type_info": "Int4"
        },
        {
          "name": "slug",
          "ordinal": 21,
          "type_info": "Varchar"
        },
        {
          "name": "moderation_message",
          "ordinal": 22,
          "type_info": "Varchar"
        },
        {
          "name": "moderation_message_body",
          "ordinal": 23,
          "type_info": "Varchar"
        },
        {
          "name": "status_name",
          "ordinal": 24,
          "type_info": "Varchar"
        },
        {
          "name": "client_side_type",
          "ordinal": 25,
          "type_info": "Varchar"
        },
        {
          "name": "server_side_type",
          "ordinal": 26,
          "type_info": "Varchar"
        },
        {
          "name": "short",
          "ordinal": 27,
          "type_info": "Varchar"
        },
        {
          "name": "license_name",
          "ordinal": 28,
          "type_info": "Varchar"
        },
        {
          "name": "project_type_name",
          "ordinal": 29,
          "type_info": "Varchar"
        },
        {
          "name": "categories",
          "ordinal": 30,
          "type_info": "Text"
        },
        {
          "name": "versions",
          "ordinal": 31,
          "type_info": "Text"
        },
        {
          "name": "gallery",
          "ordinal": 32,
          "type_info": "Text"
        },
        {
          "name": "donations",
          "ordinal": 33,
          "type_info": "Text"
        }
      ],
      "nullable": [
        false,
        false,
        false,
        false,
        false,
        false,
        true,
        false,
        true,
        false,
        false,
        false,
        true,
        true,
        true,
        true,
        true,
        false,
        false,
        false,
        false,
        true,
        true,
        true,
        false,
        false,
        false,
        false,
        false,
        false,
        null,
        null,
        null,
        null
      ],
      "parameters": {
        "Left": [
          "Int8Array"
        ]
      }
    },
    "query": "\n            SELECT m.id id, m.project_type project_type, m.title title, m.description description, m.downloads downloads, m.follows follows,\n            m.icon_url icon_url, m.body body, m.body_url body_url, m.published published,\n            m.updated updated, m.status status,\n            m.issues_url issues_url, m.source_url source_url, m.wiki_url wiki_url, m.discord_url discord_url, m.license_url license_url,\n            m.team_id team_id, m.client_side client_side, m.server_side server_side, m.license license, m.slug slug, m.moderation_message moderation_message, m.moderation_message_body moderation_message_body,\n            s.status status_name, cs.name client_side_type, ss.name server_side_type, l.short short, l.name license_name, pt.name project_type_name,\n            STRING_AGG(DISTINCT c.category, ' ~~~~ ') categories, STRING_AGG(DISTINCT v.id::text, ' ~~~~ ') versions,\n            STRING_AGG(DISTINCT mg.image_url || ' |||| ' || mg.featured || ' |||| ' || mg.created || ' |||| ' || COALESCE(mg.title, ' ') || ' |||| ' || COALESCE(mg.description, ' '), ' ~~~~ ') gallery,\n            STRING_AGG(DISTINCT md.joining_platform_id || ' |||| ' || dp.short || ' |||| ' || dp.name || ' |||| ' || md.url, ' ~~~~ ') donations\n            FROM mods m\n            INNER JOIN project_types pt ON pt.id = m.project_type\n            INNER JOIN statuses s ON s.id = m.status\n            INNER JOIN side_types cs ON m.client_side = cs.id\n            INNER JOIN side_types ss ON m.server_side = ss.id\n            INNER JOIN licenses l ON m.license = l.id\n            LEFT JOIN mods_donations md ON md.joining_mod_id = m.id\n            LEFT JOIN donation_platforms dp ON md.joining_platform_id = dp.id\n            LEFT JOIN mods_categories mc ON mc.joining_mod_id = m.id\n            LEFT JOIN categories c ON mc.joining_category_id = c.id\n            LEFT JOIN versions v ON v.mod_id = m.id\n            LEFT JOIN mods_gallery mg ON mg.mod_id = m.id\n            WHERE m.id = ANY($1)\n            GROUP BY pt.id, s.id, cs.id, ss.id, l.id, m.id;\n            "
  },
  "6a7b7704c2a0c52a70f5d881a1e6d3e8e77ddaa83ecc5688cd86bf327775fb76": {
    "describe": {
      "columns": [
        {
          "name": "id",
          "ordinal": 0,
          "type_info": "Int8"
        }
      ],
      "nullable": [
        false
      ],
      "parameters": {
        "Left": [
          "Bytea",
          "Text"
        ]
      }
    },
    "query": "\n                    SELECT f.id id FROM hashes h\n                    INNER JOIN files f ON h.file_id = f.id\n                    WHERE h.algorithm = $2 AND h.hash = $1\n                    "
  },
  "6b28cb8b54ef57c9b6f03607611f688455f0e2b27eb5deda5a8cbc5b506b4602": {
    "describe": {
      "columns": [],
      "nullable": [],
      "parameters": {
        "Left": [
          "Int8"
        ]
      }
    },
    "query": "\n            DELETE FROM mods\n            WHERE id = $1\n            "
  },
  "6c7aeb0db4a4fb3387c37b8d7aca6fdafaa637fd883a44416b56270aeebb7a01": {
    "describe": {
      "columns": [],
      "nullable": [],
      "parameters": {
        "Left": [
          "Int4",
          "Int8"
        ]
      }
    },
    "query": "\n                        INSERT INTO loaders_versions (loader_id, version_id)\n                        VALUES ($1, $2)\n                        "
  },
  "6d883ea05aead20f571a0f63bfd63f1d432717ec7a0fb9ab29e01fcb061b3afc": {
    "describe": {
      "columns": [],
      "nullable": [],
      "parameters": {
        "Left": [
          "Int8"
        ]
      }
    },
    "query": "\n                    UPDATE files\n                    SET is_primary = FALSE\n                    WHERE (version_id = $1)\n                    "
  },
  "6f1fb4c3269b2a8190f328df025be76241eae757d9c4f3e5eb1cc01b191837df": {
    "describe": {
      "columns": [],
      "nullable": [],
      "parameters": {
        "Left": [
          "Int8"
        ]
      }
    },
    "query": "\n                    DELETE FROM mods_categories\n                    WHERE joining_mod_id = $1\n                    "
  },
  "6fd06767f42be894c7a35c6b61f43407c55de43dc77ed02b39062278f3de81e3": {
    "describe": {
      "columns": [],
      "nullable": [],
      "parameters": {
        "Left": [
          "Int8",
          "Int8",
          "Int8",
          "Varchar",
          "Int8",
          "Bool"
        ]
      }
    },
    "query": "\n            INSERT INTO team_members (\n                id, team_id, user_id, role, permissions, accepted\n            )\n            VALUES (\n                $1, $2, $3, $4, $5, $6\n            )\n            "
  },
  "70cdf1b4a17405974909d89b1437a8425792d620f9ed67fd8e31e004e4609e83": {
    "describe": {
      "columns": [],
      "nullable": [],
      "parameters": {
        "Left": [
          "Varchar",
          "Int8"
        ]
      }
    },
    "query": "\n                    UPDATE users\n                    SET username = $1\n                    WHERE (id = $2)\n                    "
  },
  "712a846d6b56609599ee7a6603ad921acd2d5da2b3ce0c5b3f3642ed83927542": {
    "describe": {
      "columns": [],
      "nullable": [],
      "parameters": {
        "Left": [
          "Int8Array",
          "Int8"
        ]
      }
    },
    "query": "\n            UPDATE dependencies\n            SET dependency_id = $2\n            WHERE id = ANY($1::bigint[])\n            "
  },
  "72ad6f4be40d7620a0ec557e3806da41ce95335aeaa910fe35aca2ec7c3f09b6": {
    "describe": {
      "columns": [
        {
          "name": "id",
          "ordinal": 0,
          "type_info": "Int8"
        }
      ],
      "nullable": [
        false
      ],
      "parameters": {
        "Left": [
          "Int8"
        ]
      }
    },
    "query": "\n                SELECT id FROM users\n                WHERE id = $1\n                "
  },
  "72c75313688dfd88a659c5250c71b9899abd6186ab32a067a7d4b8a0846ebd18": {
    "describe": {
      "columns": [
        {
          "name": "id",
          "ordinal": 0,
          "type_info": "Int4"
        }
      ],
      "nullable": [
        false
      ],
      "parameters": {
        "Left": [
          "Varchar",
          "Text",
          "Timestamp"
        ]
      }
    },
    "query": "\n            INSERT INTO game_versions (version, type, created)\n            VALUES ($1, COALESCE($2, 'other'), COALESCE($3, timezone('utc', now())))\n            ON CONFLICT (version) DO UPDATE\n                SET type = COALESCE($2, game_versions.type),\n                    created = COALESCE($3, game_versions.created)\n            RETURNING id\n            "
  },
  "72d6b5f2f11d88981db82c7247c9e7e5ebfd8d34985a1a8209d6628e66490f37": {
    "describe": {
      "columns": [
        {
          "name": "id",
          "ordinal": 0,
          "type_info": "Int4"
        }
      ],
      "nullable": [
        false
      ],
      "parameters": {
        "Left": [
          "Text"
        ]
      }
    },
    "query": "\n            SELECT id FROM categories\n            WHERE category = $1\n            "
  },
  "73bdd6c9e7cd8c1ed582261aebdee0f8fd2734e712ef288a2608564c918009cb": {
    "describe": {
      "columns": [],
      "nullable": [],
      "parameters": {
        "Left": [
          "Int8"
        ]
      }
    },
    "query": "\n            DELETE FROM versions WHERE id = $1\n            "
  },
  "740424ba1af7b0cf85d6031365d2c026e0b0003fb618bb82eeebcdad9599774a": {
    "describe": {
      "columns": [
        {
          "name": "project_id",
          "ordinal": 0,
          "type_info": "Int8"
        }
      ],
      "nullable": [
        false
      ],
      "parameters": {
        "Left": [
          "Bytea",
          "Text",
          "Text"
        ]
      }
    },
    "query": "\n        SELECT v.mod_id project_id FROM hashes h\n        INNER JOIN files f ON h.file_id = f.id\n        INNER JOIN versions v ON v.id = f.version_id\n        INNER JOIN mods m on v.mod_id = m.id\n        INNER JOIN statuses s on m.status = s.id\n        WHERE h.algorithm = $2 AND h.hash = $1 AND s.status != $3\n        "
  },
  "75a860ca8087536a9fcf932846341c8bd322d314231bb8acac124d1cea93270b": {
    "describe": {
      "columns": [
        {
          "name": "mod_id",
          "ordinal": 0,
          "type_info": "Int8"
        }
      ],
      "nullable": [
        false
      ],
      "parameters": {
        "Left": [
          "Int8"
        ]
      }
    },
    "query": "\n            SELECT mf.mod_id FROM mod_follows mf\n            WHERE mf.follower_id = $1\n            "
  },
  "76db1c204139e18002e5751c3dcefff79791a1dd852b62d34fcf008151e8945a": {
    "describe": {
      "columns": [
        {
          "name": "id",
          "ordinal": 0,
          "type_info": "Int4"
        },
        {
          "name": "short",
          "ordinal": 1,
          "type_info": "Varchar"
        },
        {
          "name": "name",
          "ordinal": 2,
          "type_info": "Varchar"
        }
      ],
      "nullable": [
        false,
        false,
        false
      ],
      "parameters": {
        "Left": []
      }
    },
    "query": "\n            SELECT id, short, name FROM donation_platforms\n            "
  },
  "78a60cf0febcc6e35b8ffe38f2c021c13ab660c81c4775bbb26004d30242a1a8": {
    "describe": {
      "columns": [
        {
          "name": "id",
          "ordinal": 0,
          "type_info": "Int4"
        },
        {
          "name": "version_",
          "ordinal": 1,
          "type_info": "Varchar"
        },
        {
          "name": "type_",
          "ordinal": 2,
          "type_info": "Varchar"
        },
        {
          "name": "created",
          "ordinal": 3,
          "type_info": "Timestamptz"
        },
        {
          "name": "major",
          "ordinal": 4,
          "type_info": "Bool"
        }
      ],
      "nullable": [
        false,
        false,
        false,
        false,
        false
      ],
      "parameters": {
        "Left": [
          "Bool"
        ]
      }
    },
    "query": "\n                SELECT gv.id id, gv.version version_, gv.type type_, gv.created created, gv.major major FROM game_versions gv\n                WHERE major = $1\n                ORDER BY created DESC\n                "
  },
  "78bf8232ddae2db486b9ff791ea525af1330e6904740b2a943c4ae3466bf02d0": {
    "describe": {
      "columns": [
        {
          "name": "id",
          "ordinal": 0,
          "type_info": "Int4"
        }
      ],
      "nullable": [
        false
      ],
      "parameters": {
        "Left": [
          "Int8"
        ]
      }
    },
    "query": "\n                SELECT game_version_id id FROM game_versions_versions\n                WHERE joining_version_id = $1\n                "
  },
  "796f057ea8eb5b01d3eedeee9840fb37464ea567f32871953fb07e14ed86af1c": {
    "describe": {
      "columns": [
        {
          "name": "exists",
          "ordinal": 0,
          "type_info": "Bool"
        }
      ],
      "nullable": [
        null
      ],
      "parameters": {
        "Left": [
          "Int8",
          "Int8"
        ]
      }
    },
    "query": "SELECT EXISTS(SELECT 1 FROM team_members WHERE team_id = $1 AND user_id = $2)"
  },
  "79b896b1a8ddab285294638302976b75d0d915f36036383cc21bd2fc48d4502c": {
    "describe": {
      "columns": [],
      "nullable": [],
      "parameters": {
        "Left": [
          "Int8"
        ]
      }
    },
    "query": "\n                    DELETE FROM loaders_versions WHERE version_id = $1\n                    "
  },
  "79d30dd9fe16ac93ece0b6272811e1b644bac8f61b446dceca46a16cb69953a1": {
    "describe": {
      "columns": [
        {
          "name": "version_id",
          "ordinal": 0,
          "type_info": "Int8"
        }
      ],
      "nullable": [
        false
      ],
      "parameters": {
        "Left": [
          "Bytea",
          "Text"
        ]
      }
    },
    "query": "\n        SELECT f.version_id version_id FROM hashes h\n        INNER JOIN files f ON h.file_id = f.id\n        WHERE h.algorithm = $2 AND h.hash = $1\n        "
  },
  "7a3183f77f403d2272665727affb07775a9304cbe1fb8ee7e603d779edb95d03": {
    "describe": {
      "columns": [],
      "nullable": [],
      "parameters": {
        "Left": [
          "Int8",
          "Int8",
          "Varchar",
          "Varchar",
          "Varchar",
          "Timestamptz",
          "Int4",
          "Varchar",
          "Varchar",
          "Varchar",
          "Varchar",
          "Int4",
          "Varchar",
          "Int4",
          "Int4",
          "Varchar",
          "Int4",
          "Text",
          "Int4"
        ]
      }
    },
    "query": "\n            INSERT INTO mods (\n                id, team_id, title, description, body,\n                published, downloads, icon_url, issues_url,\n                source_url, wiki_url, status, discord_url,\n                client_side, server_side, license_url, license,\n                slug, project_type\n            )\n            VALUES (\n                $1, $2, $3, $4, $5,\n                $6, $7, $8, $9,\n                $10, $11, $12, $13,\n                $14, $15, $16, $17,\n                LOWER($18), $19\n            )\n            "
  },
  "7c61fee015231f0a97c25d24f2c6be24821e39e330ab82344ad3b985d0d2aaea": {
    "describe": {
      "columns": [
        {
          "name": "id",
          "ordinal": 0,
          "type_info": "Int4"
        }
      ],
      "nullable": [
        false
      ],
      "parameters": {
        "Left": [
          "Text"
        ]
      }
    },
    "query": "\n        SELECT id FROM mods_gallery\n        WHERE image_url = $1\n        "
  },
  "7cae1137ab3aaa8de1617d820fb5635eb7498e61174e79da3cdd0da7e99aaca3": {
    "describe": {
      "columns": [
        {
          "name": "exists",
          "ordinal": 0,
          "type_info": "Bool"
        }
      ],
      "nullable": [
        null
      ],
      "parameters": {
        "Left": [
          "Text",
          "Int8"
        ]
      }
    },
    "query": "SELECT EXISTS(SELECT 1 FROM versions WHERE (version_number = $1) AND (mod_id = $2))"
<<<<<<< HEAD
  },
  "7ecf1bdb78a03dbdee2e4a57d0914409751c13bdc8f01fa82c8001c2255e31a5": {
    "describe": {
      "columns": [
        {
          "name": "id",
          "ordinal": 0,
          "type_info": "Int8"
        },
        {
          "name": "github_id",
          "ordinal": 1,
          "type_info": "Int8"
        },
        {
          "name": "name",
          "ordinal": 2,
          "type_info": "Varchar"
        },
        {
          "name": "email",
          "ordinal": 3,
          "type_info": "Varchar"
        },
        {
          "name": "avatar_url",
          "ordinal": 4,
          "type_info": "Varchar"
        },
        {
          "name": "username",
          "ordinal": 5,
          "type_info": "Varchar"
        },
        {
          "name": "bio",
          "ordinal": 6,
          "type_info": "Varchar"
        },
        {
          "name": "created",
          "ordinal": 7,
          "type_info": "Timestamptz"
        },
        {
          "name": "role",
          "ordinal": 8,
          "type_info": "Varchar"
        }
      ],
      "nullable": [
        false,
        true,
        true,
        true,
        true,
        false,
        true,
        false,
        false
      ],
      "parameters": {
        "Left": [
          "Text"
        ]
      }
    },
    "query": "\n            SELECT u.id, u.github_id, u.name, u.email,\n                u.avatar_url, u.username, u.bio,\n                u.created, u.role\n            FROM users u\n            WHERE LOWER(u.username) = LOWER($1)\n            "
=======
>>>>>>> 932b0ccf
  },
  "8129255d25bf0624d83f50558b668ed7b7f9c264e380d276522fc82bc871939b": {
    "describe": {
      "columns": [],
      "nullable": [],
      "parameters": {
        "Left": [
          "Int8",
          "Varchar",
          "Varchar",
          "Varchar"
        ]
      }
    },
    "query": "\n            INSERT INTO notifications_actions (\n                notification_id, title, action_route, action_route_method\n            )\n            VALUES (\n                $1, $2, $3, $4\n            )\n            "
  },
  "82515e4e7e88f1193c956f032caabc70f535f925e212de30f974afd3ec126092": {
    "describe": {
      "columns": [
        {
          "name": "id",
          "ordinal": 0,
          "type_info": "Int4"
        }
      ],
      "nullable": [
        false
      ],
      "parameters": {
        "Left": [
          "Varchar",
          "Varchar"
        ]
      }
    },
    "query": "\n            INSERT INTO licenses (short, name)\n            VALUES ($1, $2)\n            ON CONFLICT (short) DO NOTHING\n            RETURNING id\n            "
  },
  "82cc64ff6fc37cd52a6dee033d1d571a3e570abe0aa10aea9860cdb8d1ea8cdc": {
    "describe": {
      "columns": [
        {
          "name": "id",
          "ordinal": 0,
          "type_info": "Int8"
        },
        {
          "name": "team_id",
          "ordinal": 1,
          "type_info": "Int8"
        },
        {
          "name": "user_id",
          "ordinal": 2,
          "type_info": "Int8"
        },
        {
          "name": "role",
          "ordinal": 3,
          "type_info": "Varchar"
        },
        {
          "name": "permissions",
          "ordinal": 4,
          "type_info": "Int8"
        },
        {
          "name": "accepted",
          "ordinal": 5,
          "type_info": "Bool"
        }
      ],
      "nullable": [
        false,
        false,
        false,
        false,
        false,
        false
      ],
      "parameters": {
        "Left": [
          "Int8",
          "Int8"
        ]
      }
    },
    "query": "\n            SELECT tm.id, tm.team_id, tm.user_id, tm.role, tm.permissions, tm.accepted FROM versions v\n            INNER JOIN mods m ON m.id = v.mod_id\n            INNER JOIN team_members tm ON tm.team_id = m.team_id AND tm.user_id = $2 AND tm.accepted = TRUE\n            WHERE v.id = $1\n            "
  },
  "87fd169e19ba231c6cf131ad2841d5c3b95adde53e5ed4000f8e7d54c0e87320": {
    "describe": {
      "columns": [],
      "nullable": [],
      "parameters": {
        "Left": [
          "Text"
        ]
      }
    },
    "query": "\n            DELETE FROM project_types\n            WHERE name = $1\n            "
  },
  "885ca4b21e05079d30dcf3b65619c95b544a10b7b08c3184278a0fe5ebc44b86": {
    "describe": {
      "columns": [
        {
          "name": "id",
          "ordinal": 0,
          "type_info": "Int4"
        },
        {
          "name": "category",
          "ordinal": 1,
          "type_info": "Varchar"
        },
        {
          "name": "icon",
          "ordinal": 2,
          "type_info": "Varchar"
        },
        {
          "name": "project_type",
          "ordinal": 3,
          "type_info": "Varchar"
        }
      ],
      "nullable": [
        false,
        false,
        false,
        false
      ],
      "parameters": {
        "Left": []
      }
    },
    "query": "\n            SELECT c.id id, c.category category, c.icon icon, pt.name project_type\n            FROM categories c\n            INNER JOIN project_types pt ON c.project_type = pt.id\n            ORDER BY c.id\n            "
  },
  "89310b2bc5f020744a9a42dae6f15dfebc1544cdd754939f0d09714353f2aa7c": {
    "describe": {
      "columns": [
        {
          "name": "id",
          "ordinal": 0,
          "type_info": "Int8"
        },
        {
          "name": "team_id",
          "ordinal": 1,
          "type_info": "Int8"
        },
        {
          "name": "role",
          "ordinal": 2,
          "type_info": "Varchar"
        },
        {
          "name": "permissions",
          "ordinal": 3,
          "type_info": "Int8"
        },
        {
          "name": "accepted",
          "ordinal": 4,
          "type_info": "Bool"
        }
      ],
      "nullable": [
        false,
        false,
        false,
        false,
        false
      ],
      "parameters": {
        "Left": [
          "Int8"
        ]
      }
    },
    "query": "\n            SELECT id, team_id, role, permissions, accepted\n            FROM team_members\n            WHERE user_id = $1\n            "
  },
  "8b1dcd460baa345311275710a0c05c0c58764b91d50b3d6732b3dce8bf5bff6b": {
    "describe": {
      "columns": [
        {
          "name": "project_type",
          "ordinal": 0,
          "type_info": "Int4"
        },
        {
          "name": "title",
          "ordinal": 1,
          "type_info": "Varchar"
        },
        {
          "name": "description",
          "ordinal": 2,
          "type_info": "Varchar"
        },
        {
          "name": "downloads",
          "ordinal": 3,
          "type_info": "Int4"
        },
        {
          "name": "follows",
          "ordinal": 4,
          "type_info": "Int4"
        },
        {
          "name": "icon_url",
          "ordinal": 5,
          "type_info": "Varchar"
        },
        {
          "name": "body",
          "ordinal": 6,
          "type_info": "Varchar"
        },
        {
          "name": "body_url",
          "ordinal": 7,
          "type_info": "Varchar"
        },
        {
          "name": "published",
          "ordinal": 8,
          "type_info": "Timestamptz"
        },
        {
          "name": "updated",
          "ordinal": 9,
          "type_info": "Timestamptz"
        },
        {
          "name": "status",
          "ordinal": 10,
          "type_info": "Int4"
        },
        {
          "name": "issues_url",
          "ordinal": 11,
          "type_info": "Varchar"
        },
        {
          "name": "source_url",
          "ordinal": 12,
          "type_info": "Varchar"
        },
        {
          "name": "wiki_url",
          "ordinal": 13,
          "type_info": "Varchar"
        },
        {
          "name": "discord_url",
          "ordinal": 14,
          "type_info": "Varchar"
        },
        {
          "name": "license_url",
          "ordinal": 15,
          "type_info": "Varchar"
        },
        {
          "name": "team_id",
          "ordinal": 16,
          "type_info": "Int8"
        },
        {
          "name": "client_side",
          "ordinal": 17,
          "type_info": "Int4"
        },
        {
          "name": "server_side",
          "ordinal": 18,
          "type_info": "Int4"
        },
        {
          "name": "license",
          "ordinal": 19,
          "type_info": "Int4"
        },
        {
          "name": "slug",
          "ordinal": 20,
          "type_info": "Varchar"
        },
        {
          "name": "moderation_message",
          "ordinal": 21,
          "type_info": "Varchar"
        },
        {
          "name": "moderation_message_body",
          "ordinal": 22,
          "type_info": "Varchar"
        }
      ],
      "nullable": [
        false,
        false,
        false,
        false,
        false,
        true,
        false,
        true,
        false,
        false,
        false,
        true,
        true,
        true,
        true,
        true,
        false,
        false,
        false,
        false,
        true,
        true,
        true
      ],
      "parameters": {
        "Left": [
          "Int8"
        ]
      }
    },
    "query": "\n            SELECT project_type, title, description, downloads, follows,\n                   icon_url, body, body_url, published,\n                   updated, status,\n                   issues_url, source_url, wiki_url, discord_url, license_url,\n                   team_id, client_side, server_side, license, slug,\n                   moderation_message, moderation_message_body\n            FROM mods\n            WHERE id = $1\n            "
  },
  "8ba2b2c38958f1c542e514fc62ab4682f58b0b442ac1842d20625420698e34ec": {
    "describe": {
      "columns": [],
      "nullable": [],
      "parameters": {
        "Left": [
          "Int8",
          "Int8",
          "Text"
        ]
      }
    },
    "query": "\n            DELETE FROM team_members\n            WHERE (team_id = $1 AND user_id = $2 AND NOT role = $3)\n            "
  },
  "8bb8be81029b47af0c2a200647abcabb79cb88a41e53467ad3b52d714c83fdf9": {
    "describe": {
      "columns": [
        {
          "name": "id",
          "ordinal": 0,
          "type_info": "Int4"
        }
      ],
      "nullable": [
        false
      ],
      "parameters": {
        "Left": [
          "Varchar",
          "Int4",
          "Varchar"
        ]
      }
    },
    "query": "\n            INSERT INTO categories (category, project_type, icon)\n            VALUES ($1, $2, $3)\n            RETURNING id\n            "
  },
  "8c65c87d288ca385eee56f98a0880eac5bf73d2760af70b7d660ded5f7a619f2": {
    "describe": {
      "columns": [
        {
          "name": "id",
          "ordinal": 0,
          "type_info": "Int8"
        },
        {
          "name": "mod_id",
          "ordinal": 1,
          "type_info": "Int8"
        },
        {
          "name": "author_id",
          "ordinal": 2,
          "type_info": "Int8"
        },
        {
          "name": "version_name",
          "ordinal": 3,
          "type_info": "Varchar"
        },
        {
          "name": "version_number",
          "ordinal": 4,
          "type_info": "Varchar"
        },
        {
          "name": "changelog",
          "ordinal": 5,
          "type_info": "Varchar"
        },
        {
          "name": "changelog_url",
          "ordinal": 6,
          "type_info": "Varchar"
        },
        {
          "name": "date_published",
          "ordinal": 7,
          "type_info": "Timestamptz"
        },
        {
          "name": "downloads",
          "ordinal": 8,
          "type_info": "Int4"
        },
        {
          "name": "version_type",
          "ordinal": 9,
          "type_info": "Varchar"
        },
        {
          "name": "featured",
          "ordinal": 10,
          "type_info": "Bool"
        },
        {
          "name": "game_versions",
          "ordinal": 11,
          "type_info": "Text"
        },
        {
          "name": "loaders",
          "ordinal": 12,
          "type_info": "Text"
        },
        {
          "name": "files",
          "ordinal": 13,
          "type_info": "Text"
        },
        {
          "name": "hashes",
          "ordinal": 14,
          "type_info": "Text"
        },
        {
          "name": "dependencies",
          "ordinal": 15,
          "type_info": "Text"
        }
      ],
      "nullable": [
        false,
        false,
        false,
        false,
        false,
        false,
        true,
        false,
        false,
        false,
        false,
        null,
        null,
        null,
        null,
        null
      ],
      "parameters": {
        "Left": [
          "Int8Array"
        ]
      }
    },
    "query": "\n            SELECT v.id id, v.mod_id mod_id, v.author_id author_id, v.name version_name, v.version_number version_number,\n            v.changelog changelog, v.changelog_url changelog_url, v.date_published date_published, v.downloads downloads,\n            v.version_type version_type, v.featured featured,\n            STRING_AGG(DISTINCT gv.version || ' |||| ' || gv.created, ' ~~~~ ') game_versions, STRING_AGG(DISTINCT l.loader, ' ~~~~ ') loaders,\n            STRING_AGG(DISTINCT f.id || ' |||| ' || f.is_primary || ' |||| ' || f.size || ' |||| ' || f.url || ' |||| ' || f.filename, ' ~~~~ ') files,\n            STRING_AGG(DISTINCT h.algorithm || ' |||| ' || encode(h.hash, 'escape') || ' |||| ' || h.file_id,  ' ~~~~ ') hashes,\n            STRING_AGG(DISTINCT COALESCE(d.dependency_id, 0) || ' |||| ' || COALESCE(d.mod_dependency_id, 0) || ' |||| ' || d.dependency_type || ' |||| ' || COALESCE(d.dependency_file_name, ' '),  ' ~~~~ ') dependencies\n            FROM versions v\n            LEFT OUTER JOIN game_versions_versions gvv on v.id = gvv.joining_version_id\n            LEFT OUTER JOIN game_versions gv on gvv.game_version_id = gv.id\n            LEFT OUTER JOIN loaders_versions lv on v.id = lv.version_id\n            LEFT OUTER JOIN loaders l on lv.loader_id = l.id\n            LEFT OUTER JOIN files f on v.id = f.version_id\n            LEFT OUTER JOIN hashes h on f.id = h.file_id\n            LEFT OUTER JOIN dependencies d on v.id = d.dependent_id\n            WHERE v.id = ANY($1)\n            GROUP BY v.id\n            ORDER BY v.date_published ASC;\n            "
  },
  "8f706d78ac4235ea04c59e2c220a4791e1d08fdf287b783b4aaef36fd2445467": {
    "describe": {
      "columns": [],
      "nullable": [],
      "parameters": {
        "Left": [
          "Text"
        ]
      }
    },
    "query": "\n            DELETE FROM loaders\n            WHERE loader = $1\n            "
  },
  "8fd5d332e9cd2f760f956bf4936350f29df414552643bcfb352ca8a8a0b98439": {
    "describe": {
      "columns": [],
      "nullable": [],
      "parameters": {
        "Left": [
          "Varchar",
          "Int8"
        ]
      }
    },
    "query": "\n            UPDATE mods\n            SET icon_url = $1\n            WHERE (id = $2)\n            "
  },
  "9348309884811e8b22f33786ae7c0f259f37f3c90e545f00761a641570107160": {
    "describe": {
      "columns": [
        {
          "name": "title",
          "ordinal": 0,
          "type_info": "Varchar"
        },
        {
<<<<<<< HEAD
          "name": "id",
          "ordinal": 1,
          "type_info": "Int8"
        },
        {
          "name": "project_type",
          "ordinal": 2,
          "type_info": "Varchar"
        }
      ],
      "nullable": [
        false,
        false,
        false
      ],
      "parameters": {
        "Left": [
          "Int8"
        ]
      }
    },
    "query": "\n        SELECT m.title title, m.id id, pt.name project_type\n        FROM mods m\n        INNER JOIN project_types pt ON pt.id = m.project_type\n        WHERE m.team_id = $1\n        "
  },
  "96587afb05c9d308d665e76dabab497b39cc7993b6fececed7dc9677d159abb3": {
    "describe": {
      "columns": [
        {
          "name": "exists",
          "ordinal": 0,
          "type_info": "Bool"
        }
      ],
      "nullable": [
        null
      ],
      "parameters": {
        "Left": [
          "Text"
        ]
      }
    },
    "query": "\n                SELECT EXISTS(SELECT 1 FROM mods WHERE slug = $1)\n                "
  },
  "97690dda7edea8c985891cae5ad405f628ed81e333bc88df5493c928a4324d43": {
    "describe": {
      "columns": [
        {
          "name": "exists",
          "ordinal": 0,
          "type_info": "Bool"
        }
      ],
      "nullable": [
        null
      ],
      "parameters": {
        "Left": [
          "Int8"
        ]
      }
    },
    "query": "SELECT EXISTS(SELECT 1 FROM reports WHERE id=$1)"
  },
  "98653aee768ce2e5493178a89acfe377a9bab715d8b1e612883690d45b676123": {
    "describe": {
      "columns": [
        {
          "name": "id",
          "ordinal": 0,
          "type_info": "Int8"
        },
        {
          "name": "project_type",
          "ordinal": 1,
          "type_info": "Int4"
        },
        {
          "name": "title",
          "ordinal": 2,
          "type_info": "Varchar"
        },
        {
          "name": "description",
          "ordinal": 3,
          "type_info": "Varchar"
        },
        {
          "name": "downloads",
          "ordinal": 4,
          "type_info": "Int4"
        },
        {
          "name": "follows",
          "ordinal": 5,
          "type_info": "Int4"
        },
        {
          "name": "icon_url",
          "ordinal": 6,
          "type_info": "Varchar"
        },
        {
          "name": "published",
          "ordinal": 7,
          "type_info": "Timestamptz"
        },
        {
          "name": "updated",
          "ordinal": 8,
          "type_info": "Timestamptz"
        },
        {
          "name": "team_id",
          "ordinal": 9,
          "type_info": "Int8"
        },
        {
          "name": "license",
          "ordinal": 10,
          "type_info": "Int4"
        },
        {
          "name": "slug",
          "ordinal": 11,
          "type_info": "Varchar"
        },
        {
          "name": "status_name",
          "ordinal": 12,
          "type_info": "Varchar"
        },
        {
          "name": "client_side_type",
          "ordinal": 13,
          "type_info": "Varchar"
        },
        {
          "name": "server_side_type",
          "ordinal": 14,
          "type_info": "Varchar"
        },
        {
          "name": "short",
          "ordinal": 15,
          "type_info": "Varchar"
        },
        {
          "name": "project_type_name",
          "ordinal": 16,
          "type_info": "Varchar"
        },
        {
          "name": "username",
          "ordinal": 17,
          "type_info": "Varchar"
        },
        {
          "name": "categories",
          "ordinal": 18,
          "type_info": "Text"
        },
        {
          "name": "loaders",
          "ordinal": 19,
          "type_info": "Text"
        },
        {
          "name": "versions",
          "ordinal": 20,
          "type_info": "Text"
        },
        {
          "name": "gallery",
          "ordinal": 21,
          "type_info": "Text"
        }
      ],
=======
          "name": "id",
          "ordinal": 1,
          "type_info": "Int8"
        },
        {
          "name": "project_type",
          "ordinal": 2,
          "type_info": "Varchar"
        }
      ],
      "nullable": [
        false,
        false,
        false
      ],
      "parameters": {
        "Left": [
          "Int8"
        ]
      }
    },
    "query": "\n        SELECT m.title title, m.id id, pt.name project_type\n        FROM mods m\n        INNER JOIN project_types pt ON pt.id = m.project_type\n        WHERE m.team_id = $1\n        "
  },
  "96587afb05c9d308d665e76dabab497b39cc7993b6fececed7dc9677d159abb3": {
    "describe": {
      "columns": [
        {
          "name": "exists",
          "ordinal": 0,
          "type_info": "Bool"
        }
      ],
      "nullable": [
        null
      ],
      "parameters": {
        "Left": [
          "Text"
        ]
      }
    },
    "query": "\n                SELECT EXISTS(SELECT 1 FROM mods WHERE slug = $1)\n                "
  },
  "97690dda7edea8c985891cae5ad405f628ed81e333bc88df5493c928a4324d43": {
    "describe": {
      "columns": [
        {
          "name": "exists",
          "ordinal": 0,
          "type_info": "Bool"
        }
      ],
>>>>>>> 932b0ccf
      "nullable": [
        null
      ],
      "parameters": {
        "Left": [
<<<<<<< HEAD
          "Text",
          "Text"
        ]
      }
    },
    "query": "\n            SELECT m.id id, m.project_type project_type, m.title title, m.description description, m.downloads downloads, m.follows follows,\n            m.icon_url icon_url, m.published published,\n            m.updated updated,\n            m.team_id team_id, m.license license, m.slug slug,\n            s.status status_name, cs.name client_side_type, ss.name server_side_type, l.short short, pt.name project_type_name, u.username username,\n            STRING_AGG(DISTINCT c.category, ',') categories, STRING_AGG(DISTINCT lo.loader, ',') loaders, STRING_AGG(DISTINCT gv.version, ',') versions,\n            STRING_AGG(DISTINCT mg.image_url, ',') gallery\n            FROM mods m\n            LEFT OUTER JOIN mods_categories mc ON joining_mod_id = m.id\n            LEFT OUTER JOIN categories c ON mc.joining_category_id = c.id\n            LEFT OUTER JOIN versions v ON v.mod_id = m.id\n            LEFT OUTER JOIN game_versions_versions gvv ON gvv.joining_version_id = v.id\n            LEFT OUTER JOIN game_versions gv ON gvv.game_version_id = gv.id\n            LEFT OUTER JOIN loaders_versions lv ON lv.version_id = v.id\n            LEFT OUTER JOIN loaders lo ON lo.id = lv.loader_id\n            LEFT OUTER JOIN mods_gallery mg ON mg.mod_id = m.id\n            INNER JOIN statuses s ON s.id = m.status\n            INNER JOIN project_types pt ON pt.id = m.project_type\n            INNER JOIN side_types cs ON m.client_side = cs.id\n            INNER JOIN side_types ss ON m.server_side = ss.id\n            INNER JOIN licenses l ON m.license = l.id\n            INNER JOIN team_members tm ON tm.team_id = m.team_id AND tm.role = $2 AND tm.accepted = TRUE\n            INNER JOIN users u ON tm.user_id = u.id\n            WHERE s.status = $1\n            GROUP BY m.id, s.id, cs.id, ss.id, l.id, pt.id, u.id;\n            "
=======
          "Int8"
        ]
      }
    },
    "query": "SELECT EXISTS(SELECT 1 FROM reports WHERE id=$1)"
>>>>>>> 932b0ccf
  },
  "99a1eac69d7f5a5139703df431e6a5c3012a90143a8c635f93632f04d0bc41d4": {
    "describe": {
      "columns": [],
      "nullable": [],
      "parameters": {
        "Left": [
          "Varchar",
          "Int8"
        ]
      }
    },
    "query": "\n                    UPDATE mods\n                    SET wiki_url = $1\n                    WHERE (id = $2)\n                    "
  },
  "9b231e09e8a1e56cca49bf82f9a605e3d13b9e6a1cfc6357b5f544d3d9a89dfd": {
    "describe": {
      "columns": [
        {
          "name": "url",
          "ordinal": 0,
          "type_info": "Varchar"
        },
        {
          "name": "hash",
          "ordinal": 1,
          "type_info": "Bytea"
        },
        {
          "name": "algorithm",
          "ordinal": 2,
          "type_info": "Varchar"
        },
        {
          "name": "version_id",
          "ordinal": 3,
          "type_info": "Int8"
        },
        {
          "name": "project_id",
          "ordinal": 4,
          "type_info": "Int8"
        }
      ],
      "nullable": [
        false,
        false,
        false,
        false,
        false
      ],
      "parameters": {
        "Left": [
          "ByteaArray",
          "Text",
          "Text"
        ]
      }
    },
    "query": "\n        SELECT f.url url, h.hash hash, h.algorithm algorithm, f.version_id version_id, v.mod_id project_id FROM hashes h\n        INNER JOIN files f ON h.file_id = f.id\n        INNER JOIN versions v ON v.id = f.version_id\n        INNER JOIN mods m on v.mod_id = m.id\n        INNER JOIN statuses s on m.status = s.id\n        WHERE h.algorithm = $2 AND h.hash = ANY($1::bytea[]) AND s.status != $3\n        "
  },
  "9ceca63fb11f35f09f77bb9db175a1ac74dfcc2200c8134866922742fbbedea3": {
    "describe": {
      "columns": [],
      "nullable": [],
      "parameters": {
        "Left": [
          "Int8",
          "Int8"
        ]
      }
    },
    "query": "\n            UPDATE dependencies\n            SET dependency_id = $2\n            WHERE dependency_id = $1\n            "
  },
  "a007ddf78c7bcbac5e511d15d0f130ecb5527fefcdce02972ede5b5cd2b10630": {
    "describe": {
      "columns": [
        {
          "name": "id",
          "ordinal": 0,
          "type_info": "Int8"
        },
        {
          "name": "mod_id",
          "ordinal": 1,
          "type_info": "Int8"
        },
        {
          "name": "author_id",
          "ordinal": 2,
          "type_info": "Int8"
        },
        {
          "name": "version_name",
          "ordinal": 3,
          "type_info": "Varchar"
        },
        {
          "name": "version_number",
          "ordinal": 4,
          "type_info": "Varchar"
        },
        {
          "name": "changelog",
          "ordinal": 5,
          "type_info": "Varchar"
        },
        {
          "name": "changelog_url",
          "ordinal": 6,
          "type_info": "Varchar"
        },
        {
          "name": "date_published",
          "ordinal": 7,
          "type_info": "Timestamptz"
        },
        {
          "name": "downloads",
          "ordinal": 8,
          "type_info": "Int4"
        },
        {
          "name": "version_type",
          "ordinal": 9,
          "type_info": "Varchar"
        },
        {
          "name": "featured",
          "ordinal": 10,
          "type_info": "Bool"
        },
        {
          "name": "game_versions",
          "ordinal": 11,
          "type_info": "Text"
        },
        {
          "name": "loaders",
          "ordinal": 12,
          "type_info": "Text"
        },
        {
          "name": "files",
          "ordinal": 13,
          "type_info": "Text"
        },
        {
          "name": "hashes",
          "ordinal": 14,
          "type_info": "Text"
        },
        {
          "name": "dependencies",
          "ordinal": 15,
          "type_info": "Text"
        }
      ],
      "nullable": [
        false,
        false,
        false,
        false,
        false,
        false,
        true,
        false,
        false,
        false,
        false,
        null,
        null,
        null,
        null,
        null
      ],
      "parameters": {
        "Left": [
          "Int8"
        ]
      }
    },
    "query": "\n            SELECT v.id id, v.mod_id mod_id, v.author_id author_id, v.name version_name, v.version_number version_number,\n            v.changelog changelog, v.changelog_url changelog_url, v.date_published date_published, v.downloads downloads,\n            v.version_type version_type, v.featured featured,\n            STRING_AGG(DISTINCT gv.version || ' |||| ' || gv.created, ' ~~~~ ') game_versions, STRING_AGG(DISTINCT l.loader, ' ~~~~ ') loaders,\n            STRING_AGG(DISTINCT f.id || ' |||| ' || f.is_primary || ' |||| ' || f.size || ' |||| ' || f.url || ' |||| ' || f.filename, ' ~~~~ ') files,\n            STRING_AGG(DISTINCT h.algorithm || ' |||| ' || encode(h.hash, 'escape') || ' |||| ' || h.file_id,  ' ~~~~ ') hashes,\n            STRING_AGG(DISTINCT COALESCE(d.dependency_id, 0) || ' |||| ' || COALESCE(d.mod_dependency_id, 0) || ' |||| ' || d.dependency_type || ' |||| ' || COALESCE(d.dependency_file_name, ' '),  ' ~~~~ ') dependencies\n            FROM versions v\n            LEFT OUTER JOIN game_versions_versions gvv on v.id = gvv.joining_version_id\n            LEFT OUTER JOIN game_versions gv on gvv.game_version_id = gv.id\n            LEFT OUTER JOIN loaders_versions lv on v.id = lv.version_id\n            LEFT OUTER JOIN loaders l on lv.loader_id = l.id\n            LEFT OUTER JOIN files f on v.id = f.version_id\n            LEFT OUTER JOIN hashes h on f.id = h.file_id\n            LEFT OUTER JOIN dependencies d on v.id = d.dependent_id\n            WHERE v.id = $1\n            GROUP BY v.id;\n            "
  },
  "a39ce28b656032f862b205cffa393a76b989f4803654a615477a94fda5f57354": {
    "describe": {
      "columns": [],
      "nullable": [],
      "parameters": {
        "Left": [
          "Int8"
        ]
      }
    },
    "query": "\n            DELETE FROM states\n            WHERE id = $1\n            "
  },
  "a40e4075ba1bff5b6fde104ed1557ad8d4a75d7d90d481decd222f31685c4981": {
    "describe": {
      "columns": [],
      "nullable": [],
      "parameters": {
        "Left": [
          "Int8"
        ]
      }
    },
    "query": "\n                    DELETE FROM dependencies WHERE dependent_id = $1\n                    "
  },
  "a647c282a276b63f36d2d8a253c32d0f627cea9cab8eb1b32b39875536bdfcbb": {
    "describe": {
      "columns": [],
      "nullable": [],
      "parameters": {
        "Left": [
          "Int8"
        ]
      }
    },
    "query": "\n            DELETE FROM mods_categories\n            WHERE joining_mod_id = $1\n            "
  },
  "a7a5fd1dfa3da7f476525f0b404dd0d609483154e0e91c781319f5c596b87b9e": {
    "describe": {
      "columns": [
        {
          "name": "id",
          "ordinal": 0,
          "type_info": "Int8"
        },
        {
          "name": "project_type",
          "ordinal": 1,
          "type_info": "Int4"
        },
        {
          "name": "title",
          "ordinal": 2,
          "type_info": "Varchar"
        },
        {
          "name": "description",
          "ordinal": 3,
          "type_info": "Varchar"
        },
        {
          "name": "downloads",
          "ordinal": 4,
          "type_info": "Int4"
        },
        {
          "name": "follows",
          "ordinal": 5,
          "type_info": "Int4"
        },
        {
          "name": "icon_url",
          "ordinal": 6,
          "type_info": "Varchar"
        },
        {
          "name": "body",
          "ordinal": 7,
          "type_info": "Varchar"
        },
        {
          "name": "body_url",
          "ordinal": 8,
          "type_info": "Varchar"
        },
        {
          "name": "published",
          "ordinal": 9,
          "type_info": "Timestamptz"
        },
        {
          "name": "updated",
          "ordinal": 10,
          "type_info": "Timestamptz"
        },
        {
          "name": "status",
          "ordinal": 11,
          "type_info": "Int4"
        },
        {
          "name": "issues_url",
          "ordinal": 12,
          "type_info": "Varchar"
        },
        {
          "name": "source_url",
          "ordinal": 13,
          "type_info": "Varchar"
        },
        {
          "name": "wiki_url",
          "ordinal": 14,
          "type_info": "Varchar"
        },
        {
          "name": "discord_url",
          "ordinal": 15,
          "type_info": "Varchar"
        },
        {
          "name": "license_url",
          "ordinal": 16,
          "type_info": "Varchar"
        },
        {
          "name": "team_id",
          "ordinal": 17,
          "type_info": "Int8"
        },
        {
          "name": "client_side",
          "ordinal": 18,
          "type_info": "Int4"
        },
        {
          "name": "server_side",
          "ordinal": 19,
          "type_info": "Int4"
        },
        {
          "name": "license",
          "ordinal": 20,
          "type_info": "Int4"
        },
        {
          "name": "slug",
          "ordinal": 21,
          "type_info": "Varchar"
        },
        {
          "name": "moderation_message",
          "ordinal": 22,
          "type_info": "Varchar"
        },
        {
          "name": "moderation_message_body",
          "ordinal": 23,
          "type_info": "Varchar"
        }
      ],
      "nullable": [
        false,
        false,
        false,
        false,
        false,
        false,
        true,
        false,
        true,
        false,
        false,
        false,
        true,
        true,
        true,
        true,
        true,
        false,
        false,
        false,
        false,
        true,
        true,
        true
      ],
      "parameters": {
        "Left": [
          "Int8Array"
        ]
      }
    },
    "query": "\n            SELECT id, project_type, title, description, downloads, follows,\n                   icon_url, body, body_url, published,\n                   updated, status,\n                   issues_url, source_url, wiki_url, discord_url, license_url,\n                   team_id, client_side, server_side, license, slug,\n                   moderation_message, moderation_message_body\n            FROM mods\n            WHERE id = ANY($1)\n            "
  },
  "a82ece911fac855366bd25f1379778a803e61ab87da096f0ab9f6db3eaa521d4": {
    "describe": {
      "columns": [],
      "nullable": [],
      "parameters": {
        "Left": [
          "Int8",
          "Int8",
          "Varchar",
          "Varchar",
          "Bool",
          "Int4"
        ]
      }
    },
    "query": "\n            INSERT INTO files (id, version_id, url, filename, is_primary, size)\n            VALUES ($1, $2, $3, $4, $5, $6)\n            "
  },
  "a8f22bd234488500b06855c8258e1e290696adba0766b46640bf87d91b150518": {
    "describe": {
      "columns": [
        {
          "name": "url",
          "ordinal": 0,
          "type_info": "Varchar"
        },
        {
          "name": "id",
          "ordinal": 1,
          "type_info": "Int8"
        },
        {
          "name": "version_id",
          "ordinal": 2,
          "type_info": "Int8"
        },
        {
          "name": "mod_id",
          "ordinal": 3,
          "type_info": "Int8"
        }
      ],
      "nullable": [
        false,
        false,
        false,
        false
      ],
      "parameters": {
        "Left": [
          "Bytea",
          "Text"
        ]
      }
    },
    "query": "\n        SELECT f.url url, f.id id, f.version_id version_id, v.mod_id mod_id FROM hashes h\n        INNER JOIN files f ON h.file_id = f.id\n        INNER JOIN versions v ON v.id = f.version_id\n        WHERE h.algorithm = $2 AND h.hash = $1\n        "
  },
  "a90bb6904e1b790c0e29e060dac5ba4c2a6087e07c1197dc1f59f0aff31944c9": {
    "describe": {
      "columns": [],
      "nullable": [],
      "parameters": {
        "Left": []
      }
    },
    "query": "\n                DELETE FROM states\n                WHERE expires < CURRENT_DATE\n                "
  },
  "a91fabe9e620bd700362c68631628725419183025c9699f4bd31c22b813b2824": {
    "describe": {
      "columns": [
        {
          "name": "id",
          "ordinal": 0,
          "type_info": "Int8"
        },
        {
          "name": "url",
          "ordinal": 1,
          "type_info": "Varchar"
        },
        {
          "name": "filename",
          "ordinal": 2,
          "type_info": "Varchar"
        },
        {
          "name": "is_primary",
          "ordinal": 3,
          "type_info": "Bool"
        }
      ],
      "nullable": [
        false,
        false,
        false,
        false
      ],
      "parameters": {
        "Left": [
          "Int8"
        ]
      }
    },
    "query": "\n            SELECT files.id, files.url, files.filename, files.is_primary FROM files\n            WHERE files.version_id = $1\n            "
  },
  "a94eb4862ba30ca21f15198d9b7b9fd80ce01d45457e0b4d68270b5e3f9be8c6": {
    "describe": {
      "columns": [
        {
          "name": "github_id",
          "ordinal": 0,
          "type_info": "Int8"
        },
        {
          "name": "name",
          "ordinal": 1,
          "type_info": "Varchar"
        },
        {
          "name": "email",
          "ordinal": 2,
          "type_info": "Varchar"
        },
        {
          "name": "avatar_url",
          "ordinal": 3,
          "type_info": "Varchar"
        },
        {
          "name": "username",
          "ordinal": 4,
          "type_info": "Varchar"
        },
        {
          "name": "bio",
          "ordinal": 5,
          "type_info": "Varchar"
        },
        {
          "name": "created",
          "ordinal": 6,
          "type_info": "Timestamptz"
        },
        {
          "name": "role",
          "ordinal": 7,
          "type_info": "Varchar"
        }
      ],
      "nullable": [
        true,
        true,
        true,
        true,
        false,
        true,
        false,
        false
      ],
      "parameters": {
        "Left": [
          "Int8"
        ]
      }
    },
    "query": "\n            SELECT u.github_id, u.name, u.email,\n                u.avatar_url, u.username, u.bio,\n                u.created, u.role\n            FROM users u\n            WHERE u.id = $1\n            "
  },
  "aaec67a66b58dec36339c14000b319aed1b0ebb1324fc85e34d14c6430c26657": {
    "describe": {
      "columns": [
        {
          "name": "id",
          "ordinal": 0,
          "type_info": "Int4"
        }
      ],
      "nullable": [
        false
      ],
      "parameters": {
        "Left": [
          "Text",
          "Int4"
        ]
      }
    },
    "query": "\n            SELECT id FROM categories\n            WHERE category = $1 AND project_type = $2\n            "
  },
  "ac2d17b7d7147b14f072c15ffa214c14f32f27ffa6a3c2b2a5f80f3ad49ca5e9": {
    "describe": {
      "columns": [
        {
          "name": "id",
          "ordinal": 0,
          "type_info": "Int8"
        }
      ],
      "nullable": [
        false
      ],
      "parameters": {
        "Left": [
          "Text"
        ]
      }
    },
    "query": "\n                    SELECT id FROM users\n                    WHERE LOWER(username) = LOWER($1)\n                    "
  },
  "ac840a3ba466cfa1f914a1e44fcc9052bd1e0e908140e7147d1ff72d1794cfbf": {
    "describe": {
      "columns": [
        {
          "name": "exists",
          "ordinal": 0,
          "type_info": "Bool"
        }
      ],
      "nullable": [
        null
      ],
      "parameters": {
        "Left": [
          "Int8"
        ]
      }
    },
    "query": "\n                            SELECT EXISTS(SELECT 1 FROM mods WHERE id=$1)\n                            "
  },
  "acbafe265c4b7a1c95b0494a0a03c8bd2cd778ae561ef5a662fa931ca26cf603": {
    "describe": {
      "columns": [],
      "nullable": [],
      "parameters": {
        "Left": [
          "Int8"
        ]
      }
    },
    "query": "\n                    DELETE FROM mods_donations\n                    WHERE joining_mod_id = $1\n                    "
  },
  "ad5bb49aacf1699e276fca9900d80b588c3e62b5ae872cd665222e9e9972588b": {
    "describe": {
      "columns": [
        {
          "name": "id",
          "ordinal": 0,
          "type_info": "Int4"
        }
      ],
      "nullable": [
        false
      ],
      "parameters": {
        "Left": [
          "Int8"
        ]
      }
    },
    "query": "\n                SELECT loader_id id FROM loaders_versions\n                WHERE version_id = $1\n                "
  },
  "adbe17a5ad3cea333b30b5d6111aff713a8f7dc79ded21f5ba942c4f1108aa8f": {
    "describe": {
      "columns": [
        {
          "name": "title",
          "ordinal": 0,
          "type_info": "Varchar"
        },
        {
          "name": "project_type",
          "ordinal": 1,
          "type_info": "Varchar"
        }
      ],
      "nullable": [
        false,
        false
      ],
      "parameters": {
        "Left": [
          "Int8"
        ]
      }
    },
    "query": "\n        SELECT m.title title, pt.name project_type\n        FROM mods m\n        INNER JOIN project_types pt ON pt.id = m.project_type\n        WHERE m.id = $1\n        "
  },
  "ae1686b8b566dd7ecc57c653c9313a4b324a2ec3a63aa6a44ed1d8ea7999b115": {
    "describe": {
      "columns": [],
      "nullable": [],
      "parameters": {
        "Left": []
      }
    },
    "query": "\n            DELETE FROM dependencies WHERE mod_dependency_id = NULL AND dependency_id = NULL AND dependency_file_name = NULL\n            "
  },
  "b030a9e0fdb75eee8ee50aafdcb6063a073e2aa53cc70d40ed46437c1d0dfe80": {
    "describe": {
      "columns": [],
      "nullable": [],
      "parameters": {
        "Left": [
          "Int8",
          "Varchar",
          "Bool",
          "Varchar",
          "Varchar"
        ]
      }
    },
    "query": "\n            INSERT INTO mods_gallery (\n                mod_id, image_url, featured, title, description\n            )\n            VALUES (\n                $1, $2, $3, $4, $5\n            )\n            "
  },
  "b0e3d1c70b87bb54819e3fac04b684a9b857aeedb4dcb7cb400c2af0dbb12922": {
    "describe": {
      "columns": [],
      "nullable": [],
      "parameters": {
        "Left": [
          "Int8"
        ]
      }
    },
    "query": "\n            DELETE FROM teams\n            WHERE id = $1\n            "
  },
  "b69a6f42965b3e7103fcbf46e39528466926789ff31e9ed2591bb175527ec169": {
    "describe": {
      "columns": [],
      "nullable": [],
      "parameters": {
        "Left": [
          "Int8"
        ]
      }
    },
    "query": "\n            DELETE FROM users\n            WHERE id = $1\n            "
  },
  "b7b2b5b99340c7601de53cc33dc56af054b50b2fe4d1d212901c958115a42baa": {
    "describe": {
      "columns": [],
      "nullable": [],
      "parameters": {
        "Left": [
          "Int8",
          "Int8"
        ]
      }
    },
    "query": "\n            UPDATE versions\n            SET author_id = $1\n            WHERE (author_id = $2)\n            "
  },
  "b8091122d243912e628b06e244bb8ac47cd36903185a50d15ad2368b257ab0e2": {
    "describe": {
      "columns": [],
      "nullable": [],
      "parameters": {
        "Left": [
          "Int8"
        ]
      }
    },
    "query": "\n            DELETE FROM notifications\n            WHERE id = $1\n            "
  },
  "b903ac4e686ef85ba28d698c668da07860e7f276b261d8f2cebb74e73b094970": {
    "describe": {
      "columns": [],
      "nullable": [],
      "parameters": {
        "Left": [
          "Int8"
        ]
      }
    },
    "query": "\n            DELETE FROM hashes\n            WHERE EXISTS(\n                SELECT 1 FROM files WHERE\n                    (files.version_id = $1) AND\n                    (hashes.file_id = files.id)\n            )\n            "
  },
  "b9399840dbbf807a03d69b7fcb3bd479ef20920ab1e3c91706a1c2c7089f48e7": {
    "describe": {
      "columns": [],
      "nullable": [],
      "parameters": {
        "Left": [
          "Int8"
        ]
      }
    },
    "query": "\n            INSERT INTO teams (id)\n            VALUES ($1)\n            "
  },
  "b96ab39ab9624bfcdc8675107544307af9892504c4cbc40e4e7c40a1e4e83e14": {
    "describe": {
      "columns": [],
      "nullable": [],
      "parameters": {
        "Left": [
          "Int4",
          "Int8"
        ]
      }
    },
    "query": "\n                INSERT INTO game_versions_versions (game_version_id, joining_version_id)\n                VALUES ($1, $2)\n                "
  },
  "b99e906aa6ca18b9f3f111eae7bf0d360f42385ca99228a844387bf9456a6a31": {
    "describe": {
      "columns": [],
      "nullable": [],
      "parameters": {
        "Left": [
          "Int8"
        ]
      }
    },
    "query": "\n            DELETE FROM reports WHERE id = $1\n            "
  },
  "ba2e730788fb7441a7f01f414eb79b6e73046af4123ac1756442eeb1a4f0f869": {
    "describe": {
      "columns": [],
      "nullable": [],
      "parameters": {
        "Left": [
          "Int8Array"
        ]
      }
    },
    "query": "\n            DELETE FROM notifications_actions\n            WHERE notification_id = ANY($1)\n            "
  },
  "bbfb47ae2c972734785df6b7c3e62077dc544ef4ccf8bb89e9c22c2f50a933c1": {
    "describe": {
      "columns": [],
      "nullable": [],
      "parameters": {
        "Left": [
          "Text"
        ]
      }
    },
    "query": "\n            DELETE FROM report_types\n            WHERE name = $1\n            "
  },
  "bc605f80a615c7d0ca9c8207f8b0c5dc1b8f2ad0f9b3346a00078d59e5e3e253": {
    "describe": {
      "columns": [
        {
          "name": "id",
          "ordinal": 0,
          "type_info": "Int4"
        }
      ],
      "nullable": [
        false
      ],
      "parameters": {
        "Left": [
          "Varchar",
          "Varchar"
        ]
      }
    },
    "query": "\n            INSERT INTO loaders (loader, icon)\n            VALUES ($1, $2)\n            ON CONFLICT (loader) DO NOTHING\n            RETURNING id\n            "
  },
  "bc91841f9672608a28bd45a862919f2bd34fac0b3479e3b4b67a9f6bea2a562a": {
    "describe": {
      "columns": [],
      "nullable": [],
      "parameters": {
        "Left": [
          "Varchar",
          "Int8"
        ]
      }
    },
    "query": "\n                    UPDATE mods\n                    SET issues_url = $1\n                    WHERE (id = $2)\n                    "
  },
  "bd0d1da185dc7d21ccbbfde86fc093ce9eda7dd7e07f7a53882d427010fd58ca": {
    "describe": {
      "columns": [],
      "nullable": [],
      "parameters": {
        "Left": [
          "Int8"
        ]
      }
    },
    "query": "\n            DELETE FROM dependencies WHERE dependent_id = $1\n            "
  },
  "bdaab7da16d07169c29d96330fcc17ef2fb87fdfbadca23b7289c64420ac3a04": {
    "describe": {
      "columns": [
        {
          "name": "id",
          "ordinal": 0,
          "type_info": "Int8"
        },
        {
          "name": "user_id",
          "ordinal": 1,
          "type_info": "Int8"
        },
        {
          "name": "role",
          "ordinal": 2,
          "type_info": "Varchar"
        },
        {
          "name": "permissions",
          "ordinal": 3,
          "type_info": "Int8"
        },
        {
          "name": "accepted",
          "ordinal": 4,
          "type_info": "Bool"
        }
      ],
      "nullable": [
        false,
        false,
        false,
        false,
        false
      ],
      "parameters": {
        "Left": [
          "Int8",
          "Int8"
        ]
      }
    },
    "query": "\n            SELECT id, user_id, role, permissions, accepted\n            FROM team_members\n            WHERE (team_id = $1 AND user_id = $2)\n            "
  },
  "bdde6a7e476933c109c5b0d7236e033ccb7bf242266f77815a387a370365a10e": {
    "describe": {
      "columns": [],
      "nullable": [],
      "parameters": {
        "Left": [
          "Int8"
        ]
      }
    },
    "query": "\n            DELETE FROM notifications_actions\n            WHERE notification_id = $1\n            "
  },
  "bec1612d4929d143bc5d6860a57cc036c5ab23e69d750ca5791c620297953c50": {
    "describe": {
      "columns": [
        {
          "name": "team_id",
          "ordinal": 0,
          "type_info": "Int8"
        }
      ],
      "nullable": [
        false
      ],
      "parameters": {
        "Left": [
          "Int8"
        ]
      }
    },
    "query": "\n            SELECT team_id FROM mods WHERE id = $1\n            "
  },
  "bee1abe8313d17a56d93b06a31240e338c3973bc7a7374799ced3df5e38d3134": {
    "describe": {
      "columns": [],
      "nullable": [],
      "parameters": {
        "Left": [
          "Int8"
        ]
      }
    },
    "query": "\n            DELETE FROM game_versions_versions gvv\n            WHERE gvv.joining_version_id = $1\n            "
  },
  "bf7f721664f5e0ed41adc41b5483037256635f28ff6c4e5d3cbcec4387f9c8ef": {
    "describe": {
      "columns": [
        {
          "name": "exists",
          "ordinal": 0,
          "type_info": "Bool"
        }
      ],
      "nullable": [
        null
      ],
      "parameters": {
        "Left": [
          "Int8"
        ]
      }
    },
    "query": "SELECT EXISTS(SELECT 1 FROM users WHERE id=$1)"
  },
  "c100a3be0e1b7bf449576c4052d87494979cb89d194805a5ce9e928eef796ae9": {
    "describe": {
      "columns": [],
      "nullable": [],
      "parameters": {
        "Left": [
          "Varchar",
          "Int8"
        ]
      }
    },
    "query": "\n                    UPDATE mods\n                    SET license_url = $1\n                    WHERE (id = $2)\n                    "
  },
  "c1a3f6dcef6110d6ea884670fb82bac14b98e922bb5673c048ccce7b7300539b": {
    "describe": {
      "columns": [
        {
          "name": "exists",
          "ordinal": 0,
          "type_info": "Bool"
        }
      ],
      "nullable": [
        null
      ],
      "parameters": {
        "Left": [
          "Int8"
        ]
      }
    },
    "query": "\n            SELECT EXISTS(SELECT 1 FROM reports WHERE id = $1)\n            "
  },
  "c1fddbf97350871b79cb0c235b1f7488c6616b7c1dfbde76a712fd57e91ba158": {
    "describe": {
      "columns": [
        {
          "name": "id",
          "ordinal": 0,
          "type_info": "Int4"
        }
      ],
      "nullable": [
        false
      ],
      "parameters": {
        "Left": [
          "Text"
        ]
      }
    },
    "query": "\n            SELECT id FROM game_versions\n            WHERE version = $1\n            "
  },
  "c201a7a7198fe2a083fc556b408b8b700e81759f4aa5966a4a3874a46aafb6b2": {
    "describe": {
      "columns": [],
      "nullable": [],
      "parameters": {
        "Left": [
          "Int8"
        ]
      }
    },
    "query": "\n            DELETE FROM mod_follows\n            WHERE follower_id = $1\n            "
  },
  "c2564faa5f5a7d8aa485f4becde16ebf54d16f2dc41a70471e3b4fc896f11fd1": {
    "describe": {
      "columns": [],
      "nullable": [],
      "parameters": {
        "Left": [
          "Varchar",
          "Int8"
        ]
      }
    },
    "query": "\n                    UPDATE versions\n                    SET version_type = $1\n                    WHERE (id = $2)\n                    "
  },
  "c265db2e2cc1ba34ca1f30a9401018eb7760c8f0bafb1e3a7576e62bc9d3f83a": {
    "describe": {
      "columns": [
        {
          "name": "id",
          "ordinal": 0,
          "type_info": "Int8"
        },
        {
          "name": "mod_id",
          "ordinal": 1,
          "type_info": "Int8"
        }
      ],
      "nullable": [
        false,
        false
      ],
      "parameters": {
        "Left": [
          "Text",
          "Int8"
        ]
      }
    },
    "query": "SELECT id, mod_id FROM versions\n         WHERE (version_number = $1 AND mod_id = $2)"
  },
  "c3dcb5a8b798ea6c0922698a007dbc8ab549f5f85bad780da59163f4d6371238": {
    "describe": {
      "columns": [
        {
          "name": "id",
          "ordinal": 0,
          "type_info": "Int8"
        }
      ],
      "nullable": [
        false
      ],
      "parameters": {
        "Left": [
          "Text",
          "Int8"
        ]
      }
    },
    "query": "\n        SELECT id FROM mods\n        WHERE status = (\n            SELECT id FROM statuses WHERE status = $1\n        )\n        ORDER BY updated ASC\n        LIMIT $2;\n        "
  },
  "c3f594d8d0ffcf5df1b36759cf3088bfaec496c5dfdbf496d3b05f0b122a5d0c": {
    "describe": {
      "columns": [],
      "nullable": [],
      "parameters": {
        "Left": [
          "Int8",
          "Int4",
          "Int8",
          "Int8",
          "Int8",
          "Varchar",
          "Int8"
        ]
      }
    },
    "query": "\n            INSERT INTO reports (\n                id, report_type_id, mod_id, version_id, user_id,\n                body, reporter\n            )\n            VALUES (\n                $1, $2, $3, $4, $5,\n                $6, $7\n            )\n            "
  },
  "c545a74e902c5c63bca1057b76e94b9547ee21fadbc61964f45837915d5f4608": {
    "describe": {
      "columns": [],
      "nullable": [],
      "parameters": {
        "Left": [
          "Int8",
          "Int4",
          "Varchar"
        ]
      }
    },
    "query": "\n            INSERT INTO mods_donations (\n                joining_mod_id, joining_platform_id, url\n            )\n            VALUES (\n                $1, $2, $3\n            )\n            "
  },
  "c55d2132e3e6e92dd50457affab758623dca175dc27a2d3cd4aace9cfdecf789": {
    "describe": {
      "columns": [],
      "nullable": [],
      "parameters": {
        "Left": [
          "Int8",
          "Int8"
        ]
      }
    },
    "query": "\n            INSERT INTO mod_follows (follower_id, mod_id)\n            VALUES ($1, $2)\n            "
  },
  "c5d44333c62223bd3e68185d1fb3f95152fafec593da8d06c9b2b665218a02be": {
    "describe": {
      "columns": [],
      "nullable": [],
      "parameters": {
        "Left": [
          "Int4",
          "Int8"
        ]
      }
    },
    "query": "\n                    UPDATE mods\n                    SET client_side = $1\n                    WHERE (id = $2)\n                    "
  },
  "c64c487b56a25b252ff070fe03a7416e84260df8a6f938a018cc768598e9435b": {
    "describe": {
      "columns": [
        {
          "name": "category",
          "ordinal": 0,
          "type_info": "Varchar"
        }
      ],
      "nullable": [
        false
      ],
      "parameters": {
        "Left": [
          "Int4"
        ]
      }
    },
    "query": "\n            SELECT category FROM categories\n            WHERE id = $1\n            "
  },
  "c7bbfdef1c45f91debdbf8e7d377eae647152d74e4f2e70a344349e21752a34e": {
    "describe": {
      "columns": [
        {
          "name": "id",
          "ordinal": 0,
          "type_info": "Int4"
        },
        {
          "name": "loader",
          "ordinal": 1,
          "type_info": "Varchar"
        },
        {
          "name": "icon",
          "ordinal": 2,
          "type_info": "Varchar"
        },
        {
          "name": "project_types",
          "ordinal": 3,
          "type_info": "VarcharArray"
        }
      ],
      "nullable": [
        false,
        false,
        false,
        null
      ],
      "parameters": {
        "Left": []
      }
    },
    "query": "\n            SELECT l.id id, l.loader loader, l.icon icon,\n            ARRAY_AGG(DISTINCT pt.name) project_types\n            FROM loaders l\n            LEFT OUTER JOIN loaders_project_types lpt ON joining_loader_id = l.id\n            LEFT OUTER JOIN project_types pt ON lpt.joining_project_type_id = pt.id\n            GROUP BY l.id;\n            "
  },
  "c83cef31a25dd3037fa6049da572301e3e85871dcc3a1de8acb395d34fa0cf74": {
    "describe": {
      "columns": [
        {
          "name": "id",
          "ordinal": 0,
          "type_info": "Int8"
        },
        {
          "name": "user_id",
          "ordinal": 1,
          "type_info": "Int8"
        },
        {
          "name": "title",
          "ordinal": 2,
          "type_info": "Varchar"
        },
        {
          "name": "text",
          "ordinal": 3,
          "type_info": "Varchar"
        },
        {
          "name": "link",
          "ordinal": 4,
          "type_info": "Varchar"
        },
        {
          "name": "created",
          "ordinal": 5,
          "type_info": "Timestamptz"
        },
        {
          "name": "read",
          "ordinal": 6,
          "type_info": "Bool"
        },
        {
          "name": "notification_type",
          "ordinal": 7,
          "type_info": "Varchar"
        },
        {
          "name": "actions",
          "ordinal": 8,
          "type_info": "Text"
        }
      ],
      "nullable": [
        false,
        false,
        false,
        false,
        false,
        false,
        false,
        true,
        null
      ],
      "parameters": {
        "Left": [
          "Int8"
        ]
      }
    },
    "query": "\n            SELECT n.id, n.user_id, n.title, n.text, n.link, n.created, n.read, n.type notification_type,\n            STRING_AGG(DISTINCT na.id || ' |||| ' || na.title || ' |||| ' || na.action_route || ' |||| ' || na.action_route_method,  ' ~~~~ ') actions\n            FROM notifications n\n            LEFT OUTER JOIN notifications_actions na on n.id = na.notification_id\n            WHERE n.user_id = $1\n            GROUP BY n.id, n.user_id;\n            "
  },
  "c9d63ed46799db7c30a7e917d97a5d4b2b78b0234cce49e136fa57526b38c1ca": {
    "describe": {
      "columns": [
        {
          "name": "exists",
          "ordinal": 0,
          "type_info": "Bool"
        }
      ],
      "nullable": [
        null
      ],
      "parameters": {
        "Left": [
          "Int8"
        ]
      }
    },
    "query": "\n            SELECT EXISTS(SELECT 1 FROM versions WHERE id = $1)\n            "
  },
  "ca52197b89fcc61f131b0937d642133ae19903d183f84513601e16ee7f3df7d8": {
    "describe": {
      "columns": [
        {
          "name": "id",
          "ordinal": 0,
          "type_info": "Int8"
        }
      ],
      "nullable": [
        false
      ],
      "parameters": {
        "Left": [
          "Text"
        ]
      }
    },
    "query": "\n                SELECT id FROM mods\n                WHERE LOWER(slug) = LOWER($1)\n                "
  },
  "cb57ae673f1a7e50cc319efddb9bdc82e2251596bcf85aea52e8def343e423b8": {
    "describe": {
      "columns": [],
      "nullable": [],
      "parameters": {
        "Left": [
          "Int8",
          "Varchar",
          "Bytea"
        ]
      }
    },
    "query": "\n                INSERT INTO hashes (file_id, algorithm, hash)\n                VALUES ($1, $2, $3)\n                "
  },
  "cb597bf191d1ffe14634a9e7dc5089262497862eb4ee02091ee27c7a7606417a": {
    "describe": {
      "columns": [],
      "nullable": [],
      "parameters": {
        "Left": [
          "Int8"
        ]
      }
    },
    "query": "\n            DELETE FROM reports\n            WHERE mod_id = $1\n            "
  },
  "ccd913bb2f3006ffe881ce2fc4ef1e721d18fe2eed6ac62627046c955129610c": {
    "describe": {
      "columns": [
        {
          "name": "exists",
          "ordinal": 0,
          "type_info": "Bool"
        }
      ],
      "nullable": [
        null
      ],
      "parameters": {
        "Left": [
          "Int8"
        ]
      }
    },
    "query": "SELECT EXISTS(SELECT 1 FROM files WHERE id=$1)"
  },
  "ccdbb0f1206dfe7963777f0f8edd40b57b870460fed97bf547eb6bc20a1359e6": {
    "describe": {
      "columns": [],
      "nullable": [],
      "parameters": {
        "Left": [
          "Int8",
          "Int8",
          "Text"
        ]
      }
    },
    "query": "\n            UPDATE team_members\n            SET user_id = $1\n            WHERE (user_id = $2 AND role = $3)\n            "
  },
  "cdd7f8f95c308d9474e214d584c03be0466214da1e157f6bc577b76dbef7df86": {
    "describe": {
      "columns": [],
      "nullable": [],
      "parameters": {
        "Left": [
          "Int8"
        ]
      }
    },
    "query": "\n            DELETE FROM hashes\n            WHERE file_id = $1\n            "
  },
  "cef01012769dcd499a0d16ce65ffc1e94bce362a7246b6a0a38d133afb90d3b6": {
    "describe": {
      "columns": [],
      "nullable": [],
      "parameters": {
        "Left": [
          "Varchar",
          "Int8",
          "Int8"
        ]
      }
    },
    "query": "\n                UPDATE team_members\n                SET role = $1\n                WHERE (team_id = $2 AND user_id = $3)\n                "
  },
  "cfcc6970c0b469c4afd37bedfd386def7980f6b7006030d4783723861d0e3a38": {
    "describe": {
      "columns": [
        {
          "name": "version_id",
          "ordinal": 0,
          "type_info": "Int8"
        },
        {
          "name": "project_id",
          "ordinal": 1,
          "type_info": "Int8"
        },
        {
          "name": "hash",
          "ordinal": 2,
          "type_info": "Bytea"
        }
      ],
      "nullable": [
        true,
        true,
        true
      ],
      "parameters": {
        "Left": [
          "ByteaArray"
        ]
      }
    },
    "query": "\n                    SELECT v.id version_id, v.mod_id project_id, h.hash hash FROM hashes h\n                    INNER JOIN files f on h.file_id = f.id\n                    INNER JOIN versions v on f.version_id = v.id\n                    WHERE h.algorithm = 'sha1' AND h.hash = ANY($1)\n                    "
  },
  "d03630ab0ff37f5f0a8c088558fdc8a1955bad78bea282c40f72d15e5cf77a79": {
    "describe": {
      "columns": [
        {
          "name": "id",
          "ordinal": 0,
          "type_info": "Int8"
        }
      ],
      "nullable": [
        false
      ],
      "parameters": {
        "Left": [
          "Int8",
          "Int4Array",
          "Int4Array"
        ]
      }
    },
    "query": "\n            SELECT v.id id\n            FROM versions v\n            INNER JOIN game_versions_versions gvv ON gvv.joining_version_id = v.id AND gvv.game_version_id = ANY($2)\n            INNER JOIN loaders_versions lv ON lv.version_id = v.id AND lv.loader_id = ANY($3)\n            WHERE v.mod_id = $1\n            ORDER BY v.date_published DESC\n            LIMIT 1\n            "
  },
  "d12bc07adb4dc8147d0ddccd72a4f23ed38cd31d7db3d36ebbe2c9b627130f0b": {
    "describe": {
      "columns": [],
      "nullable": [],
      "parameters": {
        "Left": [
          "Int8"
        ]
      }
    },
    "query": "\n            DELETE FROM team_members\n            WHERE team_id = $1\n            "
  },
  "d1866ecc161c3fe3fbe094289510e99b17de563957e1f824c347c1e6ac40c40c": {
    "describe": {
      "columns": [
        {
          "name": "loader",
          "ordinal": 0,
          "type_info": "Varchar"
        }
      ],
      "nullable": [
        false
      ],
      "parameters": {
        "Left": [
          "Int4"
        ]
      }
    },
    "query": "\n            SELECT loader FROM loaders\n            WHERE id = $1\n            "
  },
  "d2bba2670ef992df166a5e1e4d90f14f1d6b19c5fe77eb7139a5e1a0e660f6db": {
    "describe": {
      "columns": [
        {
          "name": "id",
          "ordinal": 0,
          "type_info": "Int8"
        },
        {
          "name": "member_role",
          "ordinal": 1,
          "type_info": "Varchar"
        },
        {
          "name": "permissions",
          "ordinal": 2,
          "type_info": "Int8"
        },
        {
          "name": "accepted",
          "ordinal": 3,
          "type_info": "Bool"
        },
        {
          "name": "user_id",
          "ordinal": 4,
          "type_info": "Int8"
        },
        {
          "name": "github_id",
          "ordinal": 5,
          "type_info": "Int8"
        },
        {
          "name": "user_name",
          "ordinal": 6,
          "type_info": "Varchar"
        },
        {
          "name": "email",
          "ordinal": 7,
          "type_info": "Varchar"
        },
        {
          "name": "avatar_url",
          "ordinal": 8,
          "type_info": "Varchar"
        },
        {
          "name": "username",
          "ordinal": 9,
          "type_info": "Varchar"
        },
        {
          "name": "bio",
          "ordinal": 10,
          "type_info": "Varchar"
        },
        {
          "name": "created",
          "ordinal": 11,
          "type_info": "Timestamptz"
        },
        {
          "name": "user_role",
          "ordinal": 12,
          "type_info": "Varchar"
        }
      ],
      "nullable": [
        false,
        false,
        false,
        false,
        false,
        true,
        true,
        true,
        true,
        false,
        true,
        false,
        false
      ],
      "parameters": {
        "Left": [
          "Int8"
        ]
      }
    },
    "query": "\n            SELECT tm.id id, tm.role member_role, tm.permissions permissions, tm.accepted accepted,\n            u.id user_id, u.github_id github_id, u.name user_name, u.email email,\n            u.avatar_url avatar_url, u.username username, u.bio bio,\n            u.created created, u.role user_role\n            FROM team_members tm\n            INNER JOIN users u ON u.id = tm.user_id\n            WHERE tm.team_id = $1\n            "
  },
  "d331ca8f22da418cf654985c822ce4466824beaa00dea64cde90dc651a03024b": {
    "describe": {
      "columns": [],
      "nullable": [],
      "parameters": {
        "Left": [
          "Varchar",
          "Int8"
        ]
      }
    },
    "query": "\n                    UPDATE mods\n                    SET moderation_message = $1\n                    WHERE (id = $2)\n                    "
  },
  "d3991923355b2e0ed7bbe6c85d9158754d7e7d28f5ac75ee5b4e782dbc5c38a9": {
    "describe": {
      "columns": [],
      "nullable": [],
      "parameters": {
        "Left": [
          "Int8",
          "Int8"
        ]
      }
    },
    "query": "\n                    UPDATE team_members\n                    SET accepted = TRUE\n                    WHERE (team_id = $1 AND user_id = $2)\n                    "
  },
  "d5a496a0e17c5784f98ca2067bff996b23bb0a798609c4d4928df8080e4e1758": {
    "describe": {
      "columns": [
        {
          "name": "id",
          "ordinal": 0,
          "type_info": "Int8"
        },
        {
          "name": "mod_id",
          "ordinal": 1,
          "type_info": "Int8"
        },
        {
          "name": "author_id",
          "ordinal": 2,
          "type_info": "Int8"
        },
        {
          "name": "name",
          "ordinal": 3,
          "type_info": "Varchar"
        },
        {
          "name": "version_number",
          "ordinal": 4,
          "type_info": "Varchar"
        },
        {
          "name": "changelog",
          "ordinal": 5,
          "type_info": "Varchar"
        },
        {
          "name": "changelog_url",
          "ordinal": 6,
          "type_info": "Varchar"
        },
        {
          "name": "date_published",
          "ordinal": 7,
          "type_info": "Timestamptz"
        },
        {
          "name": "downloads",
          "ordinal": 8,
          "type_info": "Int4"
        },
        {
          "name": "version_type",
          "ordinal": 9,
          "type_info": "Varchar"
        },
        {
          "name": "featured",
          "ordinal": 10,
          "type_info": "Bool"
        }
      ],
      "nullable": [
        false,
        false,
        false,
        false,
        false,
        false,
        true,
        false,
        false,
        false,
        false
      ],
      "parameters": {
        "Left": [
          "Int8Array"
        ]
      }
    },
    "query": "\n            SELECT v.id, v.mod_id, v.author_id, v.name, v.version_number,\n                v.changelog, v.changelog_url, v.date_published, v.downloads,\n                v.version_type, v.featured\n            FROM versions v\n            WHERE v.id = ANY($1)\n            ORDER BY v.date_published ASC\n            "
  },
  "d5b00d6237b04018822db529995f0b001cd1cabf5ca93b4aff37f12c4feb83f6": {
    "describe": {
      "columns": [
        {
          "name": "id",
          "ordinal": 0,
          "type_info": "Int4"
        }
      ],
      "nullable": [
        false
      ],
      "parameters": {
        "Left": [
          "Varchar",
          "Varchar"
        ]
      }
    },
    "query": "\n            INSERT INTO donation_platforms (short, name)\n            VALUES ($1, $2)\n            ON CONFLICT (short) DO NOTHING\n            RETURNING id\n            "
  },
  "d6453e50041b5521fa9e919a9162e533bb9426f8c584d98474c6ad414db715c8": {
    "describe": {
      "columns": [
        {
          "name": "exists",
          "ordinal": 0,
          "type_info": "Bool"
        }
      ],
      "nullable": [
        null
      ],
      "parameters": {
        "Left": [
          "Int8"
        ]
      }
    },
    "query": "SELECT EXISTS(SELECT 1 FROM mods WHERE id=$1)"
  },
  "d7127fd7f257cc7779841108c75f6fd8b20f9619bef1cacd0fbaf011cf0b25b3": {
    "describe": {
      "columns": [
        {
          "name": "id",
          "ordinal": 0,
          "type_info": "Int8"
        },
        {
          "name": "name",
          "ordinal": 1,
          "type_info": "Varchar"
        },
        {
          "name": "mod_id",
          "ordinal": 2,
          "type_info": "Int8"
        },
        {
          "name": "version_id",
          "ordinal": 3,
          "type_info": "Int8"
        },
        {
          "name": "user_id",
          "ordinal": 4,
          "type_info": "Int8"
        },
        {
          "name": "body",
          "ordinal": 5,
          "type_info": "Varchar"
        },
        {
          "name": "reporter",
          "ordinal": 6,
          "type_info": "Int8"
        },
        {
          "name": "created",
          "ordinal": 7,
          "type_info": "Timestamptz"
        }
      ],
      "nullable": [
        false,
        false,
        true,
        true,
        true,
        false,
        false,
        false
      ],
      "parameters": {
        "Left": [
          "Int8Array"
        ]
      }
    },
    "query": "\n            SELECT r.id, rt.name, r.mod_id, r.version_id, r.user_id, r.body, r.reporter, r.created\n            FROM reports r\n            INNER JOIN report_types rt ON rt.id = r.report_type_id\n            WHERE r.id = ANY($1)\n            ORDER BY r.created DESC\n            "
  },
  "d8020ed838c032c2c287dc0f08989b3ab7156f2571bc75505e6f57b0caeef9c7": {
    "describe": {
      "columns": [
        {
          "name": "id",
          "ordinal": 0,
          "type_info": "Int4"
        }
      ],
      "nullable": [
        false
      ],
      "parameters": {
        "Left": [
          "Text"
        ]
      }
    },
    "query": "\n            SELECT id FROM donation_platforms\n            WHERE short = $1\n            "
  },
  "d8b4e7e382c77a05395124d5a6a27cccb687d0e2c31b76d49b03aa364d099d42": {
    "describe": {
      "columns": [],
      "nullable": [],
      "parameters": {
        "Left": [
          "Int8"
        ]
      }
    },
    "query": "\n            DELETE FROM files\n            WHERE files.version_id = $1\n            "
  },
  "d97203c84aa3818d20bb88671c3160ce701f9c40c143f9a8f2ec6239e3165d84": {
    "describe": {
      "columns": [
        {
          "name": "id",
          "ordinal": 0,
          "type_info": "Int4"
        }
      ],
      "nullable": [
        false
<<<<<<< HEAD
      ],
=======
      ],
      "parameters": {
        "Left": [
          "Text"
        ]
      }
    },
    "query": "\n            SELECT id FROM licenses\n            WHERE short = $1\n            "
  },
  "d97246f46e85cd99356468cdf36f00d86d1d576f94e4a259bf8b43cf20463f0e": {
    "describe": {
      "columns": [
        {
          "name": "id",
          "ordinal": 0,
          "type_info": "Int8"
        },
        {
          "name": "github_id",
          "ordinal": 1,
          "type_info": "Int8"
        },
        {
          "name": "name",
          "ordinal": 2,
          "type_info": "Varchar"
        },
        {
          "name": "email",
          "ordinal": 3,
          "type_info": "Varchar"
        },
        {
          "name": "avatar_url",
          "ordinal": 4,
          "type_info": "Varchar"
        },
        {
          "name": "bio",
          "ordinal": 5,
          "type_info": "Varchar"
        },
        {
          "name": "created",
          "ordinal": 6,
          "type_info": "Timestamptz"
        },
        {
          "name": "role",
          "ordinal": 7,
          "type_info": "Varchar"
        }
      ],
      "nullable": [
        false,
        true,
        true,
        true,
        true,
        true,
        false,
        false
      ],
>>>>>>> 932b0ccf
      "parameters": {
        "Left": [
          "Text"
        ]
      }
    },
<<<<<<< HEAD
    "query": "\n            SELECT id FROM licenses\n            WHERE short = $1\n            "
=======
    "query": "\n            SELECT u.id, u.github_id, u.name, u.email,\n                u.avatar_url, u.bio,\n                u.created, u.role\n            FROM users u\n            WHERE LOWER(u.username) = LOWER($1)\n            "
>>>>>>> 932b0ccf
  },
  "dc2a3a07469ce25a9749d9d1c2e7424ac6765a72e8d9dd90eb682664f7cf036f": {
    "describe": {
      "columns": [],
      "nullable": [],
      "parameters": {
        "Left": [
          "Int8",
          "Int8",
          "Int8",
          "Varchar",
          "Varchar",
          "Varchar",
          "Varchar",
          "Timestamptz",
          "Int4",
          "Varchar",
          "Bool"
        ]
      }
    },
    "query": "\n            INSERT INTO versions (\n                id, mod_id, author_id, name, version_number,\n                changelog, changelog_url, date_published,\n                downloads, version_type, featured\n            )\n            VALUES (\n                $1, $2, $3, $4, $5,\n                $6, $7,\n                $8, $9,\n                $10, $11\n            )\n            "
  },
  "dc6aa2e7bfd5d5004620ddd4cd6a47ecc56159e1489054e0652d56df802fb5e5": {
    "describe": {
      "columns": [],
      "nullable": [],
      "parameters": {
        "Left": [
          "Varchar",
          "Int8"
        ]
      }
    },
    "query": "\n                    UPDATE mods\n                    SET body = $1\n                    WHERE (id = $2)\n                    "
  },
  "e29da865af4a0a110275b9756394546a3bb88bff40e18c66029651f515caed98": {
    "describe": {
      "columns": [
        {
          "name": "id",
          "ordinal": 0,
          "type_info": "Int8"
        }
      ],
      "nullable": [
        false
      ],
      "parameters": {
        "Left": [
          "Int8"
        ]
      }
    },
    "query": "\n            SELECT f.id id FROM files f\n            WHERE f.version_id = $1\n            "
  },
  "e3235e872f98eb85d3eb4a2518fb9dc88049ce62362bfd02623e9b49ac2e9fed": {
    "describe": {
      "columns": [
        {
          "name": "name",
          "ordinal": 0,
          "type_info": "Varchar"
        }
      ],
      "nullable": [
        false
      ],
      "parameters": {
        "Left": []
      }
    },
    "query": "\n            SELECT name FROM report_types\n            "
  },
  "e35fa345b43725309b976efffbc8f9e20a62a5e90a86a82a77b55c39c168d2de": {
    "describe": {
      "columns": [
        {
          "name": "id",
          "ordinal": 0,
          "type_info": "Int8"
        }
      ],
      "nullable": [
        false
      ],
      "parameters": {
        "Left": [
          "Int8"
        ]
      }
    },
    "query": "\n            SELECT id FROM versions\n            WHERE mod_id = $1\n            "
  },
  "e3cc1fd070b97c4cc36bdb2f33080d4e0d7f3c3d81312d9d28a8c3c8213ad54b": {
    "describe": {
      "columns": [],
      "nullable": [],
      "parameters": {
        "Left": [
          "Int8"
        ]
      }
    },
    "query": "\n            DELETE FROM files\n            WHERE files.id = $1\n            "
  },
  "e48c85a2b2e11691afae3799aa126bdd8b7338a973308bbab2760c18bb9cb0b7": {
    "describe": {
      "columns": [],
      "nullable": [],
      "parameters": {
        "Left": [
          "Bool",
          "Int8"
        ]
      }
    },
    "query": "\n                    UPDATE versions\n                    SET featured = $1\n                    WHERE (id = $2)\n                    "
  },
  "e673006d1355fa91ba5739d7cf569eec5e1ec501f7b1dc2b431f0b1c25ac07d5": {
    "describe": {
      "columns": [],
      "nullable": [],
      "parameters": {
        "Left": [
          "Text"
        ]
      }
    },
    "query": "\n            DELETE FROM game_versions\n            WHERE version = $1\n            "
  },
  "e7d0a64a08df6783c942f2fcadd94dd45f8d96ad3d3736e52ce90f68d396cdab": {
    "describe": {
      "columns": [
        {
          "name": "exists",
          "ordinal": 0,
          "type_info": "Bool"
        }
      ],
      "nullable": [
        null
      ],
      "parameters": {
        "Left": [
          "Int8"
        ]
      }
    },
    "query": "SELECT EXISTS(SELECT 1 FROM team_members WHERE id=$1)"
  },
  "e8ad94314ec2972c3102041b1bf06872c8e4c8a55156a17334a0e317fe41b784": {
    "describe": {
      "columns": [
        {
          "name": "id",
          "ordinal": 0,
          "type_info": "Int4"
        },
        {
          "name": "version_",
          "ordinal": 1,
          "type_info": "Varchar"
        },
        {
          "name": "type_",
          "ordinal": 2,
          "type_info": "Varchar"
        },
        {
          "name": "created",
          "ordinal": 3,
          "type_info": "Timestamptz"
        },
        {
          "name": "major",
          "ordinal": 4,
          "type_info": "Bool"
        }
      ],
      "nullable": [
        false,
        false,
        false,
        false,
        false
      ],
      "parameters": {
        "Left": [
          "Text"
        ]
      }
    },
    "query": "\n                    SELECT gv.id id, gv.version version_, gv.type type_, gv.created created, gv.major major FROM game_versions gv\n                    WHERE type = $1\n                    ORDER BY created DESC\n                    "
  },
  "e8d4589132b094df1e7a3ca0440344fc8013c0d20b3c71a1142ccbee91fb3c70": {
    "describe": {
      "columns": [
        {
          "name": "exists",
          "ordinal": 0,
          "type_info": "Bool"
        }
      ],
      "nullable": [
        null
      ],
      "parameters": {
        "Left": [
          "Int8"
        ]
      }
    },
    "query": "SELECT EXISTS(SELECT 1 FROM teams WHERE id=$1)"
  },
  "e8dc09a76d69e689d4b97527755aebfc049bbb4d470627a688eb9d56f01f8bd5": {
    "describe": {
      "columns": [
        {
          "name": "name",
          "ordinal": 0,
          "type_info": "Varchar"
        }
      ],
      "nullable": [
        false
      ],
      "parameters": {
        "Left": [
          "Int4"
        ]
      }
    },
    "query": "\n            SELECT name FROM project_types\n            WHERE id = $1\n            "
  },
  "e925b15ec46f0263c7775ba1ba00ed11cfd6749fa792d4eabed73b619f230585": {
    "describe": {
      "columns": [],
      "nullable": [],
      "parameters": {
        "Left": [
          "Int4",
          "Int8"
        ]
      }
    },
    "query": "\n                    UPDATE mods\n                    SET status = $1\n                    WHERE (id = $2)\n                    "
  },
  "ea877d50ba461eae97ba3a35c3da71e7cdb7a92de1bb877d6b5dd766aca4e4ef": {
    "describe": {
      "columns": [
        {
          "name": "id",
          "ordinal": 0,
          "type_info": "Int8"
        },
        {
          "name": "name",
          "ordinal": 1,
          "type_info": "Varchar"
        },
        {
          "name": "email",
          "ordinal": 2,
          "type_info": "Varchar"
        },
        {
          "name": "avatar_url",
          "ordinal": 3,
          "type_info": "Varchar"
        },
        {
          "name": "username",
          "ordinal": 4,
          "type_info": "Varchar"
        },
        {
          "name": "bio",
          "ordinal": 5,
          "type_info": "Varchar"
        },
        {
          "name": "created",
          "ordinal": 6,
          "type_info": "Timestamptz"
        },
        {
          "name": "role",
          "ordinal": 7,
          "type_info": "Varchar"
        }
      ],
      "nullable": [
        false,
        true,
        true,
        true,
        false,
        true,
        false,
        false
      ],
      "parameters": {
        "Left": [
          "Int8"
        ]
      }
    },
    "query": "\n            SELECT u.id, u.name, u.email,\n                u.avatar_url, u.username, u.bio,\n                u.created, u.role\n            FROM users u\n            WHERE u.github_id = $1\n            "
  },
  "ea92ca7efdb8ba621729ce35b2ba5bf3fd0bb1ccd23a2875509eb90c6bcfee08": {
    "describe": {
      "columns": [
        {
          "name": "version_number",
          "ordinal": 0,
          "type_info": "Varchar"
        },
        {
          "name": "version_type",
          "ordinal": 1,
          "type_info": "Varchar"
        }
      ],
      "nullable": [
        false,
        false
      ],
      "parameters": {
        "Left": [
          "Int8"
        ]
      }
    },
    "query": "\n            SELECT version_number, version_type\n            FROM versions\n            WHERE mod_id = $1\n            "
  },
  "ebef881a0dae70e990814e567ed3de9565bb29b772782bc974c953af195fd6d7": {
    "describe": {
      "columns": [
        {
          "name": "id",
          "ordinal": 0,
          "type_info": "Int8"
        }
      ],
      "nullable": [
        false
      ],
      "parameters": {
        "Left": [
          "Int8"
        ]
      }
    },
    "query": "\n            SELECT n.id FROM notifications n\n            WHERE n.user_id = $1\n            "
  },
  "ed1d5d9433bc7f4a360431ecfdd9430c5e58cd6d1c623c187d8661200400b1a4": {
    "describe": {
      "columns": [],
      "nullable": [],
      "parameters": {
        "Left": [
          "Varchar",
          "Int8"
        ]
      }
    },
    "query": "\n                    UPDATE mods\n                    SET moderation_message_body = $1\n                    WHERE (id = $2)\n                    "
  },
  "ed3e866634135d4f4c8a513eae2856ad71212f6eec09bb4ccef1506912a3a44c": {
    "describe": {
      "columns": [],
      "nullable": [],
      "parameters": {
        "Left": [
          "Int8"
        ]
      }
    },
    "query": "\n            UPDATE mods\n            SET follows = follows + 1\n            WHERE id = $1\n            "
  },
  "ed5c72e789353869837e0653914c86d5d1002a4227d022567e02f280684d71a7": {
    "describe": {
      "columns": [],
      "nullable": [],
      "parameters": {
        "Left": [
          "Int8"
        ]
      }
    },
    "query": "\n            DELETE FROM dependencies WHERE mod_dependency_id = $1\n            "
  },
  "ef3d43d3424824eed67370f10cc0672581a95a169bf404022cbe3cac0415d99c": {
    "describe": {
      "columns": [
        {
          "name": "id",
          "ordinal": 0,
          "type_info": "Int8"
        },
        {
          "name": "version_id",
          "ordinal": 1,
          "type_info": "Int8"
        },
        {
          "name": "filename",
          "ordinal": 2,
          "type_info": "Varchar"
        },
        {
          "name": "version_number",
          "ordinal": 3,
          "type_info": "Varchar"
        },
        {
          "name": "project_id",
          "ordinal": 4,
          "type_info": "Int8"
        }
      ],
      "nullable": [
        false,
        false,
        false,
        false,
        false
      ],
      "parameters": {
        "Left": [
          "Bytea",
          "Text"
        ]
      }
    },
    "query": "\n        SELECT f.id id, f.version_id version_id, f.filename filename, v.version_number version_number, v.mod_id project_id FROM hashes h\n        INNER JOIN files f ON h.file_id = f.id\n        INNER JOIN versions v ON v.id = f.version_id\n        WHERE h.algorithm = $2 AND h.hash = $1\n        "
  },
  "ef59f99fc0ab66ff5779d0e71c4a2134e2f26eed002ff9ea5626ea3e23518594": {
    "describe": {
      "columns": [
        {
          "name": "name",
          "ordinal": 0,
          "type_info": "Varchar"
        }
      ],
      "nullable": [
        false
      ],
      "parameters": {
        "Left": [
          "Int8"
        ]
      }
    },
    "query": "\n        SELECT name FROM project_types pt\n        INNER JOIN mods ON mods.project_type = pt.id\n        WHERE mods.id = $1\n        "
  },
  "f0db9d8606ccc2196a9cfafe0e7090dab42bf790f25e0469b8947fac1cf043d5": {
    "describe": {
      "columns": [
        {
          "name": "version",
          "ordinal": 0,
          "type_info": "Varchar"
        }
      ],
      "nullable": [
        false
      ],
      "parameters": {
        "Left": [
          "Int4"
        ]
      }
    },
    "query": "\n            SELECT version FROM game_versions\n            WHERE id = $1\n            "
  },
  "f22e9aee090f9952cf795a3540c03b0a5036dab0b740847d05e03d4565756283": {
    "describe": {
      "columns": [],
      "nullable": [],
      "parameters": {
        "Left": [
          "Int8"
        ]
      }
    },
    "query": "\n            DELETE FROM team_members\n            WHERE user_id = $1\n            "
  },
  "f3a8ad4a802dde0eb9304078e0368066e7d48121dfe73a63b2911b0998840a79": {
    "describe": {
      "columns": [
        {
          "name": "id",
          "ordinal": 0,
          "type_info": "Int8"
        }
      ],
      "nullable": [
        false
      ],
      "parameters": {
        "Left": [
          "Text"
        ]
      }
    },
    "query": "\n                SELECT id FROM users\n                WHERE LOWER(username) = LOWER($1)\n                "
  },
  "f453b43772c4d2d9d09dc389eb95482cc75e7f0eaf9dc7ff48cf40f22f1497cc": {
    "describe": {
      "columns": [],
      "nullable": [],
      "parameters": {
        "Left": [
          "Varchar",
          "Int8"
        ]
      }
    },
    "query": "\n                    UPDATE users\n                    SET bio = $1\n                    WHERE (id = $2)\n                    "
  },
  "f8c00875a7450c74423f9913cc3500898e9fcb6aa7eb8fc2f6fd16dc560773de": {
    "describe": {
      "columns": [
        {
          "name": "short",
          "ordinal": 0,
          "type_info": "Varchar"
        },
        {
          "name": "name",
          "ordinal": 1,
          "type_info": "Varchar"
        }
      ],
      "nullable": [
        false,
        false
      ],
      "parameters": {
        "Left": [
          "Int4"
        ]
      }
    },
    "query": "\n            SELECT short, name FROM donation_platforms\n            WHERE id = $1\n            "
  },
  "fb955ca41b95120f66c98c0b528b1db10c4be4a55e9641bb104d772e390c9bb7": {
    "describe": {
      "columns": [
        {
          "name": "exists",
          "ordinal": 0,
          "type_info": "Bool"
        }
      ],
      "nullable": [
        null
      ],
      "parameters": {
        "Left": [
          "Int8"
        ]
      }
    },
    "query": "SELECT EXISTS(SELECT 1 FROM notifications WHERE id=$1)"
  }
}<|MERGE_RESOLUTION|>--- conflicted
+++ resolved
@@ -817,7 +817,154 @@
     },
     "query": "\n                INSERT INTO team_members (id, team_id, user_id, role, permissions, accepted)\n                VALUES ($1, $2, $3, $4, $5, $6)\n                "
   },
-<<<<<<< HEAD
+  "307d73f16ac9595d2cd8bd684b7d0441037498a5790ca280881e71083a37ade8": {
+    "describe": {
+      "columns": [
+        {
+          "name": "id",
+          "ordinal": 0,
+          "type_info": "Int8"
+        },
+        {
+          "name": "project_type",
+          "ordinal": 1,
+          "type_info": "Int4"
+        },
+        {
+          "name": "title",
+          "ordinal": 2,
+          "type_info": "Varchar"
+        },
+        {
+          "name": "description",
+          "ordinal": 3,
+          "type_info": "Varchar"
+        },
+        {
+          "name": "downloads",
+          "ordinal": 4,
+          "type_info": "Int4"
+        },
+        {
+          "name": "follows",
+          "ordinal": 5,
+          "type_info": "Int4"
+        },
+        {
+          "name": "icon_url",
+          "ordinal": 6,
+          "type_info": "Varchar"
+        },
+        {
+          "name": "published",
+          "ordinal": 7,
+          "type_info": "Timestamptz"
+        },
+        {
+          "name": "updated",
+          "ordinal": 8,
+          "type_info": "Timestamptz"
+        },
+        {
+          "name": "team_id",
+          "ordinal": 9,
+          "type_info": "Int8"
+        },
+        {
+          "name": "license",
+          "ordinal": 10,
+          "type_info": "Int4"
+        },
+        {
+          "name": "slug",
+          "ordinal": 11,
+          "type_info": "Varchar"
+        },
+        {
+          "name": "status_name",
+          "ordinal": 12,
+          "type_info": "Varchar"
+        },
+        {
+          "name": "client_side_type",
+          "ordinal": 13,
+          "type_info": "Varchar"
+        },
+        {
+          "name": "server_side_type",
+          "ordinal": 14,
+          "type_info": "Varchar"
+        },
+        {
+          "name": "short",
+          "ordinal": 15,
+          "type_info": "Varchar"
+        },
+        {
+          "name": "project_type_name",
+          "ordinal": 16,
+          "type_info": "Varchar"
+        },
+        {
+          "name": "username",
+          "ordinal": 17,
+          "type_info": "Varchar"
+        },
+        {
+          "name": "categories",
+          "ordinal": 18,
+          "type_info": "Text"
+        },
+        {
+          "name": "loaders",
+          "ordinal": 19,
+          "type_info": "Text"
+        },
+        {
+          "name": "versions",
+          "ordinal": 20,
+          "type_info": "Text"
+        },
+        {
+          "name": "gallery",
+          "ordinal": 21,
+          "type_info": "Text"
+        }
+      ],
+      "nullable": [
+        false,
+        false,
+        false,
+        false,
+        false,
+        false,
+        true,
+        false,
+        false,
+        false,
+        false,
+        true,
+        false,
+        false,
+        false,
+        false,
+        false,
+        false,
+        null,
+        null,
+        null,
+        null
+      ],
+      "parameters": {
+        "Left": [
+          "Text",
+          "Text",
+          "Text"
+        ]
+      }
+    },
+    "query": "\n            SELECT m.id id, m.project_type project_type, m.title title, m.description description, m.downloads downloads, m.follows follows,\n            m.icon_url icon_url, m.published published,\n            m.updated updated,\n            m.team_id team_id, m.license license, m.slug slug,\n            s.status status_name, cs.name client_side_type, ss.name server_side_type, l.short short, pt.name project_type_name, u.username username,\n            STRING_AGG(DISTINCT c.category, ',') categories, STRING_AGG(DISTINCT lo.loader, ',') loaders, STRING_AGG(DISTINCT gv.version, ',') versions,\n            STRING_AGG(DISTINCT mg.image_url, ',') gallery\n            FROM mods m\n            LEFT OUTER JOIN mods_categories mc ON joining_mod_id = m.id\n            LEFT OUTER JOIN categories c ON mc.joining_category_id = c.id\n            LEFT OUTER JOIN versions v ON v.mod_id = m.id\n            LEFT OUTER JOIN game_versions_versions gvv ON gvv.joining_version_id = v.id\n            LEFT OUTER JOIN game_versions gv ON gvv.game_version_id = gv.id\n            LEFT OUTER JOIN loaders_versions lv ON lv.version_id = v.id\n            LEFT OUTER JOIN loaders lo ON lo.id = lv.loader_id\n            LEFT OUTER JOIN mods_gallery mg ON mg.mod_id = m.id\n            INNER JOIN statuses s ON s.id = m.status\n            INNER JOIN project_types pt ON pt.id = m.project_type\n            INNER JOIN side_types cs ON m.client_side = cs.id\n            INNER JOIN side_types ss ON m.server_side = ss.id\n            INNER JOIN licenses l ON m.license = l.id\n            INNER JOIN team_members tm ON tm.team_id = m.team_id AND tm.role = $3 AND tm.accepted = TRUE\n            INNER JOIN users u ON tm.user_id = u.id\n            WHERE s.status = $1 OR s.status = $2\n            GROUP BY m.id, s.id, cs.id, ss.id, l.id, pt.id, u.id;\n            "
+  },
   "33a965c7dc615d3b701c05299889357db8dd36d378850625d2602ba471af4885": {
     "describe": {
       "columns": [],
@@ -848,46 +995,25 @@
       "columns": [
         {
           "name": "user_id",
-=======
-  "307d73f16ac9595d2cd8bd684b7d0441037498a5790ca280881e71083a37ade8": {
-    "describe": {
-      "columns": [
-        {
-          "name": "id",
->>>>>>> 932b0ccf
-          "ordinal": 0,
-          "type_info": "Int8"
-        },
-        {
-<<<<<<< HEAD
+          "ordinal": 0,
+          "type_info": "Int8"
+        },
+        {
           "name": "title",
           "ordinal": 1,
           "type_info": "Varchar"
         },
         {
           "name": "text",
-=======
-          "name": "project_type",
-          "ordinal": 1,
-          "type_info": "Int4"
-        },
-        {
-          "name": "title",
->>>>>>> 932b0ccf
           "ordinal": 2,
           "type_info": "Varchar"
         },
         {
-<<<<<<< HEAD
           "name": "link",
-=======
-          "name": "description",
->>>>>>> 932b0ccf
           "ordinal": 3,
           "type_info": "Varchar"
         },
         {
-<<<<<<< HEAD
           "name": "created",
           "ordinal": 4,
           "type_info": "Timestamptz"
@@ -899,228 +1025,6 @@
         },
         {
           "name": "notification_type",
-=======
-          "name": "downloads",
-          "ordinal": 4,
-          "type_info": "Int4"
-        },
-        {
-          "name": "follows",
-          "ordinal": 5,
-          "type_info": "Int4"
-        },
-        {
-          "name": "icon_url",
->>>>>>> 932b0ccf
-          "ordinal": 6,
-          "type_info": "Varchar"
-        },
-        {
-<<<<<<< HEAD
-          "name": "actions",
-          "ordinal": 7,
-=======
-          "name": "published",
-          "ordinal": 7,
-          "type_info": "Timestamptz"
-        },
-        {
-          "name": "updated",
-          "ordinal": 8,
-          "type_info": "Timestamptz"
-        },
-        {
-          "name": "team_id",
-          "ordinal": 9,
-          "type_info": "Int8"
-        },
-        {
-          "name": "license",
-          "ordinal": 10,
-          "type_info": "Int4"
-        },
-        {
-          "name": "slug",
-          "ordinal": 11,
-          "type_info": "Varchar"
-        },
-        {
-          "name": "status_name",
-          "ordinal": 12,
-          "type_info": "Varchar"
-        },
-        {
-          "name": "client_side_type",
-          "ordinal": 13,
-          "type_info": "Varchar"
-        },
-        {
-          "name": "server_side_type",
-          "ordinal": 14,
-          "type_info": "Varchar"
-        },
-        {
-          "name": "short",
-          "ordinal": 15,
-          "type_info": "Varchar"
-        },
-        {
-          "name": "project_type_name",
-          "ordinal": 16,
-          "type_info": "Varchar"
-        },
-        {
-          "name": "username",
-          "ordinal": 17,
-          "type_info": "Varchar"
-        },
-        {
-          "name": "categories",
-          "ordinal": 18,
-          "type_info": "Text"
-        },
-        {
-          "name": "loaders",
-          "ordinal": 19,
-          "type_info": "Text"
-        },
-        {
-          "name": "versions",
-          "ordinal": 20,
-          "type_info": "Text"
-        },
-        {
-          "name": "gallery",
-          "ordinal": 21,
->>>>>>> 932b0ccf
-          "type_info": "Text"
-        }
-      ],
-      "nullable": [
-        false,
-        false,
-        false,
-        false,
-        false,
-        false,
-        true,
-<<<<<<< HEAD
-=======
-        false,
-        false,
-        false,
-        false,
-        true,
-        false,
-        false,
-        false,
-        false,
-        false,
-        false,
-        null,
-        null,
-        null,
->>>>>>> 932b0ccf
-        null
-      ],
-      "parameters": {
-        "Left": [
-<<<<<<< HEAD
-          "Int8"
-        ]
-      }
-    },
-    "query": "\n            SELECT n.user_id, n.title, n.text, n.link, n.created, n.read, n.type notification_type,\n            STRING_AGG(DISTINCT na.id || ' |||| ' || na.title || ' |||| ' || na.action_route || ' |||| ' || na.action_route_method,  ' ~~~~ ') actions\n            FROM notifications n\n            LEFT OUTER JOIN notifications_actions na on n.id = na.notification_id\n            WHERE n.id = $1\n            GROUP BY n.id, n.user_id;\n            "
-  },
-  "371048e45dd74c855b84cdb8a6a565ccbef5ad166ec9511ab20621c336446da6": {
-    "describe": {
-      "columns": [],
-      "nullable": [],
-      "parameters": {
-        "Left": [
-          "Int8"
-        ]
-      }
-    },
-    "query": "\n            UPDATE mods\n            SET follows = follows - 1\n            WHERE id = $1\n            "
-  },
-  "375d3e7221ca352efc3bec374b9924c864c1ea5808e99ee6b89e4dcb0d39ba7a": {
-    "describe": {
-      "columns": [
-        {
-          "name": "id",
-=======
-          "Text",
-          "Text",
-          "Text"
-        ]
-      }
-    },
-    "query": "\n            SELECT m.id id, m.project_type project_type, m.title title, m.description description, m.downloads downloads, m.follows follows,\n            m.icon_url icon_url, m.published published,\n            m.updated updated,\n            m.team_id team_id, m.license license, m.slug slug,\n            s.status status_name, cs.name client_side_type, ss.name server_side_type, l.short short, pt.name project_type_name, u.username username,\n            STRING_AGG(DISTINCT c.category, ',') categories, STRING_AGG(DISTINCT lo.loader, ',') loaders, STRING_AGG(DISTINCT gv.version, ',') versions,\n            STRING_AGG(DISTINCT mg.image_url, ',') gallery\n            FROM mods m\n            LEFT OUTER JOIN mods_categories mc ON joining_mod_id = m.id\n            LEFT OUTER JOIN categories c ON mc.joining_category_id = c.id\n            LEFT OUTER JOIN versions v ON v.mod_id = m.id\n            LEFT OUTER JOIN game_versions_versions gvv ON gvv.joining_version_id = v.id\n            LEFT OUTER JOIN game_versions gv ON gvv.game_version_id = gv.id\n            LEFT OUTER JOIN loaders_versions lv ON lv.version_id = v.id\n            LEFT OUTER JOIN loaders lo ON lo.id = lv.loader_id\n            LEFT OUTER JOIN mods_gallery mg ON mg.mod_id = m.id\n            INNER JOIN statuses s ON s.id = m.status\n            INNER JOIN project_types pt ON pt.id = m.project_type\n            INNER JOIN side_types cs ON m.client_side = cs.id\n            INNER JOIN side_types ss ON m.server_side = ss.id\n            INNER JOIN licenses l ON m.license = l.id\n            INNER JOIN team_members tm ON tm.team_id = m.team_id AND tm.role = $3 AND tm.accepted = TRUE\n            INNER JOIN users u ON tm.user_id = u.id\n            WHERE s.status = $1 OR s.status = $2\n            GROUP BY m.id, s.id, cs.id, ss.id, l.id, pt.id, u.id;\n            "
-  },
-  "33a965c7dc615d3b701c05299889357db8dd36d378850625d2602ba471af4885": {
-    "describe": {
-      "columns": [],
-      "nullable": [],
-      "parameters": {
-        "Left": [
-          "Int4",
-          "Int8"
-        ]
-      }
-    },
-    "query": "\n                    UPDATE mods\n                    SET downloads = downloads + $1\n                    WHERE (id = $2)\n                    "
-  },
-  "33fc96ac71cfa382991cfb153e89da1e9f43ebf5367c28b30c336b758222307b": {
-    "describe": {
-      "columns": [],
-      "nullable": [],
-      "parameters": {
-        "Left": [
-          "Int8"
-        ]
-      }
-    },
-    "query": "\n            DELETE FROM loaders_versions\n            WHERE loaders_versions.version_id = $1\n            "
-  },
-  "35b728453ade9cd9c535411fff194105c05726cea29446c3532aec9bfa4ffd2d": {
-    "describe": {
-      "columns": [
-        {
-          "name": "user_id",
->>>>>>> 932b0ccf
-          "ordinal": 0,
-          "type_info": "Int8"
-        },
-        {
-<<<<<<< HEAD
-=======
-          "name": "title",
-          "ordinal": 1,
-          "type_info": "Varchar"
-        },
-        {
-          "name": "text",
-          "ordinal": 2,
-          "type_info": "Varchar"
-        },
-        {
-          "name": "link",
-          "ordinal": 3,
-          "type_info": "Varchar"
-        },
-        {
-          "name": "created",
-          "ordinal": 4,
-          "type_info": "Timestamptz"
-        },
-        {
-          "name": "read",
-          "ordinal": 5,
-          "type_info": "Bool"
-        },
-        {
-          "name": "notification_type",
           "ordinal": 6,
           "type_info": "Varchar"
         },
@@ -1169,7 +1073,6 @@
           "type_info": "Int8"
         },
         {
->>>>>>> 932b0ccf
           "name": "user_id",
           "ordinal": 1,
           "type_info": "Int8"
@@ -3195,7 +3098,6 @@
       }
     },
     "query": "SELECT EXISTS(SELECT 1 FROM versions WHERE (version_number = $1) AND (mod_id = $2))"
-<<<<<<< HEAD
   },
   "7ecf1bdb78a03dbdee2e4a57d0914409751c13bdc8f01fa82c8001c2255e31a5": {
     "describe": {
@@ -3264,8 +3166,6 @@
       }
     },
     "query": "\n            SELECT u.id, u.github_id, u.name, u.email,\n                u.avatar_url, u.username, u.bio,\n                u.created, u.role\n            FROM users u\n            WHERE LOWER(u.username) = LOWER($1)\n            "
-=======
->>>>>>> 932b0ccf
   },
   "8129255d25bf0624d83f50558b668ed7b7f9c264e380d276522fc82bc871939b": {
     "describe": {
@@ -3778,7 +3678,6 @@
           "type_info": "Varchar"
         },
         {
-<<<<<<< HEAD
           "name": "id",
           "ordinal": 1,
           "type_info": "Int8"
@@ -3841,194 +3740,6 @@
       }
     },
     "query": "SELECT EXISTS(SELECT 1 FROM reports WHERE id=$1)"
-  },
-  "98653aee768ce2e5493178a89acfe377a9bab715d8b1e612883690d45b676123": {
-    "describe": {
-      "columns": [
-        {
-          "name": "id",
-          "ordinal": 0,
-          "type_info": "Int8"
-        },
-        {
-          "name": "project_type",
-          "ordinal": 1,
-          "type_info": "Int4"
-        },
-        {
-          "name": "title",
-          "ordinal": 2,
-          "type_info": "Varchar"
-        },
-        {
-          "name": "description",
-          "ordinal": 3,
-          "type_info": "Varchar"
-        },
-        {
-          "name": "downloads",
-          "ordinal": 4,
-          "type_info": "Int4"
-        },
-        {
-          "name": "follows",
-          "ordinal": 5,
-          "type_info": "Int4"
-        },
-        {
-          "name": "icon_url",
-          "ordinal": 6,
-          "type_info": "Varchar"
-        },
-        {
-          "name": "published",
-          "ordinal": 7,
-          "type_info": "Timestamptz"
-        },
-        {
-          "name": "updated",
-          "ordinal": 8,
-          "type_info": "Timestamptz"
-        },
-        {
-          "name": "team_id",
-          "ordinal": 9,
-          "type_info": "Int8"
-        },
-        {
-          "name": "license",
-          "ordinal": 10,
-          "type_info": "Int4"
-        },
-        {
-          "name": "slug",
-          "ordinal": 11,
-          "type_info": "Varchar"
-        },
-        {
-          "name": "status_name",
-          "ordinal": 12,
-          "type_info": "Varchar"
-        },
-        {
-          "name": "client_side_type",
-          "ordinal": 13,
-          "type_info": "Varchar"
-        },
-        {
-          "name": "server_side_type",
-          "ordinal": 14,
-          "type_info": "Varchar"
-        },
-        {
-          "name": "short",
-          "ordinal": 15,
-          "type_info": "Varchar"
-        },
-        {
-          "name": "project_type_name",
-          "ordinal": 16,
-          "type_info": "Varchar"
-        },
-        {
-          "name": "username",
-          "ordinal": 17,
-          "type_info": "Varchar"
-        },
-        {
-          "name": "categories",
-          "ordinal": 18,
-          "type_info": "Text"
-        },
-        {
-          "name": "loaders",
-          "ordinal": 19,
-          "type_info": "Text"
-        },
-        {
-          "name": "versions",
-          "ordinal": 20,
-          "type_info": "Text"
-        },
-        {
-          "name": "gallery",
-          "ordinal": 21,
-          "type_info": "Text"
-        }
-      ],
-=======
-          "name": "id",
-          "ordinal": 1,
-          "type_info": "Int8"
-        },
-        {
-          "name": "project_type",
-          "ordinal": 2,
-          "type_info": "Varchar"
-        }
-      ],
-      "nullable": [
-        false,
-        false,
-        false
-      ],
-      "parameters": {
-        "Left": [
-          "Int8"
-        ]
-      }
-    },
-    "query": "\n        SELECT m.title title, m.id id, pt.name project_type\n        FROM mods m\n        INNER JOIN project_types pt ON pt.id = m.project_type\n        WHERE m.team_id = $1\n        "
-  },
-  "96587afb05c9d308d665e76dabab497b39cc7993b6fececed7dc9677d159abb3": {
-    "describe": {
-      "columns": [
-        {
-          "name": "exists",
-          "ordinal": 0,
-          "type_info": "Bool"
-        }
-      ],
-      "nullable": [
-        null
-      ],
-      "parameters": {
-        "Left": [
-          "Text"
-        ]
-      }
-    },
-    "query": "\n                SELECT EXISTS(SELECT 1 FROM mods WHERE slug = $1)\n                "
-  },
-  "97690dda7edea8c985891cae5ad405f628ed81e333bc88df5493c928a4324d43": {
-    "describe": {
-      "columns": [
-        {
-          "name": "exists",
-          "ordinal": 0,
-          "type_info": "Bool"
-        }
-      ],
->>>>>>> 932b0ccf
-      "nullable": [
-        null
-      ],
-      "parameters": {
-        "Left": [
-<<<<<<< HEAD
-          "Text",
-          "Text"
-        ]
-      }
-    },
-    "query": "\n            SELECT m.id id, m.project_type project_type, m.title title, m.description description, m.downloads downloads, m.follows follows,\n            m.icon_url icon_url, m.published published,\n            m.updated updated,\n            m.team_id team_id, m.license license, m.slug slug,\n            s.status status_name, cs.name client_side_type, ss.name server_side_type, l.short short, pt.name project_type_name, u.username username,\n            STRING_AGG(DISTINCT c.category, ',') categories, STRING_AGG(DISTINCT lo.loader, ',') loaders, STRING_AGG(DISTINCT gv.version, ',') versions,\n            STRING_AGG(DISTINCT mg.image_url, ',') gallery\n            FROM mods m\n            LEFT OUTER JOIN mods_categories mc ON joining_mod_id = m.id\n            LEFT OUTER JOIN categories c ON mc.joining_category_id = c.id\n            LEFT OUTER JOIN versions v ON v.mod_id = m.id\n            LEFT OUTER JOIN game_versions_versions gvv ON gvv.joining_version_id = v.id\n            LEFT OUTER JOIN game_versions gv ON gvv.game_version_id = gv.id\n            LEFT OUTER JOIN loaders_versions lv ON lv.version_id = v.id\n            LEFT OUTER JOIN loaders lo ON lo.id = lv.loader_id\n            LEFT OUTER JOIN mods_gallery mg ON mg.mod_id = m.id\n            INNER JOIN statuses s ON s.id = m.status\n            INNER JOIN project_types pt ON pt.id = m.project_type\n            INNER JOIN side_types cs ON m.client_side = cs.id\n            INNER JOIN side_types ss ON m.server_side = ss.id\n            INNER JOIN licenses l ON m.license = l.id\n            INNER JOIN team_members tm ON tm.team_id = m.team_id AND tm.role = $2 AND tm.accepted = TRUE\n            INNER JOIN users u ON tm.user_id = u.id\n            WHERE s.status = $1\n            GROUP BY m.id, s.id, cs.id, ss.id, l.id, pt.id, u.id;\n            "
-=======
-          "Int8"
-        ]
-      }
-    },
-    "query": "SELECT EXISTS(SELECT 1 FROM reports WHERE id=$1)"
->>>>>>> 932b0ccf
   },
   "99a1eac69d7f5a5139703df431e6a5c3012a90143a8c635f93632f04d0bc41d4": {
     "describe": {
@@ -5858,9 +5569,6 @@
       ],
       "nullable": [
         false
-<<<<<<< HEAD
-      ],
-=======
       ],
       "parameters": {
         "Left": [
@@ -5869,73 +5577,6 @@
       }
     },
     "query": "\n            SELECT id FROM licenses\n            WHERE short = $1\n            "
-  },
-  "d97246f46e85cd99356468cdf36f00d86d1d576f94e4a259bf8b43cf20463f0e": {
-    "describe": {
-      "columns": [
-        {
-          "name": "id",
-          "ordinal": 0,
-          "type_info": "Int8"
-        },
-        {
-          "name": "github_id",
-          "ordinal": 1,
-          "type_info": "Int8"
-        },
-        {
-          "name": "name",
-          "ordinal": 2,
-          "type_info": "Varchar"
-        },
-        {
-          "name": "email",
-          "ordinal": 3,
-          "type_info": "Varchar"
-        },
-        {
-          "name": "avatar_url",
-          "ordinal": 4,
-          "type_info": "Varchar"
-        },
-        {
-          "name": "bio",
-          "ordinal": 5,
-          "type_info": "Varchar"
-        },
-        {
-          "name": "created",
-          "ordinal": 6,
-          "type_info": "Timestamptz"
-        },
-        {
-          "name": "role",
-          "ordinal": 7,
-          "type_info": "Varchar"
-        }
-      ],
-      "nullable": [
-        false,
-        true,
-        true,
-        true,
-        true,
-        true,
-        false,
-        false
-      ],
->>>>>>> 932b0ccf
-      "parameters": {
-        "Left": [
-          "Text"
-        ]
-      }
-    },
-<<<<<<< HEAD
-    "query": "\n            SELECT id FROM licenses\n            WHERE short = $1\n            "
-=======
-    "query": "\n            SELECT u.id, u.github_id, u.name, u.email,\n                u.avatar_url, u.bio,\n                u.created, u.role\n            FROM users u\n            WHERE LOWER(u.username) = LOWER($1)\n            "
->>>>>>> 932b0ccf
   },
   "dc2a3a07469ce25a9749d9d1c2e7424ac6765a72e8d9dd90eb682664f7cf036f": {
     "describe": {
