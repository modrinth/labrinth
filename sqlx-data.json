{
  "db": "PostgreSQL",
  "0267d1ea5387d4acfc132aeb4776004a1ebb048e7789e686bfaba3357d392f62": {
    "describe": {
      "columns": [],
      "nullable": [],
      "parameters": {
        "Left": [
          "Int8"
        ]
      }
    },
    "query": "\n            DELETE FROM mods_donations\n            WHERE joining_mod_id = $1\n            "
  },
  "02843e787de72594e186a14734bd02099ca6d2f07dcc06da8d6d8a069638ca2a": {
    "describe": {
      "columns": [
        {
          "name": "id",
          "ordinal": 0,
          "type_info": "Int8"
        },
        {
          "name": "mod_id",
          "ordinal": 1,
          "type_info": "Int8"
        }
      ],
      "nullable": [
        false,
        false
      ],
      "parameters": {
        "Left": [
          "Text",
          "Int8",
          "Int8"
        ]
      }
    },
    "query": "\n        SELECT id, mod_id FROM versions\n        WHERE ((version_number = $1 OR id = $3) AND mod_id = $2)\n        "
  },
  "03006da8781d9c07d564c6b406221cb0557623abe3242e79a21868482e6d9898": {
    "describe": {
      "columns": [],
      "nullable": [],
      "parameters": {
        "Left": [
          "Varchar",
          "Timestamptz",
          "Int8"
        ]
      }
    },
    "query": "\n            UPDATE versions\n            SET status = $1, date_published = $2\n            WHERE (id = $3)\n            "
  },
  "03209c5bda2d704e688439919a7b3903db6ad7caebf7ddafb3ea52d312d47bfb": {
    "describe": {
      "columns": [],
      "nullable": [],
      "parameters": {
        "Left": [
          "Int8",
          "Int8",
          "Varchar",
          "Varchar",
          "Varchar",
          "Varchar",
          "Varchar",
          "Timestamptz"
        ]
      }
    },
    "query": "\n            INSERT INTO users (\n                id, github_id, username, name, email,\n                avatar_url, bio, created\n            )\n            VALUES (\n                $1, $2, $3, $4, $5,\n                $6, $7, $8\n            )\n            "
  },
  "03284fe5b045e2cf93f160863c4d121439382b348b728fffb5ac588dee980731": {
    "describe": {
      "columns": [
        {
          "name": "exists",
          "ordinal": 0,
          "type_info": "Bool"
        }
      ],
      "nullable": [
        null
      ],
      "parameters": {
        "Left": [
          "Int8"
        ]
      }
    },
    "query": "\n                        SELECT EXISTS(SELECT 1 FROM users WHERE id = $1 AND email IS NULL)\n                        "
  },
  "041f499f542ddab1b81bd445d6cabe225b1b2ad3ec7bbc1f755346c016ae06e6": {
    "describe": {
      "columns": [],
      "nullable": [],
      "parameters": {
        "Left": [
          "Int8"
        ]
      }
    },
    "query": "\n            DELETE FROM reports\n            WHERE user_id = $1\n            "
  },
  "04345d9c23430267f755b1420520df91bd403524fd60ba1a94e3a239ea70cae7": {
    "describe": {
      "columns": [],
      "nullable": [],
      "parameters": {
        "Left": [
          "Varchar",
          "Int8"
        ]
      }
    },
    "query": "\n                    UPDATE mods\n                    SET source_url = $1\n                    WHERE (id = $2)\n                    "
  },
  "04dcb2565608e296502694efc0c59bc77c41175ef65c830f2fef745773f18c86": {
    "describe": {
      "columns": [],
      "nullable": [],
      "parameters": {
        "Left": [
          "Int8"
        ]
      }
    },
    "query": "\n                        UPDATE mods\n                        SET moderation_message_body = NULL\n                        WHERE (id = $1)\n                        "
  },
  "04e5ecb14c526000e9098efb65861f6125e6fcc88f39d6ad811ac8504d229de1": {
    "describe": {
      "columns": [],
      "nullable": [],
      "parameters": {
        "Left": [
          "Int8"
        ]
      }
    },
    "query": "\n        UPDATE mods\n        SET icon_url = NULL, color = NULL\n        WHERE (id = $1)\n        "
  },
  "05baeb26d9856218e5c6f8856a96788b2a7ac3536ff9412a50552cef1d561a1e": {
    "describe": {
      "columns": [],
      "nullable": [],
      "parameters": {
        "Left": [
          "Int8",
          "Int4"
        ]
      }
    },
    "query": "\n                        INSERT INTO mods_categories (joining_mod_id, joining_category_id, is_additional)\n                        VALUES ($1, $2, FALSE)\n                        "
  },
  "06a92b638c77276f36185788748191e7731a2cce874ecca4af913d0d0412d223": {
    "describe": {
      "columns": [],
      "nullable": [],
      "parameters": {
        "Left": [
          "Int4",
          "Int8"
        ]
      }
    },
    "query": "\n                    UPDATE versions\n                    SET downloads = $1\n                    WHERE (id = $2)\n                    "
  },
  "0794b913ad194908048fa8f303f736f3d437a1699b975691f9d50e8ffc3f5f78": {
    "describe": {
      "columns": [],
      "nullable": [],
      "parameters": {
        "Left": [
          "Int8"
        ]
      }
    },
    "query": "\n            DELETE FROM historical_payouts\n            WHERE user_id = $1\n            "
  },
  "07ebc9dc82cd012cd4f5880b1eb3d82602c195a3e3ddd557103ee037aa6dad1c": {
    "describe": {
      "columns": [],
      "nullable": [],
      "parameters": {
        "Left": [
          "Int8",
          "Int4",
          "Varchar"
        ]
      }
    },
    "query": "\n                        INSERT INTO mods_donations (joining_mod_id, joining_platform_id, url)\n                        VALUES ($1, $2, $3)\n                        "
  },
  "08f6bc80d18c171e54dd1db90e15569a02b526d708a9c918c90d79c764cb02fa": {
    "describe": {
      "columns": [
        {
          "name": "id",
          "ordinal": 0,
          "type_info": "Int4"
        },
        {
          "name": "category",
          "ordinal": 1,
          "type_info": "Varchar"
        },
        {
          "name": "icon",
          "ordinal": 2,
          "type_info": "Varchar"
        },
        {
          "name": "category_header",
          "ordinal": 3,
          "type_info": "Varchar"
        },
        {
          "name": "project_type",
          "ordinal": 4,
          "type_info": "Varchar"
        }
      ],
      "nullable": [
        false,
        false,
        false,
        false,
        false
      ],
      "parameters": {
        "Left": []
      }
    },
    "query": "\n            SELECT c.id id, c.category category, c.icon icon, c.header category_header, pt.name project_type\n            FROM categories c\n            INNER JOIN project_types pt ON c.project_type = pt.id\n            ORDER BY c.ordering, c.category\n            "
  },
  "0a1a470c12b84c7e171f0f51e8e541e9abe8bbee17fc441a5054e1dfd5607c05": {
    "describe": {
      "columns": [],
      "nullable": [],
      "parameters": {
        "Left": [
          "Varchar",
          "Int8"
        ]
      }
    },
    "query": "\n                    UPDATE versions\n                    SET name = $1\n                    WHERE (id = $2)\n                    "
  },
  "0b77fb8853f15ba9814c80feab68515aa81b82da1414210635239ae6adcd0dd1": {
    "describe": {
      "columns": [
        {
          "name": "id",
          "ordinal": 0,
          "type_info": "Int8"
        },
        {
          "name": "mod_id",
          "ordinal": 1,
          "type_info": "Int8"
        },
        {
          "name": "author_id",
          "ordinal": 2,
          "type_info": "Int8"
        },
        {
          "name": "name",
          "ordinal": 3,
          "type_info": "Varchar"
        },
        {
          "name": "version_number",
          "ordinal": 4,
          "type_info": "Varchar"
        },
        {
          "name": "changelog",
          "ordinal": 5,
          "type_info": "Varchar"
        },
        {
          "name": "date_published",
          "ordinal": 6,
          "type_info": "Timestamptz"
        },
        {
          "name": "downloads",
          "ordinal": 7,
          "type_info": "Int4"
        },
        {
          "name": "version_type",
          "ordinal": 8,
          "type_info": "Varchar"
        },
        {
          "name": "featured",
          "ordinal": 9,
          "type_info": "Bool"
        },
        {
          "name": "status",
          "ordinal": 10,
          "type_info": "Varchar"
        },
        {
          "name": "requested_status",
          "ordinal": 11,
          "type_info": "Varchar"
        }
      ],
      "nullable": [
        false,
        false,
        false,
        false,
        false,
        false,
        false,
        false,
        false,
        false,
        false,
        true
      ],
      "parameters": {
        "Left": [
          "Int8Array"
        ]
      }
    },
    "query": "\n            SELECT v.id, v.mod_id, v.author_id, v.name, v.version_number,\n                v.changelog, v.date_published, v.downloads,\n                v.version_type, v.featured, v.status, v.requested_status\n            FROM versions v\n            WHERE v.id = ANY($1)\n            ORDER BY v.date_published ASC\n            "
  },
  "0ba5a9f4d1381ed37a67b7dc90edf7e3ec86cae6c2860e5db1e53144d4654e58": {
    "describe": {
      "columns": [
        {
          "name": "amount",
          "ordinal": 0,
          "type_info": "Numeric"
        }
      ],
      "nullable": [
        null
      ],
      "parameters": {
        "Left": [
          "Int8"
        ]
      }
    },
    "query": "\n                SELECT SUM(pv.amount) amount\n                FROM payouts_values pv\n                WHERE pv.user_id = $1\n                "
  },
  "0c2addb0d7a87fa558821ff8e943bbb751fb2bdc22d1a5368f61cc7827586840": {
    "describe": {
      "columns": [],
      "nullable": [],
      "parameters": {
        "Left": [
          "Int8",
          "Int8",
          "Varchar",
          "Varchar",
          "Bool",
          "Int4",
          "Varchar"
        ]
      }
    },
    "query": "\n            INSERT INTO files (id, version_id, url, filename, is_primary, size, file_type)\n            VALUES ($1, $2, $3, $4, $5, $6, $7)\n            "
  },
  "0dbd0fa9a25416716a047184944d243ed5cb55808c6f300d7335c887f02a7f6e": {
    "describe": {
      "columns": [
        {
          "name": "id",
          "ordinal": 0,
          "type_info": "Int4"
        }
      ],
      "nullable": [
        false
      ],
      "parameters": {
        "Left": [
          "Varchar"
        ]
      }
    },
    "query": "\n            INSERT INTO report_types (name)\n            VALUES ($1)\n            ON CONFLICT (name) DO NOTHING\n            RETURNING id\n            "
  },
  "0f0244e77f60e69b3ab1320265749656e25da0b021b3df9013a2da470dbc8d46": {
    "describe": {
      "columns": [],
      "nullable": [],
      "parameters": {
        "Left": [
          "Int8"
        ]
      }
    },
    "query": "\n            UPDATE payouts_values\n            SET mod_id = NULL\n            WHERE (mod_id = $1)\n            "
  },
  "0f29bb5ba767ebd0669c860994e48e3cb2674f0d53f6c4ab85c79d46b04cbb40": {
    "describe": {
      "columns": [
        {
          "name": "exists",
          "ordinal": 0,
          "type_info": "Bool"
        }
      ],
      "nullable": [
        null
      ],
      "parameters": {
        "Left": [
          "Int8"
        ]
      }
    },
    "query": "\n                SELECT EXISTS(SELECT 1 FROM mods WHERE id=$1)\n                "
  },
  "0fb1cca8a2a37107104244953371fe2f8a5e6edd57f4b325c5842c6571eb16b4": {
    "describe": {
      "columns": [
        {
          "name": "exists",
          "ordinal": 0,
          "type_info": "Bool"
        }
      ],
      "nullable": [
        null
      ],
      "parameters": {
        "Left": [
          "Int8",
          "Int8"
        ]
      }
    },
    "query": "\n        SELECT EXISTS(SELECT 1 FROM mod_follows mf WHERE mf.follower_id = $1 AND mf.mod_id = $2)\n        "
  },
  "114df19aa81498b77022bd7347dd4449c7cc48efdab19003bde62c2f2f837d3c": {
    "describe": {
      "columns": [],
      "nullable": [],
      "parameters": {
        "Left": [
          "Int8",
          "Int8",
          "Varchar",
          "Varchar",
          "Varchar",
          "Varchar"
        ]
      }
    },
    "query": "\n            INSERT INTO notifications (\n                id, user_id, title, text, link, type\n            )\n            VALUES (\n                $1, $2, $3, $4, $5, $6\n            )\n            "
  },
  "1209ffc1ffbea89f7060573275dc7325ac4d7b4885b6c1d1ec92998e6012e455": {
    "describe": {
      "columns": [],
      "nullable": [],
      "parameters": {
        "Left": [
          "Int4",
          "Varchar"
        ]
      }
    },
    "query": "\n            UPDATE mods_gallery\n            SET description = $2\n            WHERE id = $1\n            "
  },
  "1220d15a56dbf823eaa452fbafa17442ab0568bc81a31fa38e16e3df3278e5f9": {
    "describe": {
      "columns": [
        {
          "name": "exists",
          "ordinal": 0,
          "type_info": "Bool"
        }
      ],
      "nullable": [
        null
      ],
      "parameters": {
        "Left": [
          "Int8"
        ]
      }
    },
    "query": "SELECT EXISTS(SELECT 1 FROM users WHERE id = $1)"
  },
  "124fbf0544ea6989d6dc5e840405dbc76d7385276a38ad79d9093c53c73bbde2": {
    "describe": {
      "columns": [],
      "nullable": [],
      "parameters": {
        "Left": [
          "Int8"
        ]
      }
    },
    "query": "\n                            UPDATE mods\n                            SET webhook_sent = TRUE\n                            WHERE id = $1\n                            "
  },
  "15b8ea323c2f6d03c2e385d9c46d7f13460764f2f106fd638226c42ae0217f75": {
    "describe": {
      "columns": [],
      "nullable": [],
      "parameters": {
        "Left": [
          "Int8"
        ]
      }
    },
    "query": "\n            DELETE FROM notifications\n            WHERE user_id = $1\n            "
  },
  "16049957962ded08751d5a4ddce2ffac17ecd486f61210c51a952508425d83e6": {
    "describe": {
      "columns": [],
      "nullable": [],
      "parameters": {
        "Left": [
          "Varchar",
          "Int8"
        ]
      }
    },
    "query": "\n                    UPDATE versions\n                    SET changelog = $1\n                    WHERE (id = $2)\n                    "
  },
  "164e5168aabe47d64f99ea851392c9d8479022cff360a610f185c342a24e88d8": {
    "describe": {
      "columns": [
        {
          "name": "mod_id",
          "ordinal": 0,
          "type_info": "Int8"
        }
      ],
      "nullable": [
        false
      ],
      "parameters": {
        "Left": [
          "Int8"
        ]
      }
    },
    "query": "\n            SELECT mod_id FROM versions WHERE id = $1\n            "
  },
  "167ff5286b21a5b93cdc240fcbe66298dcee51de6be272952531b9bf41c5b201": {
    "describe": {
      "columns": [
        {
          "name": "id",
          "ordinal": 0,
          "type_info": "Int8"
        },
        {
          "name": "team_id",
          "ordinal": 1,
          "type_info": "Int8"
        },
        {
          "name": "member_role",
          "ordinal": 2,
          "type_info": "Varchar"
        },
        {
          "name": "permissions",
          "ordinal": 3,
          "type_info": "Int8"
        },
        {
          "name": "accepted",
          "ordinal": 4,
          "type_info": "Bool"
        },
        {
          "name": "payouts_split",
          "ordinal": 5,
          "type_info": "Numeric"
        },
        {
          "name": "ordering",
          "ordinal": 6,
          "type_info": "Int8"
        },
        {
          "name": "user_id",
          "ordinal": 7,
          "type_info": "Int8"
        },
        {
          "name": "github_id",
          "ordinal": 8,
          "type_info": "Int8"
        },
        {
          "name": "user_name",
          "ordinal": 9,
          "type_info": "Varchar"
        },
        {
          "name": "email",
          "ordinal": 10,
          "type_info": "Varchar"
        },
        {
          "name": "avatar_url",
          "ordinal": 11,
          "type_info": "Varchar"
        },
        {
          "name": "username",
          "ordinal": 12,
          "type_info": "Varchar"
        },
        {
          "name": "bio",
          "ordinal": 13,
          "type_info": "Varchar"
        },
        {
          "name": "created",
          "ordinal": 14,
          "type_info": "Timestamptz"
        },
        {
          "name": "user_role",
          "ordinal": 15,
          "type_info": "Varchar"
        },
        {
          "name": "badges",
          "ordinal": 16,
          "type_info": "Int8"
        },
        {
          "name": "balance",
          "ordinal": 17,
          "type_info": "Numeric"
        },
        {
          "name": "payout_wallet",
          "ordinal": 18,
          "type_info": "Varchar"
        },
        {
          "name": "payout_wallet_type",
          "ordinal": 19,
          "type_info": "Varchar"
        },
        {
          "name": "payout_address",
          "ordinal": 20,
          "type_info": "Varchar"
        },
        {
          "name": "flame_anvil_key",
          "ordinal": 21,
          "type_info": "Varchar"
        }
      ],
      "nullable": [
        false,
        false,
        false,
        false,
        false,
        false,
        false,
        false,
        true,
        true,
        true,
        true,
        false,
        true,
        false,
        false,
        false,
        false,
        true,
        true,
        true,
        true
      ],
      "parameters": {
        "Left": [
          "Int8Array"
        ]
      }
    },
    "query": "\n            SELECT tm.id id, tm.team_id team_id, tm.role member_role, tm.permissions permissions, tm.accepted accepted, tm.payouts_split payouts_split, tm.ordering,\n            u.id user_id, u.github_id github_id, u.name user_name, u.email email,\n            u.avatar_url avatar_url, u.username username, u.bio bio,\n            u.created created, u.role user_role, u.badges badges, u.balance balance,\n            u.payout_wallet payout_wallet, u.payout_wallet_type payout_wallet_type,\n            u.payout_address payout_address, u.flame_anvil_key flame_anvil_key\n            FROM team_members tm\n            INNER JOIN users u ON u.id = tm.user_id\n            WHERE tm.team_id = ANY($1)\n            ORDER BY tm.team_id, tm.ordering\n            "
  },
  "16b3ac53ef5e94f51ab39484add21e2f76d49015917dc877560607a31f5537e9": {
    "describe": {
      "columns": [],
      "nullable": [],
      "parameters": {
        "Left": [
          "Varchar",
          "Int8"
        ]
      }
    },
    "query": "\n                    UPDATE users\n                    SET email = $1\n                    WHERE (id = $2)\n                    "
  },
  "1762798f2b3221292a0152723beda6b4888cf2d15793cca13c3bebc320b2f23e": {
    "describe": {
      "columns": [
        {
          "name": "id",
          "ordinal": 0,
          "type_info": "Int8"
        },
        {
          "name": "user_id",
          "ordinal": 1,
          "type_info": "Int8"
        },
        {
          "name": "title",
          "ordinal": 2,
          "type_info": "Varchar"
        },
        {
          "name": "text",
          "ordinal": 3,
          "type_info": "Varchar"
        },
        {
          "name": "link",
          "ordinal": 4,
          "type_info": "Varchar"
        },
        {
          "name": "created",
          "ordinal": 5,
          "type_info": "Timestamptz"
        },
        {
          "name": "read",
          "ordinal": 6,
          "type_info": "Bool"
        },
        {
          "name": "notification_type",
          "ordinal": 7,
          "type_info": "Varchar"
        },
        {
          "name": "actions",
          "ordinal": 8,
          "type_info": "Jsonb"
        }
      ],
      "nullable": [
        false,
        false,
        false,
        false,
        false,
        false,
        false,
        true,
        null
      ],
      "parameters": {
        "Left": [
          "Int8"
        ]
      }
    },
    "query": "\n            SELECT n.id, n.user_id, n.title, n.text, n.link, n.created, n.read, n.type notification_type,\n            JSONB_AGG(DISTINCT jsonb_build_object('id', na.id, 'notification_id', na.notification_id, 'title', na.title, 'action_route_method', na.action_route_method, 'action_route', na.action_route)) filter (where na.id is not null) actions\n            FROM notifications n\n            LEFT OUTER JOIN notifications_actions na on n.id = na.notification_id\n            WHERE n.user_id = $1\n            GROUP BY n.id, n.user_id;\n            "
  },
  "19422e88b1b13318d75e8eb2ba142a562c550358b3136eef9ef73b5a216bbcdb": {
    "describe": {
      "columns": [
        {
          "name": "id",
          "ordinal": 0,
          "type_info": "Int4"
        }
      ],
      "nullable": [
        false
      ],
      "parameters": {
        "Left": [
          "Varchar",
          "Int4",
          "Varchar",
          "Varchar"
        ]
      }
    },
    "query": "\n            INSERT INTO categories (category, project_type, icon, header)\n            VALUES ($1, $2, $3, $4)\n            RETURNING id\n            "
  },
  "196c8ac2228e199f23eaf980f7ea15b37f76e66bb81da1115a754aad0be756e4": {
    "describe": {
      "columns": [],
      "nullable": [],
      "parameters": {
        "Left": [
          "Int8",
          "Int8",
          "Numeric",
          "Timestamptz"
        ]
      }
    },
    "query": "\n                            INSERT INTO payouts_values (user_id, mod_id, amount, created)\n                            VALUES ($1, $2, $3, $4)\n                            "
  },
  "19bcfcd376172d2b293e86e9dd69ee778f7447ae708fd0c3c70239d2c8b6a419": {
    "describe": {
      "columns": [
        {
          "name": "id",
          "ordinal": 0,
          "type_info": "Int8"
        },
        {
          "name": "mod_id",
          "ordinal": 1,
          "type_info": "Int8"
        },
        {
          "name": "author_id",
          "ordinal": 2,
          "type_info": "Int8"
        },
        {
          "name": "version_name",
          "ordinal": 3,
          "type_info": "Varchar"
        },
        {
          "name": "version_number",
          "ordinal": 4,
          "type_info": "Varchar"
        },
        {
          "name": "changelog",
          "ordinal": 5,
          "type_info": "Varchar"
        },
        {
          "name": "date_published",
          "ordinal": 6,
          "type_info": "Timestamptz"
        },
        {
          "name": "downloads",
          "ordinal": 7,
          "type_info": "Int4"
        },
        {
          "name": "version_type",
          "ordinal": 8,
          "type_info": "Varchar"
        },
        {
          "name": "featured",
          "ordinal": 9,
          "type_info": "Bool"
        },
        {
          "name": "status",
          "ordinal": 10,
          "type_info": "Varchar"
        },
        {
          "name": "requested_status",
          "ordinal": 11,
          "type_info": "Varchar"
        },
        {
          "name": "game_versions",
          "ordinal": 12,
          "type_info": "Jsonb"
        },
        {
          "name": "loaders",
          "ordinal": 13,
          "type_info": "VarcharArray"
        },
        {
          "name": "files",
          "ordinal": 14,
          "type_info": "Jsonb"
        },
        {
          "name": "hashes",
          "ordinal": 15,
          "type_info": "Jsonb"
        },
        {
          "name": "dependencies",
          "ordinal": 16,
          "type_info": "Jsonb"
        }
      ],
      "nullable": [
        false,
        false,
        false,
        false,
        false,
        false,
        false,
        false,
        false,
        false,
        false,
        true,
        null,
        null,
        null,
        null,
        null
      ],
      "parameters": {
        "Left": [
          "Int8Array"
        ]
      }
    },
    "query": "\n            SELECT v.id id, v.mod_id mod_id, v.author_id author_id, v.name version_name, v.version_number version_number,\n            v.changelog changelog, v.date_published date_published, v.downloads downloads,\n            v.version_type version_type, v.featured featured, v.status status, v.requested_status requested_status,\n            JSONB_AGG(DISTINCT jsonb_build_object('version', gv.version, 'created', gv.created)) filter (where gv.version is not null) game_versions,\n            ARRAY_AGG(DISTINCT l.loader) filter (where l.loader is not null) loaders,\n            JSONB_AGG(DISTINCT jsonb_build_object('id', f.id, 'url', f.url, 'filename', f.filename, 'primary', f.is_primary, 'size', f.size, 'file_type', f.file_type))  filter (where f.id is not null) files,\n            JSONB_AGG(DISTINCT jsonb_build_object('algorithm', h.algorithm, 'hash', encode(h.hash, 'escape'), 'file_id', h.file_id)) filter (where h.hash is not null) hashes,\n            JSONB_AGG(DISTINCT jsonb_build_object('project_id', d.mod_dependency_id, 'version_id', d.dependency_id, 'dependency_type', d.dependency_type,'file_name', dependency_file_name)) filter (where d.dependency_type is not null) dependencies\n            FROM versions v\n            LEFT OUTER JOIN game_versions_versions gvv on v.id = gvv.joining_version_id\n            LEFT OUTER JOIN game_versions gv on gvv.game_version_id = gv.id\n            LEFT OUTER JOIN loaders_versions lv on v.id = lv.version_id\n            LEFT OUTER JOIN loaders l on lv.loader_id = l.id\n            LEFT OUTER JOIN files f on v.id = f.version_id\n            LEFT OUTER JOIN hashes h on f.id = h.file_id\n            LEFT OUTER JOIN dependencies d on v.id = d.dependent_id\n            WHERE v.id = ANY($1)\n            GROUP BY v.id\n            ORDER BY v.date_published ASC;\n            "
  },
  "19dc22c4d6d14222f8e8bace74c2961761c53b7375460ade15af921754d5d7da": {
    "describe": {
      "columns": [],
      "nullable": [],
      "parameters": {
        "Left": [
          "Varchar",
          "Int8"
        ]
      }
    },
    "query": "\n                    UPDATE mods\n                    SET license = $1\n                    WHERE (id = $2)\n                    "
  },
  "1ab781d26c93aa74bf90b78b74b99e50004d25d42d56b734e5e83f2333d0c0d2": {
    "describe": {
      "columns": [],
      "nullable": [],
      "parameters": {
        "Left": [
          "Varchar",
          "Int8"
        ]
      }
    },
    "query": "\n                UPDATE users\n                SET avatar_url = $1\n                WHERE (id = $2)\n                "
  },
  "1c7b0eb4341af5a7942e52f632cf582561f10b4b6a41a082fb8a60f04ac17c6e": {
    "describe": {
      "columns": [
        {
          "name": "exists",
          "ordinal": 0,
          "type_info": "Bool"
        }
      ],
      "nullable": [
        null
      ],
      "parameters": {
        "Left": [
          "Int8"
        ]
      }
    },
    "query": "SELECT EXISTS(SELECT 1 FROM states WHERE id=$1)"
  },
  "1cb2e27dc45e65fd6f2f5118cc3547860762ceef37a75c352ec0ac0ea4214c32": {
    "describe": {
      "columns": [
        {
          "name": "version_id",
          "ordinal": 0,
          "type_info": "Int8"
        },
        {
          "name": "date_published",
          "ordinal": 1,
          "type_info": "Timestamptz"
        }
      ],
      "nullable": [
        false,
        false
      ],
      "parameters": {
        "Left": [
          "Int8",
          "VarcharArray",
          "VarcharArray",
          "Varchar",
          "Int8",
          "Int8"
        ]
      }
    },
    "query": "\n            SELECT DISTINCT ON(v.date_published, v.id) version_id, v.date_published FROM versions v\n            INNER JOIN game_versions_versions gvv ON gvv.joining_version_id = v.id\n            INNER JOIN game_versions gv on gvv.game_version_id = gv.id AND (cardinality($2::varchar[]) = 0 OR gv.version = ANY($2::varchar[]))\n            INNER JOIN loaders_versions lv ON lv.version_id = v.id\n            INNER JOIN loaders l on lv.loader_id = l.id AND (cardinality($3::varchar[]) = 0 OR l.loader = ANY($3::varchar[]))\n            WHERE v.mod_id = $1 AND ($4::varchar IS NULL OR v.version_type = $4)\n            ORDER BY v.date_published DESC, v.id\n            LIMIT $5 OFFSET $6\n            "
  },
  "1ce90594000fa30876bf277d9ebe2901acf9afaf256dd4488166d55fdd950347": {
    "describe": {
      "columns": [],
      "nullable": [],
      "parameters": {
        "Left": [
          "Text"
        ]
      }
    },
    "query": "\n            DELETE FROM donation_platforms\n            WHERE short = $1\n            "
  },
  "1cefe4924d3c1f491739858ce844a22903d2dbe26f255219299f1833a10ce3d7": {
    "describe": {
      "columns": [
        {
          "name": "id",
          "ordinal": 0,
          "type_info": "Int8"
        }
      ],
      "nullable": [
        false
      ],
      "parameters": {
        "Left": [
          "Int8",
          "TextArray"
        ]
      }
    },
    "query": "\n            SELECT id FROM mods TABLESAMPLE SYSTEM_ROWS($1) WHERE status = ANY($2)\n            "
  },
  "1d1fe6f0c03a63b1c6bd5ffbddfd82aa7d24e1db3f3137ed046724cb78929f88": {
    "describe": {
      "columns": [],
      "nullable": [],
      "parameters": {
        "Left": [
          "Varchar",
          "Int8"
        ]
      }
    },
    "query": "\n                    UPDATE users\n                    SET flame_anvil_key = $1\n                    WHERE (id = $2)\n                    "
  },
  "1d3b582e6765e1ae578039e44b5dc9be6f3f845c96ffd43b7ba83f9eab816f93": {
    "describe": {
      "columns": [
        {
          "name": "name",
          "ordinal": 0,
          "type_info": "Varchar"
        }
      ],
      "nullable": [
        false
      ],
      "parameters": {
        "Left": [
          "Int4"
        ]
      }
    },
    "query": "\n            SELECT name FROM report_types\n            WHERE id = $1\n            "
  },
  "1d6f3e926fc4a27c5af172f672b7f825f9f5fe2d538b06337ef182ab1a553398": {
    "describe": {
      "columns": [
        {
          "name": "name",
          "ordinal": 0,
          "type_info": "Varchar"
        }
      ],
      "nullable": [
        false
      ],
      "parameters": {
        "Left": [
          "Int8"
        ]
      }
    },
    "query": "\n                SELECT name FROM project_types pt\n                INNER JOIN mods ON mods.project_type = pt.id\n                WHERE mods.id = $1\n                "
  },
  "1db6be78a74ff04c52ee105e0df30acf5bbf18f1de328980bb7f3da7f5f6569e": {
    "describe": {
      "columns": [
        {
          "name": "id",
          "ordinal": 0,
          "type_info": "Int4"
        }
      ],
      "nullable": [
        false
      ],
      "parameters": {
        "Left": [
          "Text"
        ]
      }
    },
    "query": "\n            SELECT id FROM side_types\n            WHERE name = $1\n            "
  },
  "1ed4227372b608bae9a621d4197bfa825249364cc37cc9dd812cbd72bdc4b1d8": {
    "describe": {
      "columns": [
        {
          "name": "id",
          "ordinal": 0,
          "type_info": "Int8"
        },
        {
          "name": "project_type",
          "ordinal": 1,
          "type_info": "Int4"
        },
        {
          "name": "title",
          "ordinal": 2,
          "type_info": "Varchar"
        },
        {
          "name": "description",
          "ordinal": 3,
          "type_info": "Varchar"
        },
        {
          "name": "downloads",
          "ordinal": 4,
          "type_info": "Int4"
        },
        {
          "name": "follows",
          "ordinal": 5,
          "type_info": "Int4"
        },
        {
          "name": "icon_url",
          "ordinal": 6,
          "type_info": "Varchar"
        },
        {
          "name": "body",
          "ordinal": 7,
          "type_info": "Varchar"
        },
        {
          "name": "published",
          "ordinal": 8,
          "type_info": "Timestamptz"
        },
        {
          "name": "updated",
          "ordinal": 9,
          "type_info": "Timestamptz"
        },
        {
          "name": "approved",
          "ordinal": 10,
          "type_info": "Timestamptz"
        },
        {
          "name": "status",
          "ordinal": 11,
          "type_info": "Varchar"
        },
        {
          "name": "requested_status",
          "ordinal": 12,
          "type_info": "Varchar"
        },
        {
          "name": "issues_url",
          "ordinal": 13,
          "type_info": "Varchar"
        },
        {
          "name": "source_url",
          "ordinal": 14,
          "type_info": "Varchar"
        },
        {
          "name": "wiki_url",
          "ordinal": 15,
          "type_info": "Varchar"
        },
        {
          "name": "discord_url",
          "ordinal": 16,
          "type_info": "Varchar"
        },
        {
          "name": "license_url",
          "ordinal": 17,
          "type_info": "Varchar"
        },
        {
          "name": "team_id",
          "ordinal": 18,
          "type_info": "Int8"
        },
        {
          "name": "client_side",
          "ordinal": 19,
          "type_info": "Int4"
        },
        {
          "name": "server_side",
          "ordinal": 20,
          "type_info": "Int4"
        },
        {
          "name": "license",
          "ordinal": 21,
          "type_info": "Varchar"
        },
        {
          "name": "slug",
          "ordinal": 22,
          "type_info": "Varchar"
        },
        {
          "name": "moderation_message",
          "ordinal": 23,
          "type_info": "Varchar"
        },
        {
          "name": "moderation_message_body",
          "ordinal": 24,
          "type_info": "Varchar"
        },
        {
          "name": "client_side_type",
          "ordinal": 25,
          "type_info": "Varchar"
        },
        {
          "name": "server_side_type",
          "ordinal": 26,
          "type_info": "Varchar"
        },
        {
          "name": "project_type_name",
          "ordinal": 27,
          "type_info": "Varchar"
        },
        {
          "name": "flame_anvil_project",
          "ordinal": 28,
          "type_info": "Int4"
        },
        {
          "name": "flame_anvil_user",
          "ordinal": 29,
          "type_info": "Int8"
        },
        {
          "name": "webhook_sent",
          "ordinal": 30,
          "type_info": "Bool"
        },
        {
          "name": "color",
          "ordinal": 31,
          "type_info": "Int4"
        },
        {
          "name": "loaders",
          "ordinal": 32,
          "type_info": "VarcharArray"
        },
        {
          "name": "game_versions",
          "ordinal": 33,
          "type_info": "VarcharArray"
        },
        {
          "name": "categories",
          "ordinal": 34,
          "type_info": "VarcharArray"
        },
        {
          "name": "additional_categories",
          "ordinal": 35,
          "type_info": "VarcharArray"
        },
        {
          "name": "versions",
          "ordinal": 36,
          "type_info": "Jsonb"
        },
        {
          "name": "gallery",
          "ordinal": 37,
          "type_info": "Jsonb"
        },
        {
          "name": "donations",
          "ordinal": 38,
          "type_info": "Jsonb"
        }
      ],
      "nullable": [
        false,
        false,
        false,
        false,
        false,
        false,
        true,
        false,
        false,
        false,
        true,
        false,
        true,
        true,
        true,
        true,
        true,
        true,
        false,
        false,
        false,
        false,
        true,
        true,
        true,
        false,
        false,
        false,
        true,
        true,
        false,
        true,
        false,
        false,
        null,
        null,
        null,
        null,
        null
      ],
      "parameters": {
        "Left": [
          "Int8",
          "TextArray"
        ]
      }
    },
    "query": "\n            SELECT m.id id, m.project_type project_type, m.title title, m.description description, m.downloads downloads, m.follows follows,\n            m.icon_url icon_url, m.body body, m.published published,\n            m.updated updated, m.approved approved, m.status status, m.requested_status requested_status,\n            m.issues_url issues_url, m.source_url source_url, m.wiki_url wiki_url, m.discord_url discord_url, m.license_url license_url,\n            m.team_id team_id, m.client_side client_side, m.server_side server_side, m.license license, m.slug slug, m.moderation_message moderation_message, m.moderation_message_body moderation_message_body,\n            cs.name client_side_type, ss.name server_side_type, pt.name project_type_name, m.flame_anvil_project flame_anvil_project, m.flame_anvil_user flame_anvil_user, m.webhook_sent webhook_sent, m.color,\n            m.loaders loaders, m.game_versions game_versions,\n            ARRAY_AGG(DISTINCT c.category) filter (where c.category is not null and mc.is_additional is false) categories,\n            ARRAY_AGG(DISTINCT c.category) filter (where c.category is not null and mc.is_additional is true) additional_categories,\n            JSONB_AGG(DISTINCT jsonb_build_object('id', v.id, 'date_published', v.date_published)) filter (where v.id is not null) versions,\n            JSONB_AGG(DISTINCT jsonb_build_object('image_url', mg.image_url, 'featured', mg.featured, 'title', mg.title, 'description', mg.description, 'created', mg.created, 'ordering', mg.ordering)) filter (where mg.image_url is not null) gallery,\n            JSONB_AGG(DISTINCT jsonb_build_object('platform_id', md.joining_platform_id, 'platform_short', dp.short, 'platform_name', dp.name,'url', md.url)) filter (where md.joining_platform_id is not null) donations\n            FROM mods m\n            INNER JOIN project_types pt ON pt.id = m.project_type\n            INNER JOIN side_types cs ON m.client_side = cs.id\n            INNER JOIN side_types ss ON m.server_side = ss.id\n            LEFT JOIN mods_donations md ON md.joining_mod_id = m.id\n            LEFT JOIN donation_platforms dp ON md.joining_platform_id = dp.id\n            LEFT JOIN mods_categories mc ON mc.joining_mod_id = m.id\n            LEFT JOIN categories c ON mc.joining_category_id = c.id\n            LEFT JOIN versions v ON v.mod_id = m.id AND v.status = ANY($2)\n            LEFT JOIN mods_gallery mg ON mg.mod_id = m.id\n            WHERE m.id = $1\n            GROUP BY pt.id, cs.id, ss.id, m.id;\n            "
  },
  "1ffce9b2d5c9fa6c8b9abce4bad9f9419c44ad6367b7463b979c91b9b5b4fea1": {
    "describe": {
      "columns": [
        {
          "name": "exists",
          "ordinal": 0,
          "type_info": "Bool"
        }
      ],
      "nullable": [
        null
      ],
      "parameters": {
        "Left": [
          "Int8"
        ]
      }
    },
    "query": "SELECT EXISTS(SELECT 1 FROM versions WHERE id=$1)"
  },
  "20413fce27fe9c1dec71900f9563e787acc11e7789b5294786e0ea6f20d7d958": {
    "describe": {
      "columns": [],
      "nullable": [],
      "parameters": {
        "Left": [
          "Int8"
        ]
      }
    },
    "query": "\n                        UPDATE mods\n                        SET flame_anvil_user = NULL\n                        WHERE (flame_anvil_user = $1)\n                        "
  },
  "20c6f94eae9260fc3f91de3e4a42c544e0b5c01227854956d04db7641c03c1b8": {
    "describe": {
      "columns": [
        {
          "name": "id",
          "ordinal": 0,
          "type_info": "Int4"
        }
      ],
      "nullable": [
        false
      ],
      "parameters": {
        "Left": [
          "Int8",
          "Int4Array",
          "Int4Array"
        ]
      }
    },
    "query": "\n            SELECT d.id id\n            FROM dependencies d\n            INNER JOIN game_versions_versions gvv ON gvv.joining_version_id = d.dependent_id AND gvv.game_version_id = ANY($2)\n            INNER JOIN loaders_versions lv ON lv.version_id = d.dependent_id AND lv.loader_id = ANY($3)\n            WHERE d.mod_dependency_id = $1\n            "
  },
  "2162043897db26d0b55a0652c1a6db66c555f1d148ce69bd0bd0d2122de1bd6a": {
    "describe": {
      "columns": [],
      "nullable": [],
      "parameters": {
        "Left": [
          "Int8"
        ]
      }
    },
    "query": "\n            DELETE FROM mods_gallery\n            WHERE mod_id = $1\n            "
  },
  "21ef50f46b7b3e62b91e7d067c1cb33806e14c33bb76d63c2711f822c44261f6": {
    "describe": {
      "columns": [
        {
          "name": "name",
          "ordinal": 0,
          "type_info": "Varchar"
        }
      ],
      "nullable": [
        false
      ],
      "parameters": {
        "Left": [
          "Int8"
        ]
      }
    },
    "query": "\n            SELECT name FROM project_types pt\n            INNER JOIN mods ON mods.project_type = pt.id\n            WHERE mods.id = $1\n            "
  },
  "220e59ae72edef546e3c7682ae91336bfba3e4230add1543910d80e846e0ad95": {
    "describe": {
      "columns": [
        {
          "name": "id",
          "ordinal": 0,
          "type_info": "Int8"
        }
      ],
      "nullable": [
        false
      ],
      "parameters": {
        "Left": [
          "Int8"
        ]
      }
    },
    "query": "\n            SELECT m.id FROM mods m\n            INNER JOIN team_members tm ON tm.team_id = m.team_id AND tm.accepted = TRUE\n            WHERE tm.user_id = $1\n            ORDER BY m.downloads DESC\n            "
  },
  "2278a7db5eb0474576fa9c86ba97bd6bf13864b3f9ce55ed2ab0cb94edbadaf5": {
    "describe": {
      "columns": [
        {
          "name": "url",
          "ordinal": 0,
          "type_info": "Varchar"
        },
        {
          "name": "expires",
          "ordinal": 1,
          "type_info": "Timestamptz"
        }
      ],
      "nullable": [
        false,
        false
      ],
      "parameters": {
        "Left": [
          "Int8"
        ]
      }
    },
    "query": "\n            SELECT url, expires FROM states\n            WHERE id = $1\n            "
  },
  "232d7d0319c20dd5fff29331b067d6c6373bcff761a77958a2bb5f59068a83a5": {
    "describe": {
      "columns": [],
      "nullable": [],
      "parameters": {
        "Left": [
          "Int8",
          "Int8",
          "Int8"
        ]
      }
    },
    "query": "\n                UPDATE team_members\n                SET permissions = $1\n                WHERE (team_id = $2 AND user_id = $3)\n                "
  },
  "25131559cb73a088000ab6379a769233440ade6c7511542da410065190d203fc": {
    "describe": {
      "columns": [
        {
          "name": "id",
          "ordinal": 0,
          "type_info": "Int4"
        }
      ],
      "nullable": [
        false
      ],
      "parameters": {
        "Left": [
          "Text"
        ]
      }
    },
    "query": "\n            SELECT id FROM loaders\n            WHERE loader = $1\n            "
  },
  "2534464b06d567078bcfaa94e0c5e37729db111f5b46c4035cabe72634104b2e": {
    "describe": {
      "columns": [
        {
          "name": "id",
          "ordinal": 0,
          "type_info": "Int8"
        },
        {
          "name": "user_id",
          "ordinal": 1,
          "type_info": "Int8"
        },
        {
          "name": "payouts_split",
          "ordinal": 2,
          "type_info": "Numeric"
        }
      ],
      "nullable": [
        false,
        false,
        false
      ],
      "parameters": {
        "Left": [
          "Int8Array"
        ]
      }
    },
    "query": "\n            SELECT m.id id, tm.user_id user_id, tm.payouts_split payouts_split\n            FROM mods m\n            INNER JOIN team_members tm on m.team_id = tm.team_id AND tm.accepted = TRUE\n            WHERE m.id = ANY($1)\n            "
  },
  "258fcfa74540b5a9c65df294b74b5306234ece346ce72216eea68d93fff7f2e4": {
    "describe": {
      "columns": [
        {
          "name": "id",
          "ordinal": 0,
          "type_info": "Int8"
        },
        {
          "name": "project_type",
          "ordinal": 1,
          "type_info": "Int4"
        },
        {
          "name": "title",
          "ordinal": 2,
          "type_info": "Varchar"
        },
        {
          "name": "description",
          "ordinal": 3,
          "type_info": "Varchar"
        },
        {
          "name": "downloads",
          "ordinal": 4,
          "type_info": "Int4"
        },
        {
          "name": "follows",
          "ordinal": 5,
          "type_info": "Int4"
        },
        {
          "name": "icon_url",
          "ordinal": 6,
          "type_info": "Varchar"
        },
        {
          "name": "body",
          "ordinal": 7,
          "type_info": "Varchar"
        },
        {
          "name": "published",
          "ordinal": 8,
          "type_info": "Timestamptz"
        },
        {
          "name": "updated",
          "ordinal": 9,
          "type_info": "Timestamptz"
        },
        {
          "name": "approved",
          "ordinal": 10,
          "type_info": "Timestamptz"
        },
        {
          "name": "status",
          "ordinal": 11,
          "type_info": "Varchar"
        },
        {
          "name": "requested_status",
          "ordinal": 12,
          "type_info": "Varchar"
        },
        {
          "name": "issues_url",
          "ordinal": 13,
          "type_info": "Varchar"
        },
        {
          "name": "source_url",
          "ordinal": 14,
          "type_info": "Varchar"
        },
        {
          "name": "wiki_url",
          "ordinal": 15,
          "type_info": "Varchar"
        },
        {
          "name": "discord_url",
          "ordinal": 16,
          "type_info": "Varchar"
        },
        {
          "name": "license_url",
          "ordinal": 17,
          "type_info": "Varchar"
        },
        {
          "name": "team_id",
          "ordinal": 18,
          "type_info": "Int8"
        },
        {
          "name": "client_side",
          "ordinal": 19,
          "type_info": "Int4"
        },
        {
          "name": "server_side",
          "ordinal": 20,
          "type_info": "Int4"
        },
        {
          "name": "license",
          "ordinal": 21,
          "type_info": "Varchar"
        },
        {
          "name": "slug",
          "ordinal": 22,
          "type_info": "Varchar"
        },
        {
          "name": "moderation_message",
          "ordinal": 23,
          "type_info": "Varchar"
        },
        {
          "name": "moderation_message_body",
          "ordinal": 24,
          "type_info": "Varchar"
        },
        {
          "name": "client_side_type",
          "ordinal": 25,
          "type_info": "Varchar"
        },
        {
          "name": "server_side_type",
          "ordinal": 26,
          "type_info": "Varchar"
        },
        {
          "name": "project_type_name",
          "ordinal": 27,
          "type_info": "Varchar"
        },
        {
          "name": "flame_anvil_project",
          "ordinal": 28,
          "type_info": "Int4"
        },
        {
          "name": "flame_anvil_user",
          "ordinal": 29,
          "type_info": "Int8"
        },
        {
          "name": "webhook_sent",
          "ordinal": 30,
          "type_info": "Bool"
        },
        {
          "name": "color",
          "ordinal": 31,
          "type_info": "Int4"
        },
        {
          "name": "loaders",
          "ordinal": 32,
          "type_info": "VarcharArray"
        },
        {
          "name": "game_versions",
          "ordinal": 33,
          "type_info": "VarcharArray"
        },
        {
          "name": "categories",
          "ordinal": 34,
          "type_info": "VarcharArray"
        },
        {
          "name": "additional_categories",
          "ordinal": 35,
          "type_info": "VarcharArray"
        },
        {
          "name": "versions",
          "ordinal": 36,
          "type_info": "Jsonb"
        },
        {
          "name": "gallery",
          "ordinal": 37,
          "type_info": "Jsonb"
        },
        {
          "name": "donations",
          "ordinal": 38,
          "type_info": "Jsonb"
        }
      ],
      "nullable": [
        false,
        false,
        false,
        false,
        false,
        false,
        true,
        false,
        false,
        false,
        true,
        false,
        true,
        true,
        true,
        true,
        true,
        true,
        false,
        false,
        false,
        false,
        true,
        true,
        true,
        false,
        false,
        false,
        true,
        true,
        false,
        true,
        false,
        false,
        null,
        null,
        null,
        null,
        null
      ],
      "parameters": {
        "Left": [
          "Int8Array",
          "TextArray"
        ]
      }
    },
    "query": "\n            SELECT m.id id, m.project_type project_type, m.title title, m.description description, m.downloads downloads, m.follows follows,\n            m.icon_url icon_url, m.body body, m.published published,\n            m.updated updated, m.approved approved, m.status status, m.requested_status requested_status,\n            m.issues_url issues_url, m.source_url source_url, m.wiki_url wiki_url, m.discord_url discord_url, m.license_url license_url,\n            m.team_id team_id, m.client_side client_side, m.server_side server_side, m.license license, m.slug slug, m.moderation_message moderation_message, m.moderation_message_body moderation_message_body,\n            cs.name client_side_type, ss.name server_side_type, pt.name project_type_name, m.flame_anvil_project flame_anvil_project, m.flame_anvil_user flame_anvil_user, m.webhook_sent, m.color,\n            m.loaders loaders, m.game_versions game_versions,\n            ARRAY_AGG(DISTINCT c.category) filter (where c.category is not null and mc.is_additional is false) categories,\n            ARRAY_AGG(DISTINCT c.category) filter (where c.category is not null and mc.is_additional is true) additional_categories,\n            JSONB_AGG(DISTINCT jsonb_build_object('id', v.id, 'date_published', v.date_published)) filter (where v.id is not null) versions,\n            JSONB_AGG(DISTINCT jsonb_build_object('image_url', mg.image_url, 'featured', mg.featured, 'title', mg.title, 'description', mg.description, 'created', mg.created, 'ordering', mg.ordering)) filter (where mg.image_url is not null) gallery,\n            JSONB_AGG(DISTINCT jsonb_build_object('platform_id', md.joining_platform_id, 'platform_short', dp.short, 'platform_name', dp.name,'url', md.url)) filter (where md.joining_platform_id is not null) donations\n            FROM mods m\n            INNER JOIN project_types pt ON pt.id = m.project_type\n            INNER JOIN side_types cs ON m.client_side = cs.id\n            INNER JOIN side_types ss ON m.server_side = ss.id\n            LEFT JOIN mods_donations md ON md.joining_mod_id = m.id\n            LEFT JOIN donation_platforms dp ON md.joining_platform_id = dp.id\n            LEFT JOIN mods_categories mc ON mc.joining_mod_id = m.id\n            LEFT JOIN categories c ON mc.joining_category_id = c.id\n            LEFT JOIN versions v ON v.mod_id = m.id AND v.status = ANY($2)\n            LEFT JOIN mods_gallery mg ON mg.mod_id = m.id\n            WHERE m.id = ANY($1)\n            GROUP BY pt.id, cs.id, ss.id, m.id;\n            "
  },
  "27a35fca63dfc3801f95958604f0ac27afd81800e2dc981382d6f923c4415d32": {
    "describe": {
      "columns": [],
      "nullable": [],
      "parameters": {
        "Left": [
          "Int8Array"
        ]
      }
    },
    "query": "\n            DELETE FROM notifications_actions\n             WHERE notification_id = ANY($1)\n            "
  },
  "28d5825964b0fddc43bd7d6851daf91845b79c9e88c82d5c7d97ae02502d0b4f": {
    "describe": {
      "columns": [],
      "nullable": [],
      "parameters": {
        "Left": [
          "Int8"
        ]
      }
    },
    "query": "INSERT INTO banned_users (github_id) VALUES ($1);"
  },
  "28e5a9c09fac55677fea16d21482a626b7c5f8edbf2af182ed67e44a793ef2e0": {
    "describe": {
      "columns": [
        {
          "name": "id",
          "ordinal": 0,
          "type_info": "Int8"
        },
        {
          "name": "mod_id",
          "ordinal": 1,
          "type_info": "Int8"
        },
        {
          "name": "author_id",
          "ordinal": 2,
          "type_info": "Int8"
        },
        {
          "name": "version_name",
          "ordinal": 3,
          "type_info": "Varchar"
        },
        {
          "name": "version_number",
          "ordinal": 4,
          "type_info": "Varchar"
        },
        {
          "name": "changelog",
          "ordinal": 5,
          "type_info": "Varchar"
        },
        {
          "name": "date_published",
          "ordinal": 6,
          "type_info": "Timestamptz"
        },
        {
          "name": "downloads",
          "ordinal": 7,
          "type_info": "Int4"
        },
        {
          "name": "version_type",
          "ordinal": 8,
          "type_info": "Varchar"
        },
        {
          "name": "featured",
          "ordinal": 9,
          "type_info": "Bool"
        },
        {
          "name": "status",
          "ordinal": 10,
          "type_info": "Varchar"
        },
        {
          "name": "requested_status",
          "ordinal": 11,
          "type_info": "Varchar"
        },
        {
          "name": "game_versions",
          "ordinal": 12,
          "type_info": "Jsonb"
        },
        {
          "name": "loaders",
          "ordinal": 13,
          "type_info": "VarcharArray"
        },
        {
          "name": "files",
          "ordinal": 14,
          "type_info": "Jsonb"
        },
        {
          "name": "hashes",
          "ordinal": 15,
          "type_info": "Jsonb"
        },
        {
          "name": "dependencies",
          "ordinal": 16,
          "type_info": "Jsonb"
        }
      ],
      "nullable": [
        false,
        false,
        false,
        false,
        false,
        false,
        false,
        false,
        false,
        false,
        false,
        true,
        null,
        null,
        null,
        null,
        null
      ],
      "parameters": {
        "Left": [
          "Int8"
        ]
      }
    },
    "query": "\n            SELECT v.id id, v.mod_id mod_id, v.author_id author_id, v.name version_name, v.version_number version_number,\n            v.changelog changelog, v.date_published date_published, v.downloads downloads,\n            v.version_type version_type, v.featured featured, v.status status, v.requested_status requested_status,\n            JSONB_AGG(DISTINCT jsonb_build_object('version', gv.version, 'created', gv.created)) filter (where gv.version is not null) game_versions,\n            ARRAY_AGG(DISTINCT l.loader) filter (where l.loader is not null) loaders,\n            JSONB_AGG(DISTINCT jsonb_build_object('id', f.id, 'url', f.url, 'filename', f.filename, 'primary', f.is_primary, 'size', f.size, 'file_type', f.file_type))  filter (where f.id is not null) files,\n            JSONB_AGG(DISTINCT jsonb_build_object('algorithm', h.algorithm, 'hash', encode(h.hash, 'escape'), 'file_id', h.file_id)) filter (where h.hash is not null) hashes,\n            JSONB_AGG(DISTINCT jsonb_build_object('project_id', d.mod_dependency_id, 'version_id', d.dependency_id, 'dependency_type', d.dependency_type,'file_name', dependency_file_name)) filter (where d.dependency_type is not null) dependencies\n            FROM versions v\n            LEFT OUTER JOIN game_versions_versions gvv on v.id = gvv.joining_version_id\n            LEFT OUTER JOIN game_versions gv on gvv.game_version_id = gv.id\n            LEFT OUTER JOIN loaders_versions lv on v.id = lv.version_id\n            LEFT OUTER JOIN loaders l on lv.loader_id = l.id\n            LEFT OUTER JOIN files f on v.id = f.version_id\n            LEFT OUTER JOIN hashes h on f.id = h.file_id\n            LEFT OUTER JOIN dependencies d on v.id = d.dependent_id\n            WHERE v.id = $1\n            GROUP BY v.id;\n            "
  },
  "299b8ea6e7a0048fa389cc4432715dc2a09e227d2f08e91167a43372a7ac6e35": {
    "describe": {
      "columns": [],
      "nullable": [],
      "parameters": {
        "Left": [
          "Int8"
        ]
      }
    },
    "query": "\n                DELETE FROM mods_categories\n                WHERE joining_mod_id = $1 AND is_additional = FALSE\n                "
  },
  "29e657d26f0fb24a766f5b5eb6a94d01d1616884d8ca10e91536e974d5b585a6": {
    "describe": {
      "columns": [],
      "nullable": [],
      "parameters": {
        "Left": [
          "Int4",
          "Int8"
        ]
      }
    },
    "query": "\n                INSERT INTO loaders_versions (loader_id, version_id)\n                VALUES ($1, $2)\n                "
  },
  "29fcff0f1d36bd1a9e0c8c4005209308f0c5f383e4e52ed8c6b989994ead32df": {
    "describe": {
      "columns": [],
      "nullable": [],
      "parameters": {
        "Left": [
          "Int8",
          "Int8",
          "Int8"
        ]
      }
    },
    "query": "\n                UPDATE team_members\n                SET ordering = $1\n                WHERE (team_id = $2 AND user_id = $3)\n                "
  },
  "2b8dafe9c3df9fd25235a13868e8e7607decfbe96a413cc576919a1fb510f269": {
    "describe": {
      "columns": [],
      "nullable": [],
      "parameters": {
        "Left": [
          "Varchar",
          "Int8"
        ]
      }
    },
    "query": "\n                    UPDATE mods\n                    SET discord_url = $1\n                    WHERE (id = $2)\n                    "
  },
  "2c1b5ee43d200cb643891113ba686ded7b7d29048b6bcdf19cea9cb8952e51e3": {
    "describe": {
      "columns": [
        {
          "name": "id",
          "ordinal": 0,
          "type_info": "Int8"
        },
        {
          "name": "github_id",
          "ordinal": 1,
          "type_info": "Int8"
        },
        {
          "name": "name",
          "ordinal": 2,
          "type_info": "Varchar"
        },
        {
          "name": "email",
          "ordinal": 3,
          "type_info": "Varchar"
        },
        {
          "name": "avatar_url",
          "ordinal": 4,
          "type_info": "Varchar"
        },
        {
          "name": "username",
          "ordinal": 5,
          "type_info": "Varchar"
        },
        {
          "name": "bio",
          "ordinal": 6,
          "type_info": "Varchar"
        },
        {
          "name": "created",
          "ordinal": 7,
          "type_info": "Timestamptz"
        },
        {
          "name": "role",
          "ordinal": 8,
          "type_info": "Varchar"
        },
        {
          "name": "badges",
          "ordinal": 9,
          "type_info": "Int8"
        },
        {
          "name": "balance",
          "ordinal": 10,
          "type_info": "Numeric"
        },
        {
          "name": "payout_wallet",
          "ordinal": 11,
          "type_info": "Varchar"
        },
        {
          "name": "payout_wallet_type",
          "ordinal": 12,
          "type_info": "Varchar"
        },
        {
          "name": "payout_address",
          "ordinal": 13,
          "type_info": "Varchar"
        },
        {
          "name": "flame_anvil_key",
          "ordinal": 14,
          "type_info": "Varchar"
        }
      ],
      "nullable": [
        false,
        true,
        true,
        true,
        true,
        false,
        true,
        false,
        false,
        false,
        false,
        true,
        true,
        true,
        true
      ],
      "parameters": {
        "Left": [
          "Int8Array"
        ]
      }
    },
    "query": "\n            SELECT u.id, u.github_id, u.name, u.email,\n                u.avatar_url, u.username, u.bio,\n                u.created, u.role, u.badges,\n                u.balance, u.payout_wallet, u.payout_wallet_type,\n                u.payout_address, u.flame_anvil_key\n            FROM users u\n            WHERE u.id = ANY($1)\n            "
  },
  "2d460f25461e95c744c835af5d67f8a7dd2438a46e3033611dfc0edd74fb9180": {
    "describe": {
      "columns": [
        {
          "name": "count",
          "ordinal": 0,
          "type_info": "Int8"
        }
      ],
      "nullable": [
        null
      ],
      "parameters": {
        "Left": [
          "TextArray",
          "TextArray"
        ]
      }
    },
    "query": "\n        SELECT COUNT(v.id)\n        FROM versions v\n        INNER JOIN mods m on v.mod_id = m.id AND m.status = ANY($1)\n        WHERE v.status = ANY($2)\n        "
  },
  "2e7d9e595d5187abcdddaccba20b3797baee649cfa52c5662953a72efcae4c73": {
    "describe": {
      "columns": [
        {
          "name": "id",
          "ordinal": 0,
          "type_info": "Int8"
        },
        {
          "name": "project_type",
          "ordinal": 1,
          "type_info": "Int4"
        },
        {
          "name": "title",
          "ordinal": 2,
          "type_info": "Varchar"
        },
        {
          "name": "description",
          "ordinal": 3,
          "type_info": "Varchar"
        },
        {
          "name": "downloads",
          "ordinal": 4,
          "type_info": "Int4"
        },
        {
          "name": "follows",
          "ordinal": 5,
          "type_info": "Int4"
        },
        {
          "name": "icon_url",
          "ordinal": 6,
          "type_info": "Varchar"
        },
        {
          "name": "body",
          "ordinal": 7,
          "type_info": "Varchar"
        },
        {
          "name": "published",
          "ordinal": 8,
          "type_info": "Timestamptz"
        },
        {
          "name": "updated",
          "ordinal": 9,
          "type_info": "Timestamptz"
        },
        {
          "name": "approved",
          "ordinal": 10,
          "type_info": "Timestamptz"
        },
        {
          "name": "status",
          "ordinal": 11,
          "type_info": "Varchar"
        },
        {
          "name": "requested_status",
          "ordinal": 12,
          "type_info": "Varchar"
        },
        {
          "name": "issues_url",
          "ordinal": 13,
          "type_info": "Varchar"
        },
        {
          "name": "source_url",
          "ordinal": 14,
          "type_info": "Varchar"
        },
        {
          "name": "wiki_url",
          "ordinal": 15,
          "type_info": "Varchar"
        },
        {
          "name": "discord_url",
          "ordinal": 16,
          "type_info": "Varchar"
        },
        {
          "name": "license_url",
          "ordinal": 17,
          "type_info": "Varchar"
        },
        {
          "name": "team_id",
          "ordinal": 18,
          "type_info": "Int8"
        },
        {
          "name": "client_side",
          "ordinal": 19,
          "type_info": "Int4"
        },
        {
          "name": "server_side",
          "ordinal": 20,
          "type_info": "Int4"
        },
        {
          "name": "license",
          "ordinal": 21,
          "type_info": "Varchar"
        },
        {
          "name": "slug",
          "ordinal": 22,
          "type_info": "Varchar"
        },
        {
          "name": "moderation_message",
          "ordinal": 23,
          "type_info": "Varchar"
        },
        {
          "name": "moderation_message_body",
          "ordinal": 24,
          "type_info": "Varchar"
        },
        {
          "name": "flame_anvil_project",
          "ordinal": 25,
          "type_info": "Int4"
        },
        {
          "name": "flame_anvil_user",
          "ordinal": 26,
          "type_info": "Int8"
        },
        {
          "name": "webhook_sent",
          "ordinal": 27,
          "type_info": "Bool"
        },
        {
          "name": "color",
          "ordinal": 28,
          "type_info": "Int4"
        },
        {
          "name": "loaders",
          "ordinal": 29,
          "type_info": "VarcharArray"
        },
        {
          "name": "game_versions",
          "ordinal": 30,
          "type_info": "VarcharArray"
        }
      ],
      "nullable": [
        false,
        false,
        false,
        false,
        false,
        false,
        true,
        false,
        false,
        false,
        true,
        false,
        true,
        true,
        true,
        true,
        true,
        true,
        false,
        false,
        false,
        false,
        true,
        true,
        true,
        true,
        true,
        false,
        true,
        false,
        false
      ],
      "parameters": {
        "Left": [
          "Int8Array"
        ]
      }
    },
    "query": "\n            SELECT id, project_type, title, description, downloads, follows,\n                   icon_url, body, published,\n                   updated, approved, status, requested_status,\n                   issues_url, source_url, wiki_url, discord_url, license_url,\n                   team_id, client_side, server_side, license, slug,\n                   moderation_message, moderation_message_body, flame_anvil_project,\n                   flame_anvil_user, webhook_sent, color, loaders, game_versions\n            FROM mods\n            WHERE id = ANY($1)\n            "
  },
  "2f7c011654d15c85dbb614ac01ed5613a6872ea8c172ab38fdaa0eb38a7d6e4f": {
    "describe": {
      "columns": [],
      "nullable": [],
      "parameters": {
        "Left": [
          "Int8"
        ]
      }
    },
    "query": "DELETE FROM banned_users WHERE github_id = $1;"
  },
  "33a965c7dc615d3b701c05299889357db8dd36d378850625d2602ba471af4885": {
    "describe": {
      "columns": [],
      "nullable": [],
      "parameters": {
        "Left": [
          "Int4",
          "Int8"
        ]
      }
    },
    "query": "\n                    UPDATE mods\n                    SET downloads = downloads + $1\n                    WHERE (id = $2)\n                    "
  },
  "33fc96ac71cfa382991cfb153e89da1e9f43ebf5367c28b30c336b758222307b": {
    "describe": {
      "columns": [],
      "nullable": [],
      "parameters": {
        "Left": [
          "Int8"
        ]
      }
    },
    "query": "\n            DELETE FROM loaders_versions\n            WHERE loaders_versions.version_id = $1\n            "
  },
  "34c0c25212dd8bc133f1e79b968d18d2b66eb537aeaba752e7ab2847a2214db4": {
    "describe": {
      "columns": [
        {
          "name": "id",
          "ordinal": 0,
          "type_info": "Int8"
        }
      ],
      "nullable": [
        false
      ],
      "parameters": {
        "Left": [
          "Text"
        ]
      }
    },
    "query": "\n                SELECT u.id\n                FROM users u\n                WHERE u.stripe_customer_id = $1\n                "
  },
  "352185977065c9903c2504081ef7c400075807785d4b62fdb48d0a45ca560f51": {
    "describe": {
      "columns": [
        {
          "name": "exists",
          "ordinal": 0,
          "type_info": "Bool"
        }
      ],
      "nullable": [
        null
      ],
      "parameters": {
        "Left": [
          "Int8"
        ]
      }
    },
    "query": "SELECT EXISTS(SELECT 1 FROM versions WHERE id = $1)"
  },
  "371048e45dd74c855b84cdb8a6a565ccbef5ad166ec9511ab20621c336446da6": {
    "describe": {
      "columns": [],
      "nullable": [],
      "parameters": {
        "Left": [
          "Int8"
        ]
      }
    },
    "query": "\n            UPDATE mods\n            SET follows = follows - 1\n            WHERE id = $1\n            "
  },
  "398ac436f5fe2f6a66544204b9ff01ae1ea1204edf03ffc16de657a861cfe0ba": {
    "describe": {
      "columns": [],
      "nullable": [],
      "parameters": {
        "Left": [
          "Text"
        ]
      }
    },
    "query": "\n            DELETE FROM categories\n            WHERE category = $1\n            "
  },
  "3af747b5543a5a9b10dcce0a1eb9c2a1926dd5a507fe0d8b7f52d8ccc7fcd0af": {
    "describe": {
      "columns": [],
      "nullable": [],
      "parameters": {
        "Left": [
          "Int4",
          "Bool"
        ]
      }
    },
    "query": "\n            UPDATE mods_gallery\n            SET featured = $2\n            WHERE id = $1\n            "
  },
  "3bdcbfa5abe43cc9b4f996f147277a7f6921cca00f82cad0ef5d85032c761a36": {
    "describe": {
      "columns": [],
      "nullable": [],
      "parameters": {
        "Left": [
          "Int8",
          "Int8"
        ]
      }
    },
    "query": "\n            DELETE FROM mod_follows\n            WHERE follower_id = $1 AND mod_id = $2\n            "
  },
  "3c061c1888cb14655288cdbb2dad22f6cb51d6be3736e8d8206f918a9a64aec7": {
    "describe": {
      "columns": [],
      "nullable": [],
      "parameters": {
        "Left": [
          "Int4",
          "Varchar"
        ]
      }
    },
    "query": "\n            UPDATE mods_gallery\n            SET title = $2\n            WHERE id = $1\n            "
  },
  "3c9dc1f9c31f9c315f64b6423890cba46cb8c6e456e47965ba8e971853b10956": {
    "describe": {
      "columns": [
        {
          "name": "id",
          "ordinal": 0,
          "type_info": "Int8"
        },
        {
          "name": "name",
          "ordinal": 1,
          "type_info": "Varchar"
        },
        {
          "name": "email",
          "ordinal": 2,
          "type_info": "Varchar"
        },
        {
          "name": "avatar_url",
          "ordinal": 3,
          "type_info": "Varchar"
        },
        {
          "name": "username",
          "ordinal": 4,
          "type_info": "Varchar"
        },
        {
          "name": "bio",
          "ordinal": 5,
          "type_info": "Varchar"
        },
        {
          "name": "created",
          "ordinal": 6,
          "type_info": "Timestamptz"
        },
        {
          "name": "role",
          "ordinal": 7,
          "type_info": "Varchar"
        },
        {
          "name": "badges",
          "ordinal": 8,
          "type_info": "Int8"
        },
        {
          "name": "balance",
          "ordinal": 9,
          "type_info": "Numeric"
        },
        {
          "name": "payout_wallet",
          "ordinal": 10,
          "type_info": "Varchar"
        },
        {
          "name": "payout_wallet_type",
          "ordinal": 11,
          "type_info": "Varchar"
        },
        {
          "name": "payout_address",
          "ordinal": 12,
          "type_info": "Varchar"
        },
        {
          "name": "flame_anvil_key",
          "ordinal": 13,
          "type_info": "Varchar"
        }
      ],
      "nullable": [
        false,
        true,
        true,
        true,
        false,
        true,
        false,
        false,
        false,
        false,
        true,
        true,
        true,
        true
      ],
      "parameters": {
        "Left": [
          "Int8"
        ]
      }
    },
    "query": "\n            SELECT u.id, u.name, u.email,\n                u.avatar_url, u.username, u.bio,\n                u.created, u.role, u.badges,\n                u.balance, u.payout_wallet, u.payout_wallet_type,\n                u.payout_address, u.flame_anvil_key\n            FROM users u\n            WHERE u.github_id = $1\n            "
  },
  "3d384766d179f804c17e03d1917da65cc6043f88971ddc3fd23ba3be00717dfc": {
    "describe": {
      "columns": [
        {
          "name": "id",
          "ordinal": 0,
          "type_info": "Int4"
        },
        {
          "name": "version_",
          "ordinal": 1,
          "type_info": "Varchar"
        },
        {
          "name": "type_",
          "ordinal": 2,
          "type_info": "Varchar"
        },
        {
          "name": "created",
          "ordinal": 3,
          "type_info": "Timestamptz"
        },
        {
          "name": "major",
          "ordinal": 4,
          "type_info": "Bool"
        }
      ],
      "nullable": [
        false,
        false,
        false,
        false,
        false
      ],
      "parameters": {
        "Left": []
      }
    },
    "query": "\n            SELECT gv.id id, gv.version version_, gv.type type_, gv.created created, gv.major FROM game_versions gv\n            ORDER BY created DESC\n            "
  },
  "3d700aaeb0d5129ac8c297ee0542757435a50a35ec94582d9d6ce67aa5302291": {
    "describe": {
      "columns": [],
      "nullable": [],
      "parameters": {
        "Left": [
          "Varchar",
          "Int8"
        ]
      }
    },
    "query": "\n                    UPDATE mods\n                    SET title = $1\n                    WHERE (id = $2)\n                    "
  },
  "3f2f05653552ce8c1be95ce0a922ab41f52f40f8ff6c91c6621481102c8f35e3": {
    "describe": {
      "columns": [],
      "nullable": [],
      "parameters": {
        "Left": [
          "Int4",
          "Int8"
        ]
      }
    },
    "query": "\n                        INSERT INTO game_versions_versions (game_version_id, joining_version_id)\n                        VALUES ($1, $2)\n                        "
  },
  "3fcfed18cbfb37866e0fa57a4e95efb326864f8219941d1b696add39ed333ad1": {
    "describe": {
      "columns": [],
      "nullable": [],
      "parameters": {
        "Left": [
          "Int8"
        ]
      }
    },
    "query": "\n                DELETE FROM mods_categories\n                WHERE joining_mod_id = $1 AND is_additional = TRUE\n                "
  },
  "40f7c5bec98fe3503d6bd6db2eae5a4edb8d5d6efda9b9dc124f344ae5c60e08": {
    "describe": {
      "columns": [],
      "nullable": [],
      "parameters": {
        "Left": [
          "Int8"
        ]
      }
    },
    "query": "\n                        DELETE FROM mods_categories\n                        WHERE joining_mod_id = $1 AND is_additional = TRUE\n                        "
  },
  "414951c52e3342b4009cd1d0169bc34b164ab00db0af8c2d446a178a52e5fd6c": {
    "describe": {
      "columns": [],
      "nullable": [],
      "parameters": {
        "Left": [
          "Text"
        ]
      }
    },
    "query": "\n                UPDATE users\n                SET stripe_customer_id = NULL, midas_expires = NULL, is_overdue = NULL\n                WHERE (stripe_customer_id = $1)\n                "
  },
  "447350097928db863d47d756354cd52668f52f7156dd7f3673a826f7b9aca2fd": {
    "describe": {
      "columns": [
        {
          "name": "id",
          "ordinal": 0,
          "type_info": "Int4"
        },
        {
          "name": "version_",
          "ordinal": 1,
          "type_info": "Varchar"
        },
        {
          "name": "type_",
          "ordinal": 2,
          "type_info": "Varchar"
        },
        {
          "name": "created",
          "ordinal": 3,
          "type_info": "Timestamptz"
        },
        {
          "name": "major",
          "ordinal": 4,
          "type_info": "Bool"
        }
      ],
      "nullable": [
        false,
        false,
        false,
        false,
        false
      ],
      "parameters": {
        "Left": [
          "Bool",
          "Text"
        ]
      }
    },
    "query": "\n                    SELECT gv.id id, gv.version version_, gv.type type_, gv.created created, gv.major major FROM game_versions gv\n                    WHERE major = $1 AND type = $2\n                    ORDER BY created DESC\n                    "
  },
  "44bb1034872a80bbea122e04399470fd5f029b819c70cb6e0cb2db6d3193b97e": {
    "describe": {
      "columns": [],
      "nullable": [],
      "parameters": {
        "Left": [
          "Int4",
          "Int4"
        ]
      }
    },
    "query": "\n                    INSERT INTO loaders_project_types (joining_loader_id, joining_project_type_id)\n                    VALUES ($1, $2)\n                    "
  },
  "4567790f0dc98ff20b596a33161d1f6ac8af73da67fe8c54192724626c6bf670": {
    "describe": {
      "columns": [],
      "nullable": [],
      "parameters": {
        "Left": [
          "Int8"
        ]
      }
    },
    "query": "\n                DELETE FROM mods_donations\n                WHERE joining_mod_id = $1\n                "
  },
  "4778d2f5994fda2f978fa53e0840c1a9a2582ef0434a5ff7f21706f1dc4edcf4": {
    "describe": {
      "columns": [],
      "nullable": [],
      "parameters": {
        "Left": [
          "Int8",
          "Numeric",
          "Varchar"
        ]
      }
    },
    "query": "\n                                INSERT INTO historical_payouts (user_id, amount, status)\n                                VALUES ($1, $2, $3)\n                                "
  },
  "49a5d21a1454afc6383b78e468fd0decc75b9163e7286f34ceab22d563a0d3f7": {
    "describe": {
      "columns": [],
      "nullable": [],
      "parameters": {
        "Left": [
          "Int8"
        ]
      }
    },
    "query": "UPDATE mods\n                    SET downloads = downloads + 1\n                    WHERE (id = $1)"
  },
  "4a4b4166248877eefcd63603945fdcd392f76812bdec7c70f8ffeb06ee7e737f": {
    "describe": {
      "columns": [
        {
          "name": "id",
          "ordinal": 0,
          "type_info": "Int8"
        }
      ],
      "nullable": [
        false
      ],
      "parameters": {
        "Left": [
          "Int8",
          "Text"
        ]
      }
    },
    "query": "\n            SELECT m.id FROM mods m\n            INNER JOIN team_members tm ON tm.team_id = m.team_id\n            WHERE tm.user_id = $1 AND tm.role = $2\n            "
  },
  "4a54d350b4695c32a802675506e85b0506fc62a63ca0ee5f38890824301d6515": {
    "describe": {
      "columns": [],
      "nullable": [],
      "parameters": {
        "Left": [
          "Int4",
          "Int8"
        ]
      }
    },
    "query": "\n                    UPDATE mods\n                    SET server_side = $1\n                    WHERE (id = $2)\n                    "
  },
  "4b14b5c69f6a0ee4e06e41d7cea425c7c34d6db45895275a2ce8adfa28dc8f72": {
    "describe": {
      "columns": [
        {
          "name": "id",
          "ordinal": 0,
          "type_info": "Int4"
        }
      ],
      "nullable": [
        false
      ],
      "parameters": {
        "Left": [
          "Varchar"
        ]
      }
    },
    "query": "\n            INSERT INTO project_types (name)\n            VALUES ($1)\n            ON CONFLICT (name) DO NOTHING\n            RETURNING id\n            "
  },
  "4c9e2190e2a68ffc093a69aaa1fc9384957138f57ac9cd85cbc6179613c13a08": {
    "describe": {
      "columns": [
        {
          "name": "exists",
          "ordinal": 0,
          "type_info": "Bool"
        }
      ],
      "nullable": [
        null
      ],
      "parameters": {
        "Left": [
          "Int8"
        ]
      }
    },
    "query": "SELECT EXISTS(SELECT 1 FROM mods WHERE id = $1)"
  },
  "4cfafb61d38608152743c38cb8fb9a9c35e788fcbefe6f7f81476a3f144af3f8": {
    "describe": {
      "columns": [
        {
          "name": "id",
          "ordinal": 0,
          "type_info": "Int8"
        }
      ],
      "nullable": [
        false
      ],
      "parameters": {
        "Left": [
          "Int8"
        ]
      }
    },
    "query": "\n            SELECT id FROM mods\n            WHERE id = $1\n            "
  },
  "4d54032b02c860f4facec39eacb4548a0701d4505e7a80b4834650696df69c2b": {
    "describe": {
      "columns": [],
      "nullable": [],
      "parameters": {
        "Left": [
          "Int8"
        ]
      }
    },
    "query": "UPDATE versions\n                    SET downloads = downloads + 1\n                    WHERE (id = $1)"
  },
  "4d752ee3f43a1bf34d71c4391c9232537e0941294951f383ea8fa61e9d83fc96": {
    "describe": {
      "columns": [],
      "nullable": [],
      "parameters": {
        "Left": [
          "Int4"
        ]
      }
    },
    "query": "\n        DELETE FROM mods_gallery\n        WHERE id = $1\n        "
  },
  "4e9f9eafbfd705dfc94571018cb747245a98ea61bad3fae4b3ce284229d99955": {
    "describe": {
      "columns": [],
      "nullable": [],
      "parameters": {
        "Left": [
          "Varchar",
          "Int8"
        ]
      }
    },
    "query": "\n                    UPDATE mods\n                    SET description = $1\n                    WHERE (id = $2)\n                    "
  },
  "4f307a8851b0cab7870798ba017955c8ebaba7444791dd65ffebcbac32d3585d": {
    "describe": {
      "columns": [],
      "nullable": [],
      "parameters": {
        "Left": [
          "Int8",
          "Varchar"
        ]
      }
    },
    "query": "\n            INSERT INTO states (id, url)\n            VALUES ($1, $2)\n            "
  },
  "4fa53dab6de86711825c032077fbe4985d5edf8aeec9003be900d162f46b3631": {
    "describe": {
      "columns": [],
      "nullable": [],
      "parameters": {
        "Left": [
          "Int4"
        ]
      }
    },
    "query": "\n                    DELETE FROM loaders_project_types\n                    WHERE joining_loader_id = $1\n                    "
  },
  "4fb5bd341369b4beb6b4a88de296b608ea5441a96db9f7360fbdccceb4628202": {
    "describe": {
      "columns": [],
      "nullable": [],
      "parameters": {
        "Left": [
          "Text",
          "Int8"
        ]
      }
    },
    "query": "\n                    UPDATE mods\n                    SET slug = LOWER($1)\n                    WHERE (id = $2)\n                    "
  },
  "501c4aec0d0b2b17b86b1923b949b27e8091ff8f9a75fa4a2ce7ecf294241f46": {
    "describe": {
      "columns": [
        {
          "name": "hash",
          "ordinal": 0,
          "type_info": "Bytea"
        },
        {
          "name": "algorithm",
          "ordinal": 1,
          "type_info": "Varchar"
        },
        {
          "name": "version_id",
          "ordinal": 2,
          "type_info": "Int8"
        }
      ],
      "nullable": [
        false,
        false,
        false
      ],
      "parameters": {
        "Left": [
          "TextArray",
          "ByteaArray",
          "Text",
          "TextArray"
        ]
      }
    },
    "query": "\n        SELECT h.hash hash, h.algorithm algorithm, f.version_id version_id FROM hashes h\n        INNER JOIN files f ON h.file_id = f.id\n        INNER JOIN versions v ON v.id = f.version_id AND v.status != ANY($1)\n        INNER JOIN mods m on v.mod_id = m.id\n        WHERE h.algorithm = $3 AND h.hash = ANY($2::bytea[]) AND m.status != ANY($4)\n        "
  },
  "507314fdcacaa3c7751738c9d0baee2b90aec719b6b203f922824eced5ea8369": {
    "describe": {
      "columns": [],
      "nullable": [],
      "parameters": {
        "Left": [
          "Int8"
        ]
      }
    },
    "query": "\n                    DELETE FROM game_versions_versions WHERE joining_version_id = $1\n                    "
  },
  "5295fba2053675c8414c0b37a59943535b9a438a642ea1c68045e987f05ade13": {
    "describe": {
      "columns": [
        {
          "name": "id",
          "ordinal": 0,
          "type_info": "Int4"
        },
        {
          "name": "loader",
          "ordinal": 1,
          "type_info": "Varchar"
        },
        {
          "name": "icon",
          "ordinal": 2,
          "type_info": "Varchar"
        },
        {
          "name": "project_types",
          "ordinal": 3,
          "type_info": "VarcharArray"
        }
      ],
      "nullable": [
        false,
        false,
        false,
        null
      ],
      "parameters": {
        "Left": []
      }
    },
    "query": "\n            SELECT l.id id, l.loader loader, l.icon icon,\n            ARRAY_AGG(DISTINCT pt.name) filter (where pt.name is not null) project_types\n            FROM loaders l\n            LEFT OUTER JOIN loaders_project_types lpt ON joining_loader_id = l.id\n            LEFT OUTER JOIN project_types pt ON lpt.joining_project_type_id = pt.id\n            GROUP BY l.id;\n            "
  },
  "529b02dc17d406ef66a4e2720cf9e50dff40c5a59a3521f348565cfb1ca6f5c9": {
    "describe": {
      "columns": [],
      "nullable": [],
      "parameters": {
        "Left": [
          "Int8",
          "TextArray"
        ]
      }
    },
    "query": "\n            UPDATE mods\n            SET game_versions = (\n                SELECT COALESCE(ARRAY_AGG(DISTINCT gv.version) filter (where gv.version is not null), array[]::varchar[])\n                FROM versions v\n                     INNER JOIN game_versions_versions gvv ON v.id = gvv.joining_version_id\n                     INNER JOIN game_versions gv on gvv.game_version_id = gv.id\n                WHERE v.mod_id = mods.id AND v.status != ANY($2)\n            )\n            WHERE id = $1\n            "
  },
  "53a8966ac345cc334ad65ea907be81af74e90b1217696c7eedcf8a8e3fca736e": {
    "describe": {
      "columns": [],
      "nullable": [],
      "parameters": {
        "Left": [
          "Varchar",
          "Int8"
        ]
      }
    },
    "query": "\n                    UPDATE versions\n                    SET version_number = $1\n                    WHERE (id = $2)\n                    "
  },
  "57a38641fe5bdb273190e8d586f46284340b9ff11b6ae3177923631a37bb11eb": {
    "describe": {
      "columns": [],
      "nullable": [],
      "parameters": {
        "Left": [
          "Int8"
        ]
      }
    },
    "query": "\n                        UPDATE mods\n                        SET moderation_message = NULL\n                        WHERE (id = $1)\n                        "
  },
  "57bb3db92e6a8fb8606005be955e2379f13a04f101f91358322a591a860a7f9e": {
    "describe": {
      "columns": [
        {
          "name": "id",
          "ordinal": 0,
          "type_info": "Int8"
        }
      ],
      "nullable": [
        false
      ],
      "parameters": {
        "Left": [
          "Int8"
        ]
      }
    },
    "query": "\n        SELECT id FROM reports\n        ORDER BY created ASC\n        LIMIT $1;\n        "
  },
  "5917ab5017e27be2c4c5231426b19c3b37fd171ff47f97a0cb4e2094a0234298": {
    "describe": {
      "columns": [
        {
          "name": "id",
          "ordinal": 0,
          "type_info": "Int4"
        },
        {
          "name": "name",
          "ordinal": 1,
          "type_info": "Varchar"
        }
      ],
      "nullable": [
        false,
        false
      ],
      "parameters": {
        "Left": [
          "TextArray"
        ]
      }
    },
    "query": "\n            SELECT id, name FROM project_types\n            WHERE name = ANY($1)\n            "
  },
  "599df07263a2705e57fc70a7c4f5dc606e1730c281e3b573d2f2a2030bed04e0": {
    "describe": {
      "columns": [],
      "nullable": [],
      "parameters": {
        "Left": [
          "Int8Array"
        ]
      }
    },
    "query": "\n            DELETE FROM notifications\n            WHERE id = ANY($1)\n            "
  },
  "5a13a79ebb1ab975f88b58e6deaba9685fe16e242c0fa4a5eea54f12f9448e6b": {
    "describe": {
      "columns": [],
      "nullable": [],
      "parameters": {
        "Left": [
          "Int8"
        ]
      }
    },
    "query": "\n            DELETE FROM reports\n            WHERE version_id = $1\n            "
  },
  "5ad1f23da1b6f0f613de3412b928d2677a0359111dab4174e69ef6b0ef78202b": {
    "describe": {
      "columns": [
        {
          "name": "name",
          "ordinal": 0,
          "type_info": "Varchar"
        },
        {
          "name": "mod_id",
          "ordinal": 1,
          "type_info": "Int8"
        },
        {
          "name": "version_id",
          "ordinal": 2,
          "type_info": "Int8"
        },
        {
          "name": "user_id",
          "ordinal": 3,
          "type_info": "Int8"
        },
        {
          "name": "body",
          "ordinal": 4,
          "type_info": "Varchar"
        },
        {
          "name": "reporter",
          "ordinal": 5,
          "type_info": "Int8"
        },
        {
          "name": "created",
          "ordinal": 6,
          "type_info": "Timestamptz"
        }
      ],
      "nullable": [
        false,
        true,
        true,
        true,
        false,
        false,
        false
      ],
      "parameters": {
        "Left": [
          "Int8"
        ]
      }
    },
    "query": "\n            SELECT rt.name, r.mod_id, r.version_id, r.user_id, r.body, r.reporter, r.created\n            FROM reports r\n            INNER JOIN report_types rt ON rt.id = r.report_type_id\n            WHERE r.id = $1\n            "
  },
  "5c3b340d278c356b6bc2cd7110e5093a7d1ad982ae0f468f8fff7c54e4e6603a": {
    "describe": {
      "columns": [
        {
          "name": "id",
          "ordinal": 0,
          "type_info": "Int4"
        }
      ],
      "nullable": [
        false
      ],
      "parameters": {
        "Left": [
          "Text"
        ]
      }
    },
    "query": "\n            SELECT id FROM project_types\n            WHERE name = $1\n            "
  },
  "5c4262689205aafdd97a74bee0003f39eef0a34c97f97a939c14fb8fe349f7eb": {
    "describe": {
      "columns": [],
      "nullable": [],
      "parameters": {
        "Left": [
          "Int8"
        ]
      }
    },
    "query": "\n                    UPDATE files\n                    SET is_primary = TRUE\n                    WHERE (id = $1)\n                    "
  },
  "5c5cac91f61b0cd98d2d986e2d22e5a6b220bdd39f98520385f4ea84b3ffeeed": {
    "describe": {
      "columns": [],
      "nullable": [],
      "parameters": {
        "Left": [
          "Varchar",
          "Int8"
        ]
      }
    },
    "query": "\n                    UPDATE versions\n                    SET status = $1\n                    WHERE (id = $2)\n                    "
  },
  "5ca43f2fddda27ad857f230a3427087f1e58150949adc6273156718730c10f69": {
    "describe": {
      "columns": [],
      "nullable": [],
      "parameters": {
        "Left": [
          "Varchar",
          "Int8"
        ]
      }
    },
    "query": "\n                    UPDATE users\n                    SET role = $1\n                    WHERE (id = $2)\n                    "
  },
  "5d7425cfa91e332bf7cc14aa5c300b997e941c49757606f6b906cb5e060d3179": {
    "describe": {
      "columns": [],
      "nullable": [],
      "parameters": {
        "Left": [
          "Int8"
        ]
      }
    },
    "query": "\n            UPDATE mods\n            SET updated = NOW()\n            WHERE id = $1\n            "
  },
  "5d7d7e33c2952199225d7b93f5a74f3436ba18aa24e6ef1840becbf236447fd6": {
    "describe": {
      "columns": [],
      "nullable": [],
      "parameters": {
        "Left": [
          "Int8"
        ]
      }
    },
    "query": "\n            DELETE FROM mod_follows\n            WHERE mod_id = $1\n            "
  },
  "5e0bac32b936202670596d24c0a2a6bbe30f4f4fdc28ad5a3846ac4c51c77b7d": {
    "describe": {
      "columns": [
        {
          "name": "url",
          "ordinal": 0,
          "type_info": "Varchar"
        },
        {
          "name": "id",
          "ordinal": 1,
          "type_info": "Int8"
        },
        {
          "name": "version_id",
          "ordinal": 2,
          "type_info": "Int8"
        },
        {
          "name": "project_id",
          "ordinal": 3,
          "type_info": "Int8"
        }
      ],
      "nullable": [
        false,
        false,
        false,
        false
      ],
      "parameters": {
        "Left": [
          "TextArray",
          "Bytea",
          "Text",
          "TextArray"
        ]
      }
    },
    "query": "\n        SELECT f.url url, f.id id, f.version_id version_id, v.mod_id project_id FROM hashes h\n        INNER JOIN files f ON h.file_id = f.id\n        INNER JOIN versions v ON v.id = f.version_id AND v.status != ANY($1)\n        INNER JOIN mods m on v.mod_id = m.id\n        WHERE h.algorithm = $3 AND h.hash = $2 AND m.status != ANY($4)\n        ORDER BY v.date_published ASC\n        "
  },
  "5eb2795d25d6d03e22564048c198d821cd5ff22eb4e39b9dd7f198c9113d4f87": {
    "describe": {
      "columns": [],
      "nullable": [],
      "parameters": {
        "Left": [
          "Varchar",
          "Int8"
        ]
      }
    },
    "query": "\n                    UPDATE users\n                    SET name = $1\n                    WHERE (id = $2)\n                    "
  },
  "5ee2dc5cda9bfc0395da5a4ebf234093e9b8135db5e4a0258b00fa16fb825faa": {
    "describe": {
      "columns": [
        {
          "name": "name",
          "ordinal": 0,
          "type_info": "Varchar"
        }
      ],
      "nullable": [
        false
      ],
      "parameters": {
        "Left": []
      }
    },
    "query": "\n            SELECT name FROM project_types\n            "
  },
  "5f2d1161981df3d0fd1588580015525db13b06266314448b7fa400d298920c86": {
    "describe": {
      "columns": [],
      "nullable": [],
      "parameters": {
        "Left": [
          "Int4",
          "Int8"
        ]
      }
    },
    "query": "\n            UPDATE mods_gallery\n            SET ordering = $2\n            WHERE id = $1\n            "
  },
  "5f94e9e767ec4be7f9136b991b4a29373dbe48feb2f61281e3212721095ed675": {
    "describe": {
      "columns": [],
      "nullable": [],
      "parameters": {
        "Left": [
          "Int8",
          "Varchar",
          "Int8",
          "Int8",
          "Varchar"
        ]
      }
    },
    "query": "\n            INSERT INTO dependencies (dependent_id, dependency_type, dependency_id, mod_dependency_id, dependency_file_name)\n            VALUES ($1, $2, $3, $4, $5)\n            "
  },
  "61a7f29e024bf2f1368370e3f6e8ef70317c7e8545b5b6d4235f21164948ba27": {
    "describe": {
      "columns": [],
      "nullable": [],
      "parameters": {
        "Left": [
          "Int8",
          "Bool"
        ]
      }
    },
    "query": "\n                UPDATE mods_gallery\n                SET featured = $2\n                WHERE mod_id = $1\n                "
  },
  "62416ea5972daa46ff2d077f631a8a30d9ec922056cf7ff1b0d74d9511010c96": {
    "describe": {
      "columns": [
        {
          "name": "id",
          "ordinal": 0,
          "type_info": "Int8"
        }
      ],
      "nullable": [
        false
      ],
      "parameters": {
        "Left": [
          "Int8",
          "Int8"
        ]
      }
    },
    "query": "\n                    SELECT version.id id FROM (\n                        SELECT DISTINCT ON(v.id) v.id, v.date_published FROM versions v\n                        INNER JOIN game_versions_versions gvv ON gvv.joining_version_id = v.id AND gvv.game_version_id IN (SELECT game_version_id FROM game_versions_versions WHERE joining_version_id = $2)\n                        INNER JOIN loaders_versions lv ON lv.version_id = v.id AND lv.loader_id IN (SELECT loader_id FROM loaders_versions WHERE version_id = $2)\n                        WHERE v.mod_id = $1\n                    ) AS version\n                    ORDER BY version.date_published DESC\n                    LIMIT 1\n                    "
  },
  "66b06ddcd0a4cf01e716331befa393a12631fe6752a7d078bda06b24d50daae2": {
    "describe": {
      "columns": [],
      "nullable": [],
      "parameters": {
        "Left": [
          "Varchar",
          "Int8"
        ]
      }
    },
    "query": "\n                    UPDATE mods\n                    SET requested_status = $1\n                    WHERE (id = $2)\n                    "
  },
  "67d021f0776276081d3c50ca97afa6b78b98860bf929009e845e9c00a192e3b5": {
    "describe": {
      "columns": [
        {
          "name": "id",
          "ordinal": 0,
          "type_info": "Int4"
        }
      ],
      "nullable": [
        false
      ],
      "parameters": {
        "Left": [
          "Text"
        ]
      }
    },
    "query": "\n            SELECT id FROM report_types\n            WHERE name = $1\n            "
  },
  "69bb839ea7fd5687538656e1907599d75e2c4948a54d58446bec8a90170ee618": {
    "describe": {
      "columns": [
        {
          "name": "user",
          "ordinal": 0,
          "type_info": "Name"
        }
      ],
      "nullable": [
        null
      ],
      "parameters": {
        "Left": [
          "Int8"
        ]
      }
    },
    "query": "SELECT user FROM banned_users WHERE github_id = $1"
  },
  "6a7b7704c2a0c52a70f5d881a1e6d3e8e77ddaa83ecc5688cd86bf327775fb76": {
    "describe": {
      "columns": [
        {
          "name": "id",
          "ordinal": 0,
          "type_info": "Int8"
        }
      ],
      "nullable": [
        false
      ],
      "parameters": {
        "Left": [
          "Bytea",
          "Text"
        ]
      }
    },
    "query": "\n                    SELECT f.id id FROM hashes h\n                    INNER JOIN files f ON h.file_id = f.id\n                    WHERE h.algorithm = $2 AND h.hash = $1\n                    "
  },
  "6b28cb8b54ef57c9b6f03607611f688455f0e2b27eb5deda5a8cbc5b506b4602": {
    "describe": {
      "columns": [],
      "nullable": [],
      "parameters": {
        "Left": [
          "Int8"
        ]
      }
    },
    "query": "\n            DELETE FROM mods\n            WHERE id = $1\n            "
  },
  "6c7aeb0db4a4fb3387c37b8d7aca6fdafaa637fd883a44416b56270aeebb7a01": {
    "describe": {
      "columns": [],
      "nullable": [],
      "parameters": {
        "Left": [
          "Int4",
          "Int8"
        ]
      }
    },
    "query": "\n                        INSERT INTO loaders_versions (loader_id, version_id)\n                        VALUES ($1, $2)\n                        "
  },
  "6c8b8a2f11c0b4e7a5973547fe1611a0fa4ef366d5c8a91d9fb9a1360ea04d46": {
    "describe": {
      "columns": [
        {
          "name": "exists",
          "ordinal": 0,
          "type_info": "Bool"
        }
      ],
      "nullable": [
        null
      ],
      "parameters": {
        "Left": [
          "Bytea",
          "Text",
          "Int8"
        ]
      }
    },
    "query": "\n        SELECT EXISTS(SELECT 1 FROM hashes h\n        INNER JOIN files f ON f.id = h.file_id\n        INNER JOIN versions v ON v.id = f.version_id\n        WHERE h.algorithm = $2 AND h.hash = $1 AND v.mod_id != $3)\n        "
  },
  "6d10ec782e422e868681827a6eb999edc6bf4fe8fa2b94d1f8970db2578c6db4": {
    "describe": {
      "columns": [
        {
          "name": "created",
          "ordinal": 0,
          "type_info": "Timestamptz"
        },
        {
          "name": "amount",
          "ordinal": 1,
          "type_info": "Numeric"
        },
        {
          "name": "status",
          "ordinal": 2,
          "type_info": "Varchar"
        }
      ],
      "nullable": [
        false,
        false,
        false
      ],
      "parameters": {
        "Left": [
          "Int8"
        ]
      }
    },
    "query": "\n                SELECT hp.created, hp.amount, hp.status\n                FROM historical_payouts hp\n                WHERE hp.user_id = $1\n                ORDER BY hp.created DESC\n                "
  },
  "6d883ea05aead20f571a0f63bfd63f1d432717ec7a0fb9ab29e01fcb061b3afc": {
    "describe": {
      "columns": [],
      "nullable": [],
      "parameters": {
        "Left": [
          "Int8"
        ]
      }
    },
    "query": "\n                    UPDATE files\n                    SET is_primary = FALSE\n                    WHERE (version_id = $1)\n                    "
  },
  "6e07cc68675d0f583182eaa9f50853fa5996b9f83543fe8b6c2a073cf6a9cb5d": {
    "describe": {
      "columns": [
        {
          "name": "count",
          "ordinal": 0,
          "type_info": "Int8"
        }
      ],
      "nullable": [
        null
      ],
      "parameters": {
        "Left": [
          "TextArray"
        ]
      }
    },
    "query": "\n        SELECT COUNT(id)\n        FROM mods\n        WHERE status = ANY($1)\n        "
  },
  "6fd06767f42be894c7a35c6b61f43407c55de43dc77ed02b39062278f3de81e3": {
    "describe": {
      "columns": [],
      "nullable": [],
      "parameters": {
        "Left": [
          "Int8",
          "Int8",
          "Int8",
          "Varchar",
          "Int8",
          "Bool"
        ]
      }
    },
    "query": "\n            INSERT INTO team_members (\n                id, team_id, user_id, role, permissions, accepted\n            )\n            VALUES (\n                $1, $2, $3, $4, $5, $6\n            )\n            "
  },
  "712a846d6b56609599ee7a6603ad921acd2d5da2b3ce0c5b3f3642ed83927542": {
    "describe": {
      "columns": [],
      "nullable": [],
      "parameters": {
        "Left": [
          "Int8Array",
          "Int8"
        ]
      }
    },
    "query": "\n            UPDATE dependencies\n            SET dependency_id = $2\n            WHERE id = ANY($1::bigint[])\n            "
  },
  "72ad6f4be40d7620a0ec557e3806da41ce95335aeaa910fe35aca2ec7c3f09b6": {
    "describe": {
      "columns": [
        {
          "name": "id",
          "ordinal": 0,
          "type_info": "Int8"
        }
      ],
      "nullable": [
        false
      ],
      "parameters": {
        "Left": [
          "Int8"
        ]
      }
    },
    "query": "\n                SELECT id FROM users\n                WHERE id = $1\n                "
  },
  "72c75313688dfd88a659c5250c71b9899abd6186ab32a067a7d4b8a0846ebd18": {
    "describe": {
      "columns": [
        {
          "name": "id",
          "ordinal": 0,
          "type_info": "Int4"
        }
      ],
      "nullable": [
        false
      ],
      "parameters": {
        "Left": [
          "Varchar",
          "Text",
          "Timestamp"
        ]
      }
    },
    "query": "\n            INSERT INTO game_versions (version, type, created)\n            VALUES ($1, COALESCE($2, 'other'), COALESCE($3, timezone('utc', now())))\n            ON CONFLICT (version) DO UPDATE\n                SET type = COALESCE($2, game_versions.type),\n                    created = COALESCE($3, game_versions.created)\n            RETURNING id\n            "
  },
  "72d6b5f2f11d88981db82c7247c9e7e5ebfd8d34985a1a8209d6628e66490f37": {
    "describe": {
      "columns": [
        {
          "name": "id",
          "ordinal": 0,
          "type_info": "Int4"
        }
      ],
      "nullable": [
        false
      ],
      "parameters": {
        "Left": [
          "Text"
        ]
      }
    },
    "query": "\n            SELECT id FROM categories\n            WHERE category = $1\n            "
  },
  "73bdd6c9e7cd8c1ed582261aebdee0f8fd2734e712ef288a2608564c918009cb": {
    "describe": {
      "columns": [],
      "nullable": [],
      "parameters": {
        "Left": [
          "Int8"
        ]
      }
    },
    "query": "\n            DELETE FROM versions WHERE id = $1\n            "
  },
  "73d77f11f97a9073f601119c6eb450ea08ae1d2df1a27ba9af1efa972ed9a836": {
    "describe": {
      "columns": [],
      "nullable": [],
      "parameters": {
        "Left": [
          "Varchar",
          "Int4",
          "Int8"
        ]
      }
    },
    "query": "\n            UPDATE mods\n            SET icon_url = $1, color = $2\n            WHERE (id = $3)\n            "
  },
  "742f20f422361971c21b72c629c57a6c3870d8d6c41577496907290db5994f12": {
    "describe": {
      "columns": [],
      "nullable": [],
      "parameters": {
        "Left": [
          "Int8",
          "Int8"
        ]
      }
    },
    "query": "\n                    UPDATE users\n                    SET badges = $1\n                    WHERE (id = $2)\n                    "
  },
  "75a860ca8087536a9fcf932846341c8bd322d314231bb8acac124d1cea93270b": {
    "describe": {
      "columns": [
        {
          "name": "mod_id",
          "ordinal": 0,
          "type_info": "Int8"
        }
      ],
      "nullable": [
        false
      ],
      "parameters": {
        "Left": [
          "Int8"
        ]
      }
    },
    "query": "\n            SELECT mf.mod_id FROM mod_follows mf\n            WHERE mf.follower_id = $1\n            "
  },
  "75dc7f592781a1414e5f489543b14cb94c5265ddb3abfb3dda965c8cf154b753": {
    "describe": {
      "columns": [],
      "nullable": [],
      "parameters": {
        "Left": [
          "Int8",
          "Varchar"
        ]
      }
    },
    "query": "\n                        UPDATE files\n                        SET file_type = $2\n                        WHERE (id = $1)\n                        "
  },
  "76db1c204139e18002e5751c3dcefff79791a1dd852b62d34fcf008151e8945a": {
    "describe": {
      "columns": [
        {
          "name": "id",
          "ordinal": 0,
          "type_info": "Int4"
        },
        {
          "name": "short",
          "ordinal": 1,
          "type_info": "Varchar"
        },
        {
          "name": "name",
          "ordinal": 2,
          "type_info": "Varchar"
        }
      ],
      "nullable": [
        false,
        false,
        false
      ],
      "parameters": {
        "Left": []
      }
    },
    "query": "\n            SELECT id, short, name FROM donation_platforms\n            "
  },
  "78a60cf0febcc6e35b8ffe38f2c021c13ab660c81c4775bbb26004d30242a1a8": {
    "describe": {
      "columns": [
        {
          "name": "id",
          "ordinal": 0,
          "type_info": "Int4"
        },
        {
          "name": "version_",
          "ordinal": 1,
          "type_info": "Varchar"
        },
        {
          "name": "type_",
          "ordinal": 2,
          "type_info": "Varchar"
        },
        {
          "name": "created",
          "ordinal": 3,
          "type_info": "Timestamptz"
        },
        {
          "name": "major",
          "ordinal": 4,
          "type_info": "Bool"
        }
      ],
      "nullable": [
        false,
        false,
        false,
        false,
        false
      ],
      "parameters": {
        "Left": [
          "Bool"
        ]
      }
    },
    "query": "\n                SELECT gv.id id, gv.version version_, gv.type type_, gv.created created, gv.major major FROM game_versions gv\n                WHERE major = $1\n                ORDER BY created DESC\n                "
  },
  "78bf8232ddae2db486b9ff791ea525af1330e6904740b2a943c4ae3466bf02d0": {
    "describe": {
      "columns": [
        {
          "name": "id",
          "ordinal": 0,
          "type_info": "Int4"
        }
      ],
      "nullable": [
        false
      ],
      "parameters": {
        "Left": [
          "Int8"
        ]
      }
    },
    "query": "\n                SELECT game_version_id id FROM game_versions_versions\n                WHERE joining_version_id = $1\n                "
  },
  "796f057ea8eb5b01d3eedeee9840fb37464ea567f32871953fb07e14ed86af1c": {
    "describe": {
      "columns": [
        {
          "name": "exists",
          "ordinal": 0,
          "type_info": "Bool"
        }
      ],
      "nullable": [
        null
      ],
      "parameters": {
        "Left": [
          "Int8",
          "Int8"
        ]
      }
    },
    "query": "SELECT EXISTS(SELECT 1 FROM team_members WHERE team_id = $1 AND user_id = $2)"
  },
  "79848ca51533ae6e70ff46986f1fd3a69d1ce4aa88a20541af7f347b19bf95d9": {
    "describe": {
      "columns": [
        {
          "name": "mod_id",
          "ordinal": 0,
          "type_info": "Int8"
        },
        {
          "name": "author_id",
          "ordinal": 1,
          "type_info": "Int8"
        },
        {
          "name": "name",
          "ordinal": 2,
          "type_info": "Varchar"
        },
        {
          "name": "version_number",
          "ordinal": 3,
          "type_info": "Varchar"
        },
        {
          "name": "changelog",
          "ordinal": 4,
          "type_info": "Varchar"
        },
        {
          "name": "date_published",
          "ordinal": 5,
          "type_info": "Timestamptz"
        },
        {
          "name": "downloads",
          "ordinal": 6,
          "type_info": "Int4"
        },
        {
          "name": "version_type",
          "ordinal": 7,
          "type_info": "Varchar"
        },
        {
          "name": "featured",
          "ordinal": 8,
          "type_info": "Bool"
        },
        {
          "name": "status",
          "ordinal": 9,
          "type_info": "Varchar"
        },
        {
          "name": "requested_status",
          "ordinal": 10,
          "type_info": "Varchar"
        }
      ],
      "nullable": [
        false,
        false,
        false,
        false,
        false,
        false,
        false,
        false,
        false,
        false,
        true
      ],
      "parameters": {
        "Left": [
          "Int8"
        ]
      }
    },
    "query": "\n            SELECT v.mod_id, v.author_id, v.name, v.version_number,\n                v.changelog, v.date_published, v.downloads,\n                v.version_type, v.featured, v.status, v.requested_status\n            FROM versions v\n            WHERE v.id = $1\n            "
  },
  "79b896b1a8ddab285294638302976b75d0d915f36036383cc21bd2fc48d4502c": {
    "describe": {
      "columns": [],
      "nullable": [],
      "parameters": {
        "Left": [
          "Int8"
        ]
      }
    },
    "query": "\n                    DELETE FROM loaders_versions WHERE version_id = $1\n                    "
  },
  "7a27b31e1e671c33898b88a5ecba8a95b6920c1bb1527a44d5c54432a14a5d18": {
    "describe": {
      "columns": [
        {
          "name": "project_id",
          "ordinal": 0,
          "type_info": "Int8"
        }
      ],
      "nullable": [
        false
      ],
      "parameters": {
        "Left": [
          "TextArray",
          "Bytea",
          "Text",
          "TextArray"
        ]
      }
    },
    "query": "\n        SELECT v.mod_id project_id FROM hashes h\n        INNER JOIN files f ON h.file_id = f.id\n        INNER JOIN versions v ON v.id = f.version_id AND v.status != ANY($1)\n        INNER JOIN mods m on v.mod_id = m.id\n        WHERE h.algorithm = $3 AND h.hash = $2 AND m.status != ANY($4)\n        ORDER BY v.date_published ASC\n        "
  },
  "7ab21e7613dd88e97cf602e76bff62170c13ceef8104a4ce4cb2d101f8ce4f48": {
    "describe": {
      "columns": [],
      "nullable": [],
      "parameters": {
        "Left": [
          "Numeric",
          "Int8"
        ]
      }
    },
    "query": "\n                            UPDATE users\n                            SET balance = balance + $1\n                            WHERE id = $2\n                            "
  },
  "7c0cdacf0898155c94008a96a0b918550df4475b9e3362a926d4d00e001880c1": {
    "describe": {
      "columns": [
        {
          "name": "amount",
          "ordinal": 0,
          "type_info": "Numeric"
        }
      ],
      "nullable": [
        null
      ],
      "parameters": {
        "Left": [
          "Int8"
        ]
      }
    },
    "query": "\n                SELECT SUM(pv.amount) amount\n                FROM payouts_values pv\n                WHERE pv.user_id = $1 AND created > NOW() - '1 month'::interval\n                "
  },
  "7c34e28fc3090f5a1c7c55d59905d28f41c1e22dc682cc7c54b9234fc7212e99": {
    "describe": {
      "columns": [
        {
          "name": "id",
          "ordinal": 0,
          "type_info": "Int8"
        }
      ],
      "nullable": [
        false
      ],
      "parameters": {
        "Left": [
          "Text",
          "Int8"
        ]
      }
    },
    "query": "\n        SELECT id FROM mods\n        WHERE status = $1\n        ORDER BY updated ASC\n        LIMIT $2;\n        "
  },
  "7c61fee015231f0a97c25d24f2c6be24821e39e330ab82344ad3b985d0d2aaea": {
    "describe": {
      "columns": [
        {
          "name": "id",
          "ordinal": 0,
          "type_info": "Int4"
        }
      ],
      "nullable": [
        false
      ],
      "parameters": {
        "Left": [
          "Text"
        ]
      }
    },
    "query": "\n        SELECT id FROM mods_gallery\n        WHERE image_url = $1\n        "
  },
  "7cb691738c28e0d1f28c84ba2dbcfa21a6dbd859bcf0f565f90cd7ce2ea5aa1c": {
    "describe": {
      "columns": [],
      "nullable": [],
      "parameters": {
        "Left": [
          "Int8",
          "Int4"
        ]
      }
    },
    "query": "\n                INSERT INTO mods_categories (joining_mod_id, joining_category_id, is_additional)\n                VALUES ($1, $2, FALSE)\n                "
  },
  "7f71e45fc770f423b851a9a89e32a4ba1d395b7ad250a32ab6576d448d34a0a3": {
    "describe": {
      "columns": [
        {
          "name": "id",
          "ordinal": 0,
          "type_info": "Int8"
        },
        {
          "name": "user_id",
          "ordinal": 1,
          "type_info": "Int8"
        },
        {
          "name": "role",
          "ordinal": 2,
          "type_info": "Varchar"
        },
        {
          "name": "permissions",
          "ordinal": 3,
          "type_info": "Int8"
        },
        {
          "name": "accepted",
          "ordinal": 4,
          "type_info": "Bool"
        },
        {
          "name": "payouts_split",
          "ordinal": 5,
          "type_info": "Numeric"
        },
        {
          "name": "ordering",
          "ordinal": 6,
          "type_info": "Int8"
        }
      ],
      "nullable": [
        false,
        false,
        false,
        false,
        false,
        false,
        false
      ],
      "parameters": {
        "Left": [
          "Int8",
          "Int8"
        ]
      }
    },
    "query": "\n            SELECT id, user_id, role, permissions, accepted, payouts_split, ordering\n            FROM team_members\n            WHERE (team_id = $1 AND user_id = $2 AND accepted = TRUE)\n            "
  },
  "7fefc62b251f7a912fa92a1056a831f9b8ade8aa6a76f344756f85efb23bcdfb": {
    "describe": {
      "columns": [
        {
          "name": "project_type",
          "ordinal": 0,
          "type_info": "Int4"
        },
        {
          "name": "title",
          "ordinal": 1,
          "type_info": "Varchar"
        },
        {
          "name": "description",
          "ordinal": 2,
          "type_info": "Varchar"
        },
        {
          "name": "downloads",
          "ordinal": 3,
          "type_info": "Int4"
        },
        {
          "name": "follows",
          "ordinal": 4,
          "type_info": "Int4"
        },
        {
          "name": "icon_url",
          "ordinal": 5,
          "type_info": "Varchar"
        },
        {
          "name": "body",
          "ordinal": 6,
          "type_info": "Varchar"
        },
        {
          "name": "published",
          "ordinal": 7,
          "type_info": "Timestamptz"
        },
        {
          "name": "updated",
          "ordinal": 8,
          "type_info": "Timestamptz"
        },
        {
          "name": "approved",
          "ordinal": 9,
          "type_info": "Timestamptz"
        },
        {
          "name": "status",
          "ordinal": 10,
          "type_info": "Varchar"
        },
        {
          "name": "requested_status",
          "ordinal": 11,
          "type_info": "Varchar"
        },
        {
          "name": "issues_url",
          "ordinal": 12,
          "type_info": "Varchar"
        },
        {
          "name": "source_url",
          "ordinal": 13,
          "type_info": "Varchar"
        },
        {
          "name": "wiki_url",
          "ordinal": 14,
          "type_info": "Varchar"
        },
        {
          "name": "discord_url",
          "ordinal": 15,
          "type_info": "Varchar"
        },
        {
          "name": "license_url",
          "ordinal": 16,
          "type_info": "Varchar"
        },
        {
          "name": "team_id",
          "ordinal": 17,
          "type_info": "Int8"
        },
        {
          "name": "client_side",
          "ordinal": 18,
          "type_info": "Int4"
        },
        {
          "name": "server_side",
          "ordinal": 19,
          "type_info": "Int4"
        },
        {
          "name": "license",
          "ordinal": 20,
          "type_info": "Varchar"
        },
        {
          "name": "slug",
          "ordinal": 21,
          "type_info": "Varchar"
        },
        {
          "name": "moderation_message",
          "ordinal": 22,
          "type_info": "Varchar"
        },
        {
          "name": "moderation_message_body",
          "ordinal": 23,
          "type_info": "Varchar"
        },
        {
          "name": "flame_anvil_project",
          "ordinal": 24,
          "type_info": "Int4"
        },
        {
          "name": "flame_anvil_user",
          "ordinal": 25,
          "type_info": "Int8"
        },
        {
          "name": "webhook_sent",
          "ordinal": 26,
          "type_info": "Bool"
        },
        {
          "name": "color",
          "ordinal": 27,
          "type_info": "Int4"
        },
        {
          "name": "loaders",
          "ordinal": 28,
          "type_info": "VarcharArray"
        },
        {
          "name": "game_versions",
          "ordinal": 29,
          "type_info": "VarcharArray"
        }
      ],
      "nullable": [
        false,
        false,
        false,
        false,
        false,
        true,
        false,
        false,
        false,
        true,
        false,
        true,
        true,
        true,
        true,
        true,
        true,
        false,
        false,
        false,
        false,
        true,
        true,
        true,
        true,
        true,
        false,
        true,
        false,
        false
      ],
      "parameters": {
        "Left": [
          "Int8"
        ]
      }
    },
    "query": "\n            SELECT project_type, title, description, downloads, follows,\n                   icon_url, body, published,\n                   updated, approved, status, requested_status,\n                   issues_url, source_url, wiki_url, discord_url, license_url,\n                   team_id, client_side, server_side, license, slug,\n                   moderation_message, moderation_message_body, flame_anvil_project,\n                   flame_anvil_user, webhook_sent, color, loaders, game_versions\n            FROM mods\n            WHERE id = $1\n            "
  },
  "8129255d25bf0624d83f50558b668ed7b7f9c264e380d276522fc82bc871939b": {
    "describe": {
      "columns": [],
      "nullable": [],
      "parameters": {
        "Left": [
          "Int8",
          "Varchar",
          "Varchar",
          "Varchar"
        ]
      }
    },
    "query": "\n            INSERT INTO notifications_actions (\n                notification_id, title, action_route, action_route_method\n            )\n            VALUES (\n                $1, $2, $3, $4\n            )\n            "
  },
  "83d428e1c07d16e356ef26bdf1d707940b1683b5f631ded1f6674a081453d67b": {
    "describe": {
      "columns": [],
      "nullable": [],
      "parameters": {
        "Left": [
          "Varchar",
          "Int8"
        ]
      }
    },
    "query": "\n                UPDATE mods\n                SET source_url = $1\n                WHERE (id = $2)\n                "
  },
  "85b40877c48fc4f23039c1b556007f92056a015f160fe1059b0d3b13615af0fb": {
    "describe": {
      "columns": [],
      "nullable": [],
      "parameters": {
        "Left": [
          "Int8",
          "Varchar",
          "Bool",
          "Varchar",
          "Varchar",
          "Int8"
        ]
      }
    },
    "query": "\n            INSERT INTO mods_gallery (\n                mod_id, image_url, featured, title, description, ordering\n            )\n            VALUES (\n                $1, $2, $3, $4, $5, $6\n            )\n            "
  },
  "86720f27dbb8ce88ec10603c69c15bde44d9faf203fc235f08a4840922e94a8f": {
    "describe": {
      "columns": [
        {
          "name": "id",
          "ordinal": 0,
          "type_info": "Int8"
        },
        {
          "name": "title",
          "ordinal": 1,
          "type_info": "Varchar"
        },
        {
          "name": "description",
          "ordinal": 2,
          "type_info": "Varchar"
        },
        {
          "name": "icon_url",
          "ordinal": 3,
          "type_info": "Varchar"
        },
        {
          "name": "slug",
          "ordinal": 4,
          "type_info": "Varchar"
        },
        {
          "name": "client_side_type",
          "ordinal": 5,
          "type_info": "Varchar"
        },
        {
          "name": "server_side_type",
          "ordinal": 6,
          "type_info": "Varchar"
        },
        {
          "name": "project_type",
          "ordinal": 7,
          "type_info": "Varchar"
        },
        {
          "name": "username",
          "ordinal": 8,
          "type_info": "Varchar"
        },
        {
          "name": "avatar_url",
          "ordinal": 9,
          "type_info": "Varchar"
        },
        {
          "name": "categories",
          "ordinal": 10,
          "type_info": "VarcharArray"
        },
        {
          "name": "loaders",
          "ordinal": 11,
          "type_info": "VarcharArray"
        },
        {
          "name": "versions",
          "ordinal": 12,
          "type_info": "Jsonb"
        },
        {
          "name": "gallery",
          "ordinal": 13,
          "type_info": "VarcharArray"
        },
        {
          "name": "featured_gallery",
          "ordinal": 14,
          "type_info": "VarcharArray"
        }
      ],
      "nullable": [
        false,
        false,
        false,
        true,
        true,
        false,
        false,
        false,
        false,
        true,
        null,
        null,
        null,
        null,
        null
      ],
      "parameters": {
        "Left": [
          "Int8",
          "TextArray",
          "Text"
        ]
      }
    },
    "query": "\n            SELECT m.id id, m.title title, m.description description,\n            m.icon_url icon_url, m.slug slug, cs.name client_side_type, ss.name server_side_type,\n            pt.name project_type, u.username username, u.avatar_url avatar_url,\n            ARRAY_AGG(DISTINCT c.category) filter (where c.category is not null) categories,\n            ARRAY_AGG(DISTINCT lo.loader) filter (where lo.loader is not null) loaders,\n            JSONB_AGG(DISTINCT jsonb_build_object('id', gv.id, 'version', gv.version, 'type', gv.type, 'created', gv.created, 'major', gv.major)) filter (where gv.version is not null) versions,\n            ARRAY_AGG(DISTINCT mg.image_url) filter (where mg.image_url is not null and mg.featured is false) gallery,\n            ARRAY_AGG(DISTINCT mg.image_url) filter (where mg.image_url is not null and mg.featured is true) featured_gallery\n            FROM mods m\n            LEFT OUTER JOIN mods_categories mc ON joining_mod_id = m.id AND mc.is_additional = FALSE\n            LEFT OUTER JOIN categories c ON mc.joining_category_id = c.id\n            LEFT OUTER JOIN versions v ON v.mod_id = m.id AND v.status != ANY($2)\n            LEFT OUTER JOIN game_versions_versions gvv ON gvv.joining_version_id = v.id\n            LEFT OUTER JOIN game_versions gv ON gvv.game_version_id = gv.id\n            LEFT OUTER JOIN loaders_versions lv ON lv.version_id = v.id\n            LEFT OUTER JOIN loaders lo ON lo.id = lv.loader_id\n            LEFT OUTER JOIN mods_gallery mg ON mg.mod_id = m.id\n            INNER JOIN project_types pt ON pt.id = m.project_type\n            INNER JOIN side_types cs ON m.client_side = cs.id\n            INNER JOIN side_types ss ON m.server_side = ss.id\n            INNER JOIN team_members tm ON tm.team_id = m.team_id AND tm.role = $3 AND tm.accepted = TRUE\n            INNER JOIN users u ON tm.user_id = u.id\n            WHERE m.id = $1\n            GROUP BY m.id, cs.id, ss.id, pt.id, u.id;\n            "
  },
  "868c29019bd7e9ad71fb3515ca3489304ade3f6ebe3f77c018a8a521a96fb41f": {
    "describe": {
      "columns": [
        {
          "name": "id",
          "ordinal": 0,
          "type_info": "Int8"
        },
        {
          "name": "team_id",
          "ordinal": 1,
          "type_info": "Int8"
        },
        {
          "name": "user_id",
          "ordinal": 2,
          "type_info": "Int8"
        },
        {
          "name": "role",
          "ordinal": 3,
          "type_info": "Varchar"
        },
        {
          "name": "permissions",
          "ordinal": 4,
          "type_info": "Int8"
        },
        {
          "name": "accepted",
          "ordinal": 5,
          "type_info": "Bool"
        },
        {
          "name": "payouts_split",
          "ordinal": 6,
          "type_info": "Numeric"
        },
        {
          "name": "ordering",
          "ordinal": 7,
          "type_info": "Int8"
        }
      ],
      "nullable": [
        false,
        false,
        false,
        false,
        false,
        false,
        false,
        false
      ],
      "parameters": {
        "Left": [
          "Int8",
          "Int8"
        ]
      }
    },
    "query": "\n            SELECT tm.id, tm.team_id, tm.user_id, tm.role, tm.permissions, tm.accepted, tm.payouts_split, tm.ordering FROM versions v\n            INNER JOIN mods m ON m.id = v.mod_id\n            INNER JOIN team_members tm ON tm.team_id = m.team_id AND tm.user_id = $2 AND tm.accepted = TRUE\n            WHERE v.id = $1\n            "
  },
  "868ee76d507cc9e94cd3c2e44770faff127e2b3c5f49b8100a9a37ac4d7b1f1d": {
    "describe": {
      "columns": [],
      "nullable": [],
      "parameters": {
        "Left": [
          "Varchar",
          "Int8"
        ]
      }
    },
    "query": "\n                        UPDATE users\n                        SET username = $1\n                        WHERE (id = $2)\n                        "
  },
  "8795ba421d96b38384e38c8c880c66078b1fcd3c72b76a5bbc24253ebbad63fe": {
    "describe": {
      "columns": [],
      "nullable": [],
      "parameters": {
        "Left": [
          "Int8",
          "TextArray"
        ]
      }
    },
    "query": "\n            UPDATE mods\n            SET loaders = (\n                SELECT COALESCE(ARRAY_AGG(DISTINCT l.loader) filter (where l.loader is not null), array[]::varchar[])\n                FROM versions v\n                     INNER JOIN loaders_versions lv ON lv.version_id = v.id\n                     INNER JOIN loaders l on lv.loader_id = l.id\n                WHERE v.mod_id = mods.id AND v.status != ANY($2)\n            )\n            WHERE id = $1\n            "
  },
  "87fd169e19ba231c6cf131ad2841d5c3b95adde53e5ed4000f8e7d54c0e87320": {
    "describe": {
      "columns": [],
      "nullable": [],
      "parameters": {
        "Left": [
          "Text"
        ]
      }
    },
    "query": "\n            DELETE FROM project_types\n            WHERE name = $1\n            "
  },
  "8a7b2bc070e5e8308e2853ff125bc98f40b22c1d0deeb013dd90ce5768bd0ce8": {
    "describe": {
      "columns": [],
      "nullable": [],
      "parameters": {
        "Left": [
          "Int8"
        ]
      }
    },
    "query": "\n            DELETE FROM payouts_values\n            WHERE user_id = $1\n            "
  },
  "8abb317c85f48c7dd9ccf4a7b8fbc0b58ac73f7ae87ff2dfe67009a51089f784": {
    "describe": {
      "columns": [],
      "nullable": [],
      "parameters": {
        "Left": [
          "Varchar",
          "Int8"
        ]
      }
    },
    "query": "\n                UPDATE mods\n                SET wiki_url = $1\n                WHERE (id = $2)\n                "
  },
  "8ba2b2c38958f1c542e514fc62ab4682f58b0b442ac1842d20625420698e34ec": {
    "describe": {
      "columns": [],
      "nullable": [],
      "parameters": {
        "Left": [
          "Int8",
          "Int8",
          "Text"
        ]
      }
    },
    "query": "\n            DELETE FROM team_members\n            WHERE (team_id = $1 AND user_id = $2 AND NOT role = $3)\n            "
  },
  "8cbd74dad7a21128d99fd32b430c2e0427480f910e1f125ff56b893c67a6e8a4": {
    "describe": {
      "columns": [],
      "nullable": [],
      "parameters": {
        "Left": [
          "Varchar",
          "Varchar",
          "Varchar",
          "Int8"
        ]
      }
    },
    "query": "\n                        UPDATE users\n                        SET payout_wallet = $1, payout_wallet_type = $2, payout_address = $3\n                        WHERE (id = $4)\n                        "
  },
  "8f706d78ac4235ea04c59e2c220a4791e1d08fdf287b783b4aaef36fd2445467": {
    "describe": {
      "columns": [],
      "nullable": [],
      "parameters": {
        "Left": [
          "Text"
        ]
      }
    },
    "query": "\n            DELETE FROM loaders\n            WHERE loader = $1\n            "
  },
  "9348309884811e8b22f33786ae7c0f259f37f3c90e545f00761a641570107160": {
    "describe": {
      "columns": [
        {
          "name": "title",
          "ordinal": 0,
          "type_info": "Varchar"
        },
        {
          "name": "id",
          "ordinal": 1,
          "type_info": "Int8"
        },
        {
          "name": "project_type",
          "ordinal": 2,
          "type_info": "Varchar"
        }
      ],
      "nullable": [
        false,
        false,
        false
      ],
      "parameters": {
        "Left": [
          "Int8"
        ]
      }
    },
    "query": "\n        SELECT m.title title, m.id id, pt.name project_type\n        FROM mods m\n        INNER JOIN project_types pt ON pt.id = m.project_type\n        WHERE m.team_id = $1\n        "
  },
  "9381c483b29d364f14c46d5e73bc14b1ec5d0525e27b9e9b099cb0786934fe78": {
    "describe": {
      "columns": [
        {
          "name": "id",
          "ordinal": 0,
          "type_info": "Int8"
        }
      ],
      "nullable": [
        false
      ],
      "parameters": {
        "Left": [
          "Text"
        ]
      }
    },
    "query": "\n            SELECT id FROM mods\n            WHERE slug = LOWER($1)\n            "
  },
  "96b2f4e0e619e7ed312d191dc90d64113235d72254fbda8f528ce866d1795cb5": {
    "describe": {
      "columns": [
        {
          "name": "id",
          "ordinal": 0,
          "type_info": "Int8"
        },
        {
          "name": "user_id",
          "ordinal": 1,
          "type_info": "Int8"
        },
        {
          "name": "payouts_split",
          "ordinal": 2,
          "type_info": "Numeric"
        },
        {
          "name": "project_type",
          "ordinal": 3,
          "type_info": "Varchar"
        }
      ],
      "nullable": [
        false,
        false,
        false,
        false
      ],
      "parameters": {
        "Left": [
          "Int8Array"
        ]
      }
    },
    "query": "\n        SELECT m.id id, tm.user_id user_id, tm.payouts_split payouts_split, pt.name project_type\n        FROM mods m\n        INNER JOIN team_members tm on m.team_id = tm.team_id AND tm.accepted = TRUE\n        INNER JOIN project_types pt ON pt.id = m.project_type\n        WHERE m.id = ANY($1)\n        "
  },
  "97690dda7edea8c985891cae5ad405f628ed81e333bc88df5493c928a4324d43": {
    "describe": {
      "columns": [
        {
          "name": "exists",
          "ordinal": 0,
          "type_info": "Bool"
        }
      ],
      "nullable": [
        null
      ],
      "parameters": {
        "Left": [
          "Int8"
        ]
      }
    },
    "query": "SELECT EXISTS(SELECT 1 FROM reports WHERE id=$1)"
  },
  "99a1eac69d7f5a5139703df431e6a5c3012a90143a8c635f93632f04d0bc41d4": {
    "describe": {
      "columns": [],
      "nullable": [],
      "parameters": {
        "Left": [
          "Varchar",
          "Int8"
        ]
      }
    },
    "query": "\n                    UPDATE mods\n                    SET wiki_url = $1\n                    WHERE (id = $2)\n                    "
  },
  "9aab2350d576fd934b0541d1f71f320ac939b44a179fee3d1638113cdb3ddfe7": {
    "describe": {
      "columns": [],
      "nullable": [],
      "parameters": {
        "Left": [
          "Int8",
          "Int4",
          "Varchar"
        ]
      }
    },
    "query": "\n                    INSERT INTO mods_donations (joining_mod_id, joining_platform_id, url)\n                    VALUES ($1, $2, $3)\n                    "
  },
  "9c8f3f9503b5bb52e05bbc8a8eee7f640ab7d6b04a59ec111ce8b23e886911de": {
    "describe": {
      "columns": [],
      "nullable": [],
      "parameters": {
        "Left": [
          "Int8"
        ]
      }
    },
    "query": "\n                            DELETE FROM dependencies WHERE dependent_id = $1\n                            "
  },
  "9ceca63fb11f35f09f77bb9db175a1ac74dfcc2200c8134866922742fbbedea3": {
    "describe": {
      "columns": [],
      "nullable": [],
      "parameters": {
        "Left": [
          "Int8",
          "Int8"
        ]
      }
    },
    "query": "\n            UPDATE dependencies\n            SET dependency_id = $2\n            WHERE dependency_id = $1\n            "
  },
  "9cf0b1e3a91ce821865dbfbfb292193311be63bc0e79ab762efe84c19de510c6": {
    "describe": {
      "columns": [],
      "nullable": [],
      "parameters": {
        "Left": [
          "Int8",
          "Int8",
          "Int8",
          "Varchar",
          "Int8",
          "Bool",
          "Numeric",
          "Int8"
        ]
      }
    },
    "query": "\n                INSERT INTO team_members (id, team_id, user_id, role, permissions, accepted, payouts_split, ordering)\n                VALUES ($1, $2, $3, $4, $5, $6, $7, $8)\n                "
  },
  "9dc32a9ef59f57fbad862520b6d3a4795a95d7d0db17e05eb8aedc3a2fe600dc": {
    "describe": {
      "columns": [
        {
          "name": "stripe_customer_id",
          "ordinal": 0,
          "type_info": "Varchar"
        }
      ],
      "nullable": [
        true
      ],
      "parameters": {
        "Left": [
          "Int8"
        ]
      }
    },
    "query": "\n        SELECT u.stripe_customer_id\n        FROM users u\n        WHERE u.id = $1\n        "
  },
  "a0148ff25855202e7bb220b6a2bc9220a95e309fb0dae41d9a05afa86e6b33af": {
    "describe": {
      "columns": [],
      "nullable": [],
      "parameters": {
        "Left": [
          "Int8"
        ]
      }
    },
    "query": "\n                        DELETE FROM mods_categories\n                        WHERE joining_mod_id = $1 AND is_additional = FALSE\n                        "
  },
  "a11d613479d09dff5fcdc45ab7a0341fb1b4738f0ede71572d939ef0984bd65f": {
    "describe": {
      "columns": [],
      "nullable": [],
      "parameters": {
        "Left": [
          "Int8"
        ]
      }
    },
    "query": "\n                        UPDATE mods\n                        SET approved = NOW()\n                        WHERE id = $1 AND approved IS NULL\n                        "
  },
  "a1ba3b5cc50b1eb24f5529e06be1439f4a313c4ea8845c2733db752e53f5ae1c": {
    "describe": {
      "columns": [
        {
          "name": "count",
          "ordinal": 0,
          "type_info": "Int8"
        }
      ],
      "nullable": [
        null
      ],
      "parameters": {
        "Left": [
          "TextArray",
          "TextArray"
        ]
      }
    },
    "query": "\n        SELECT COUNT(f.id) FROM files f\n        INNER JOIN versions v on f.version_id = v.id AND v.status = ANY($2)\n        INNER JOIN mods m on v.mod_id = m.id AND m.status = ANY($1)\n        "
  },
  "a2c3f1dc8939a0df9cb62e7e751847b7681b96b4016389cf5f39ebd1deff6e5a": {
    "describe": {
      "columns": [],
      "nullable": [],
      "parameters": {
        "Left": [
          "Int8"
        ]
      }
    },
    "query": "\n                    UPDATE users\n                    SET is_overdue = TRUE\n                    WHERE (id = $1)\n                    "
  },
  "a31bce5cec7583d71c140ff84a2c93a6127efee7b5607ca6e609570396f44f27": {
    "describe": {
      "columns": [
        {
          "name": "id",
          "ordinal": 0,
          "type_info": "Int8"
        },
        {
          "name": "team_id",
          "ordinal": 1,
          "type_info": "Int8"
        },
        {
          "name": "user_id",
          "ordinal": 2,
          "type_info": "Int8"
        },
        {
          "name": "role",
          "ordinal": 3,
          "type_info": "Varchar"
        },
        {
          "name": "permissions",
          "ordinal": 4,
          "type_info": "Int8"
        },
        {
          "name": "accepted",
          "ordinal": 5,
          "type_info": "Bool"
        },
        {
          "name": "payouts_split",
          "ordinal": 6,
          "type_info": "Numeric"
        },
        {
          "name": "ordering",
          "ordinal": 7,
          "type_info": "Int8"
        }
      ],
      "nullable": [
        false,
        false,
        false,
        false,
        false,
        false,
        false,
        false
      ],
      "parameters": {
        "Left": [
          "Int8",
          "Int8"
        ]
      }
    },
    "query": "\n            SELECT tm.id, tm.team_id, tm.user_id, tm.role, tm.permissions, tm.accepted, tm.payouts_split, tm.ordering FROM mods m\n            INNER JOIN team_members tm ON tm.team_id = m.team_id AND user_id = $2 AND accepted = TRUE\n            WHERE m.id = $1\n            "
  },
  "a39ce28b656032f862b205cffa393a76b989f4803654a615477a94fda5f57354": {
    "describe": {
      "columns": [],
      "nullable": [],
      "parameters": {
        "Left": [
          "Int8"
        ]
      }
    },
    "query": "\n            DELETE FROM states\n            WHERE id = $1\n            "
  },
  "a3e27b758ca441fa82f6bcd42915b92fb23a7db19a7eb27db7ed92eeba4b566e": {
    "describe": {
      "columns": [
        {
          "name": "mod_id",
          "ordinal": 0,
          "type_info": "Int8"
        },
        {
          "name": "id",
          "ordinal": 1,
          "type_info": "Int8"
        },
        {
          "name": "times_depended",
          "ordinal": 2,
          "type_info": "Int8"
        }
      ],
      "nullable": [
        false,
        false,
        null
      ],
      "parameters": {
        "Left": [
          "Int8Array"
        ]
      }
    },
    "query": "\n            SELECT mv.mod_id, m.id, COUNT(m.id) times_depended FROM versions mv\n            INNER JOIN dependencies d ON d.dependent_id = mv.id\n            INNER JOIN versions v ON d.dependency_id = v.id\n            INNER JOIN mods m ON v.mod_id = m.id OR d.mod_dependency_id = m.id\n            WHERE mv.mod_id = ANY($1)\n            group by mv.mod_id, m.id;\n            "
  },
  "a440cb2567825c3cc540c9b0831ee840f6e2a6394e89a851b83fc78220594cf2": {
    "describe": {
      "columns": [],
      "nullable": [],
      "parameters": {
        "Left": [
          "Varchar",
          "Timestamptz",
          "Int8"
        ]
      }
    },
    "query": "\n            UPDATE mods\n            SET status = $1, approved = $2\n            WHERE (id = $3)\n            "
  },
  "a647c282a276b63f36d2d8a253c32d0f627cea9cab8eb1b32b39875536bdfcbb": {
    "describe": {
      "columns": [],
      "nullable": [],
      "parameters": {
        "Left": [
          "Int8"
        ]
      }
    },
    "query": "\n            DELETE FROM mods_categories\n            WHERE joining_mod_id = $1\n            "
  },
  "a90bb6904e1b790c0e29e060dac5ba4c2a6087e07c1197dc1f59f0aff31944c9": {
    "describe": {
      "columns": [],
      "nullable": [],
      "parameters": {
        "Left": []
      }
    },
    "query": "\n                DELETE FROM states\n                WHERE expires < CURRENT_DATE\n                "
  },
  "aaec611bae08eac41c163367dc508208178170de91165095405f1b41e47f5e7f": {
    "describe": {
      "columns": [
        {
          "name": "count",
          "ordinal": 0,
          "type_info": "Int8"
        }
      ],
      "nullable": [
        null
      ],
      "parameters": {
        "Left": [
          "TextArray"
        ]
      }
    },
    "query": "\n        SELECT COUNT(DISTINCT u.id)\n        FROM users u\n        INNER JOIN team_members tm on u.id = tm.user_id AND tm.accepted = TRUE\n        INNER JOIN mods m on tm.team_id = m.team_id AND m.status = ANY($1)\n        "
  },
  "aaec67a66b58dec36339c14000b319aed1b0ebb1324fc85e34d14c6430c26657": {
    "describe": {
      "columns": [
        {
          "name": "id",
          "ordinal": 0,
          "type_info": "Int4"
        }
      ],
      "nullable": [
        false
      ],
      "parameters": {
        "Left": [
          "Text",
          "Int4"
        ]
      }
    },
    "query": "\n            SELECT id FROM categories\n            WHERE category = $1 AND project_type = $2\n            "
  },
  "abf790170e3a807ffe8b3a188da620c89e6398f38ff066220fdadffe8e7481c1": {
    "describe": {
      "columns": [
        {
          "name": "exists",
          "ordinal": 0,
          "type_info": "Bool"
        }
      ],
      "nullable": [
        null
      ],
      "parameters": {
        "Left": [
          "Text"
        ]
      }
    },
    "query": "\n                      SELECT EXISTS(SELECT 1 FROM mods WHERE slug = LOWER($1))\n                      "
  },
  "ac2d17b7d7147b14f072c15ffa214c14f32f27ffa6a3c2b2a5f80f3ad49ca5e9": {
    "describe": {
      "columns": [
        {
          "name": "id",
          "ordinal": 0,
          "type_info": "Int8"
        }
      ],
      "nullable": [
        false
      ],
      "parameters": {
        "Left": [
          "Text"
        ]
      }
    },
    "query": "\n                    SELECT id FROM users\n                    WHERE LOWER(username) = LOWER($1)\n                    "
  },
  "acbafe265c4b7a1c95b0494a0a03c8bd2cd778ae561ef5a662fa931ca26cf603": {
    "describe": {
      "columns": [],
      "nullable": [],
      "parameters": {
        "Left": [
          "Int8"
        ]
      }
    },
    "query": "\n                    DELETE FROM mods_donations\n                    WHERE joining_mod_id = $1\n                    "
  },
  "ad5bb49aacf1699e276fca9900d80b588c3e62b5ae872cd665222e9e9972588b": {
    "describe": {
      "columns": [
        {
          "name": "id",
          "ordinal": 0,
          "type_info": "Int4"
        }
      ],
      "nullable": [
        false
      ],
      "parameters": {
        "Left": [
          "Int8"
        ]
      }
    },
    "query": "\n                SELECT loader_id id FROM loaders_versions\n                WHERE version_id = $1\n                "
  },
  "adbe17a5ad3cea333b30b5d6111aff713a8f7dc79ded21f5ba942c4f1108aa8f": {
    "describe": {
      "columns": [
        {
          "name": "title",
          "ordinal": 0,
          "type_info": "Varchar"
        },
        {
          "name": "project_type",
          "ordinal": 1,
          "type_info": "Varchar"
        }
      ],
      "nullable": [
        false,
        false
      ],
      "parameters": {
        "Left": [
          "Int8"
        ]
      }
    },
    "query": "\n        SELECT m.title title, pt.name project_type\n        FROM mods m\n        INNER JOIN project_types pt ON pt.id = m.project_type\n        WHERE m.id = $1\n        "
  },
  "ae1686b8b566dd7ecc57c653c9313a4b324a2ec3a63aa6a44ed1d8ea7999b115": {
    "describe": {
      "columns": [],
      "nullable": [],
      "parameters": {
        "Left": []
      }
    },
    "query": "\n            DELETE FROM dependencies WHERE mod_dependency_id = NULL AND dependency_id = NULL AND dependency_file_name = NULL\n            "
  },
  "b0e3d1c70b87bb54819e3fac04b684a9b857aeedb4dcb7cb400c2af0dbb12922": {
    "describe": {
      "columns": [],
      "nullable": [],
      "parameters": {
        "Left": [
          "Int8"
        ]
      }
    },
    "query": "\n            DELETE FROM teams\n            WHERE id = $1\n            "
  },
  "b1e77dbaf4b190ab361f4fa203c442e5905cef6c1a135011a59ebd6e2dc0a92a": {
    "describe": {
      "columns": [],
      "nullable": [],
      "parameters": {
        "Left": [
          "Numeric",
          "Int8"
        ]
      }
    },
    "query": "\n                                UPDATE users\n                                SET balance = balance - $1\n                                WHERE id = $2\n                                "
  },
  "b222ddacd6f94dbd837118a51749b3d720a7f3a414d1cdcf0c26dd4989654b15": {
    "describe": {
      "columns": [
        {
          "name": "id",
          "ordinal": 0,
          "type_info": "Int8"
        },
        {
          "name": "member_role",
          "ordinal": 1,
          "type_info": "Varchar"
        },
        {
          "name": "permissions",
          "ordinal": 2,
          "type_info": "Int8"
        },
        {
          "name": "accepted",
          "ordinal": 3,
          "type_info": "Bool"
        },
        {
          "name": "payouts_split",
          "ordinal": 4,
          "type_info": "Numeric"
        },
        {
          "name": "ordering",
          "ordinal": 5,
          "type_info": "Int8"
        },
        {
          "name": "user_id",
          "ordinal": 6,
          "type_info": "Int8"
        },
        {
          "name": "github_id",
          "ordinal": 7,
          "type_info": "Int8"
        },
        {
          "name": "user_name",
          "ordinal": 8,
          "type_info": "Varchar"
        },
        {
          "name": "email",
          "ordinal": 9,
          "type_info": "Varchar"
        },
        {
          "name": "avatar_url",
          "ordinal": 10,
          "type_info": "Varchar"
        },
        {
          "name": "username",
          "ordinal": 11,
          "type_info": "Varchar"
        },
        {
          "name": "bio",
          "ordinal": 12,
          "type_info": "Varchar"
        },
        {
          "name": "created",
          "ordinal": 13,
          "type_info": "Timestamptz"
        },
        {
          "name": "user_role",
          "ordinal": 14,
          "type_info": "Varchar"
        },
        {
          "name": "badges",
          "ordinal": 15,
          "type_info": "Int8"
        },
        {
          "name": "balance",
          "ordinal": 16,
          "type_info": "Numeric"
        },
        {
          "name": "payout_wallet",
          "ordinal": 17,
          "type_info": "Varchar"
        },
        {
          "name": "payout_wallet_type",
          "ordinal": 18,
          "type_info": "Varchar"
        },
        {
          "name": "payout_address",
          "ordinal": 19,
          "type_info": "Varchar"
        },
        {
          "name": "flame_anvil_key",
          "ordinal": 20,
          "type_info": "Varchar"
        }
      ],
      "nullable": [
        false,
        false,
        false,
        false,
        false,
        false,
        false,
        true,
        true,
        true,
        true,
        false,
        true,
        false,
        false,
        false,
        false,
        true,
        true,
        true,
        true
      ],
      "parameters": {
        "Left": [
          "Int8"
        ]
      }
    },
    "query": "\n            SELECT tm.id id, tm.role member_role, tm.permissions permissions, tm.accepted accepted, tm.payouts_split payouts_split, tm.ordering ordering,\n            u.id user_id, u.github_id github_id, u.name user_name, u.email email,\n            u.avatar_url avatar_url, u.username username, u.bio bio,\n            u.created created, u.role user_role, u.badges badges, u.balance balance,\n            u.payout_wallet payout_wallet, u.payout_wallet_type payout_wallet_type,\n            u.payout_address payout_address, u.flame_anvil_key flame_anvil_key\n            FROM team_members tm\n            INNER JOIN users u ON u.id = tm.user_id\n            WHERE tm.team_id = $1\n            ORDER BY tm.ordering\n            "
  },
  "b69a6f42965b3e7103fcbf46e39528466926789ff31e9ed2591bb175527ec169": {
    "describe": {
      "columns": [],
      "nullable": [],
      "parameters": {
        "Left": [
          "Int8"
        ]
      }
    },
    "query": "\n            DELETE FROM users\n            WHERE id = $1\n            "
  },
  "b7b2b5b99340c7601de53cc33dc56af054b50b2fe4d1d212901c958115a42baa": {
    "describe": {
      "columns": [],
      "nullable": [],
      "parameters": {
        "Left": [
          "Int8",
          "Int8"
        ]
      }
    },
    "query": "\n            UPDATE versions\n            SET author_id = $1\n            WHERE (author_id = $2)\n            "
  },
  "b8091122d243912e628b06e244bb8ac47cd36903185a50d15ad2368b257ab0e2": {
    "describe": {
      "columns": [],
      "nullable": [],
      "parameters": {
        "Left": [
          "Int8"
        ]
      }
    },
    "query": "\n            DELETE FROM notifications\n            WHERE id = $1\n            "
  },
  "b903ac4e686ef85ba28d698c668da07860e7f276b261d8f2cebb74e73b094970": {
    "describe": {
      "columns": [],
      "nullable": [],
      "parameters": {
        "Left": [
          "Int8"
        ]
      }
    },
    "query": "\n            DELETE FROM hashes\n            WHERE EXISTS(\n                SELECT 1 FROM files WHERE\n                    (files.version_id = $1) AND\n                    (hashes.file_id = files.id)\n            )\n            "
  },
  "b9399840dbbf807a03d69b7fcb3bd479ef20920ab1e3c91706a1c2c7089f48e7": {
    "describe": {
      "columns": [],
      "nullable": [],
      "parameters": {
        "Left": [
          "Int8"
        ]
      }
    },
    "query": "\n            INSERT INTO teams (id)\n            VALUES ($1)\n            "
  },
  "b96ab39ab9624bfcdc8675107544307af9892504c4cbc40e4e7c40a1e4e83e14": {
    "describe": {
      "columns": [],
      "nullable": [],
      "parameters": {
        "Left": [
          "Int4",
          "Int8"
        ]
      }
    },
    "query": "\n                INSERT INTO game_versions_versions (game_version_id, joining_version_id)\n                VALUES ($1, $2)\n                "
  },
  "b971cecafab7046c5952447fd78a6e45856841256d812ce9ae3c07f903c5cc62": {
    "describe": {
      "columns": [],
      "nullable": [],
      "parameters": {
        "Left": [
          "Text"
        ]
      }
    },
    "query": "\n                UPDATE mods\n                SET status = requested_status\n                WHERE status = $1 AND approved < CURRENT_DATE AND requested_status IS NOT NULL\n                "
  },
  "b99e906aa6ca18b9f3f111eae7bf0d360f42385ca99228a844387bf9456a6a31": {
    "describe": {
      "columns": [],
      "nullable": [],
      "parameters": {
        "Left": [
          "Int8"
        ]
      }
    },
    "query": "\n            DELETE FROM reports WHERE id = $1\n            "
  },
  "ba2e730788fb7441a7f01f414eb79b6e73046af4123ac1756442eeb1a4f0f869": {
    "describe": {
      "columns": [],
      "nullable": [],
      "parameters": {
        "Left": [
          "Int8Array"
        ]
      }
    },
    "query": "\n            DELETE FROM notifications_actions\n            WHERE notification_id = ANY($1)\n            "
  },
  "bad7cae347771e801976c26f2afaf33bda371051923b8f74a2f32a0ef5c65e57": {
    "describe": {
      "columns": [],
      "nullable": [],
      "parameters": {
        "Left": [
          "Varchar",
          "Int8"
        ]
      }
    },
    "query": "\n                UPDATE mods\n                SET discord_url = $1\n                WHERE (id = $2)\n                "
  },
  "bbfb47ae2c972734785df6b7c3e62077dc544ef4ccf8bb89e9c22c2f50a933c1": {
    "describe": {
      "columns": [],
      "nullable": [],
      "parameters": {
        "Left": [
          "Text"
        ]
      }
    },
    "query": "\n            DELETE FROM report_types\n            WHERE name = $1\n            "
  },
  "bc43bbc55ed517c62f2caefea173ea87547061159c8e37282f1ae340dd1d84c5": {
    "describe": {
      "columns": [
        {
          "name": "id",
          "ordinal": 0,
          "type_info": "Int8"
        },
        {
          "name": "team_id",
          "ordinal": 1,
          "type_info": "Int8"
        },
        {
          "name": "role",
          "ordinal": 2,
          "type_info": "Varchar"
        },
        {
          "name": "permissions",
          "ordinal": 3,
          "type_info": "Int8"
        },
        {
          "name": "accepted",
          "ordinal": 4,
          "type_info": "Bool"
        },
        {
          "name": "payouts_split",
          "ordinal": 5,
          "type_info": "Numeric"
        },
        {
          "name": "ordering",
          "ordinal": 6,
          "type_info": "Int8"
        }
      ],
      "nullable": [
        false,
        false,
        false,
        false,
        false,
        false,
        false
      ],
      "parameters": {
        "Left": [
          "Int8"
        ]
      }
    },
    "query": "\n            SELECT id, team_id, role, permissions, accepted, payouts_split, ordering\n            FROM team_members\n            WHERE user_id = $1\n            ORDER BY ordering\n            "
  },
  "bc605f80a615c7d0ca9c8207f8b0c5dc1b8f2ad0f9b3346a00078d59e5e3e253": {
    "describe": {
      "columns": [
        {
          "name": "id",
          "ordinal": 0,
          "type_info": "Int4"
        }
      ],
      "nullable": [
        false
      ],
      "parameters": {
        "Left": [
          "Varchar",
          "Varchar"
        ]
      }
    },
    "query": "\n            INSERT INTO loaders (loader, icon)\n            VALUES ($1, $2)\n            ON CONFLICT (loader) DO NOTHING\n            RETURNING id\n            "
  },
  "bc91841f9672608a28bd45a862919f2bd34fac0b3479e3b4b67a9f6bea2a562a": {
    "describe": {
      "columns": [],
      "nullable": [],
      "parameters": {
        "Left": [
          "Varchar",
          "Int8"
        ]
      }
    },
    "query": "\n                    UPDATE mods\n                    SET issues_url = $1\n                    WHERE (id = $2)\n                    "
  },
  "bd0d1da185dc7d21ccbbfde86fc093ce9eda7dd7e07f7a53882d427010fd58ca": {
    "describe": {
      "columns": [],
      "nullable": [],
      "parameters": {
        "Left": [
          "Int8"
        ]
      }
    },
    "query": "\n            DELETE FROM dependencies WHERE dependent_id = $1\n            "
  },
  "bdde6a7e476933c109c5b0d7236e033ccb7bf242266f77815a387a370365a10e": {
    "describe": {
      "columns": [],
      "nullable": [],
      "parameters": {
        "Left": [
          "Int8"
        ]
      }
    },
    "query": "\n            DELETE FROM notifications_actions\n            WHERE notification_id = $1\n            "
  },
  "bec1612d4929d143bc5d6860a57cc036c5ab23e69d750ca5791c620297953c50": {
    "describe": {
      "columns": [
        {
          "name": "team_id",
          "ordinal": 0,
          "type_info": "Int8"
        }
      ],
      "nullable": [
        false
      ],
      "parameters": {
        "Left": [
          "Int8"
        ]
      }
    },
    "query": "\n            SELECT team_id FROM mods WHERE id = $1\n            "
  },
  "bee1abe8313d17a56d93b06a31240e338c3973bc7a7374799ced3df5e38d3134": {
    "describe": {
      "columns": [],
      "nullable": [],
      "parameters": {
        "Left": [
          "Int8"
        ]
      }
    },
    "query": "\n            DELETE FROM game_versions_versions gvv\n            WHERE gvv.joining_version_id = $1\n            "
  },
  "bf3cc4f6b22db45df42fa8b1c5b26505ebdb312d14cf657891b9ec4dff8bc55c": {
    "describe": {
      "columns": [],
      "nullable": [],
      "parameters": {
        "Left": [
          "Int8",
          "Int8",
          "Varchar",
          "Varchar",
          "Varchar",
          "Timestamptz",
          "Int4",
          "Varchar",
          "Varchar",
          "Varchar",
          "Varchar",
          "Varchar",
          "Varchar",
          "Varchar",
          "Int4",
          "Int4",
          "Varchar",
          "Varchar",
          "Text",
          "Int4",
          "Int4"
        ]
      }
    },
    "query": "\n            INSERT INTO mods (\n                id, team_id, title, description, body,\n                published, downloads, icon_url, issues_url,\n                source_url, wiki_url, status, requested_status, discord_url,\n                client_side, server_side, license_url, license,\n                slug, project_type, color\n            )\n            VALUES (\n                $1, $2, $3, $4, $5,\n                $6, $7, $8, $9,\n                $10, $11, $12, $13, $14,\n                $15, $16, $17, $18,\n                LOWER($19), $20, $21\n            )\n            "
  },
  "bf4afeda41a54e09a80a4cc505d1fbb72124c442ebaca731a291f022524daf1a": {
    "describe": {
      "columns": [
        {
          "name": "id",
          "ordinal": 0,
          "type_info": "Int8"
        },
        {
          "name": "project_type",
          "ordinal": 1,
          "type_info": "Int4"
        },
        {
          "name": "title",
          "ordinal": 2,
          "type_info": "Varchar"
        },
        {
          "name": "description",
          "ordinal": 3,
          "type_info": "Varchar"
        },
        {
          "name": "downloads",
          "ordinal": 4,
          "type_info": "Int4"
        },
        {
          "name": "follows",
          "ordinal": 5,
          "type_info": "Int4"
        },
        {
          "name": "icon_url",
          "ordinal": 6,
          "type_info": "Varchar"
        },
        {
          "name": "published",
          "ordinal": 7,
          "type_info": "Timestamptz"
        },
        {
          "name": "approved",
          "ordinal": 8,
          "type_info": "Timestamptz"
        },
        {
          "name": "updated",
          "ordinal": 9,
          "type_info": "Timestamptz"
        },
        {
          "name": "team_id",
          "ordinal": 10,
          "type_info": "Int8"
        },
        {
          "name": "license",
          "ordinal": 11,
          "type_info": "Varchar"
        },
        {
          "name": "slug",
          "ordinal": 12,
          "type_info": "Varchar"
        },
        {
          "name": "status_name",
          "ordinal": 13,
          "type_info": "Varchar"
        },
        {
          "name": "color",
          "ordinal": 14,
          "type_info": "Int4"
        },
        {
          "name": "client_side_type",
          "ordinal": 15,
          "type_info": "Varchar"
        },
        {
          "name": "server_side_type",
          "ordinal": 16,
          "type_info": "Varchar"
        },
        {
          "name": "project_type_name",
          "ordinal": 17,
          "type_info": "Varchar"
        },
        {
          "name": "username",
          "ordinal": 18,
          "type_info": "Varchar"
        },
        {
          "name": "categories",
          "ordinal": 19,
          "type_info": "VarcharArray"
        },
        {
          "name": "additional_categories",
          "ordinal": 20,
          "type_info": "VarcharArray"
        },
        {
          "name": "loaders",
          "ordinal": 21,
          "type_info": "VarcharArray"
        },
        {
          "name": "versions",
          "ordinal": 22,
          "type_info": "VarcharArray"
        },
        {
          "name": "gallery",
          "ordinal": 23,
          "type_info": "VarcharArray"
        },
        {
          "name": "featured_gallery",
          "ordinal": 24,
          "type_info": "VarcharArray"
        }
      ],
      "nullable": [
        false,
        false,
        false,
        false,
        false,
        false,
        true,
        false,
        true,
        false,
        false,
        false,
        true,
        false,
        true,
        false,
        false,
        false,
        false,
        null,
        null,
        null,
        null,
        null,
        null
      ],
      "parameters": {
        "Left": [
          "TextArray",
          "TextArray",
          "Text"
        ]
      }
    },
    "query": "\n            SELECT m.id id, m.project_type project_type, m.title title, m.description description, m.downloads downloads, m.follows follows,\n            m.icon_url icon_url, m.published published, m.approved approved, m.updated updated,\n            m.team_id team_id, m.license license, m.slug slug, m.status status_name, m.color color,\n            cs.name client_side_type, ss.name server_side_type, pt.name project_type_name, u.username username,\n            ARRAY_AGG(DISTINCT c.category) filter (where c.category is not null and mc.is_additional is false) categories,\n            ARRAY_AGG(DISTINCT c.category) filter (where c.category is not null and mc.is_additional is true) additional_categories,\n            ARRAY_AGG(DISTINCT lo.loader) filter (where lo.loader is not null) loaders,\n            ARRAY_AGG(DISTINCT gv.version) filter (where gv.version is not null) versions,\n            ARRAY_AGG(DISTINCT mg.image_url) filter (where mg.image_url is not null and mg.featured is false) gallery,\n            ARRAY_AGG(DISTINCT mg.image_url) filter (where mg.image_url is not null and mg.featured is true) featured_gallery\n            FROM mods m\n            LEFT OUTER JOIN mods_categories mc ON joining_mod_id = m.id\n            LEFT OUTER JOIN categories c ON mc.joining_category_id = c.id\n            LEFT OUTER JOIN versions v ON v.mod_id = m.id AND v.status != ANY($1)\n            LEFT OUTER JOIN game_versions_versions gvv ON gvv.joining_version_id = v.id\n            LEFT OUTER JOIN game_versions gv ON gvv.game_version_id = gv.id\n            LEFT OUTER JOIN loaders_versions lv ON lv.version_id = v.id\n            LEFT OUTER JOIN loaders lo ON lo.id = lv.loader_id\n            LEFT OUTER JOIN mods_gallery mg ON mg.mod_id = m.id\n            INNER JOIN project_types pt ON pt.id = m.project_type\n            INNER JOIN side_types cs ON m.client_side = cs.id\n            INNER JOIN side_types ss ON m.server_side = ss.id\n            INNER JOIN team_members tm ON tm.team_id = m.team_id AND tm.role = $3 AND tm.accepted = TRUE\n            INNER JOIN users u ON tm.user_id = u.id\n            WHERE m.status = ANY($2)\n            GROUP BY m.id, cs.id, ss.id, pt.id, u.id;\n            "
  },
  "bf7f721664f5e0ed41adc41b5483037256635f28ff6c4e5d3cbcec4387f9c8ef": {
    "describe": {
      "columns": [
        {
          "name": "exists",
          "ordinal": 0,
          "type_info": "Bool"
        }
      ],
      "nullable": [
        null
      ],
      "parameters": {
        "Left": [
          "Int8"
        ]
      }
    },
    "query": "SELECT EXISTS(SELECT 1 FROM users WHERE id=$1)"
  },
  "c100a3be0e1b7bf449576c4052d87494979cb89d194805a5ce9e928eef796ae9": {
    "describe": {
      "columns": [],
      "nullable": [],
      "parameters": {
        "Left": [
          "Varchar",
          "Int8"
        ]
      }
    },
    "query": "\n                    UPDATE mods\n                    SET license_url = $1\n                    WHERE (id = $2)\n                    "
  },
  "c15ec51ec0e9900e5569557a618760cb4bbb303f0f9ca1189f18557e67d18b56": {
    "describe": {
      "columns": [
        {
          "name": "id",
          "ordinal": 0,
          "type_info": "Int8"
        }
      ],
      "nullable": [
        false
      ],
      "parameters": {
        "Left": [
          "Int8",
          "Text",
          "Int8",
          "Text"
        ]
      }
    },
    "query": "\n            SELECT v.id FROM versions v\n            INNER JOIN mods m ON mod_id = m.id\n            WHERE (m.id = $1 OR m.slug = $2) AND (v.id = $3 OR v.version_number = $4)\n            ORDER BY date_published ASC\n            "
  },
  "c1a3f6dcef6110d6ea884670fb82bac14b98e922bb5673c048ccce7b7300539b": {
    "describe": {
      "columns": [
        {
          "name": "exists",
          "ordinal": 0,
          "type_info": "Bool"
        }
      ],
      "nullable": [
        null
      ],
      "parameters": {
        "Left": [
          "Int8"
        ]
      }
    },
    "query": "\n            SELECT EXISTS(SELECT 1 FROM reports WHERE id = $1)\n            "
  },
  "c1fddbf97350871b79cb0c235b1f7488c6616b7c1dfbde76a712fd57e91ba158": {
    "describe": {
      "columns": [
        {
          "name": "id",
          "ordinal": 0,
          "type_info": "Int4"
        }
      ],
      "nullable": [
        false
      ],
      "parameters": {
        "Left": [
          "Text"
        ]
      }
    },
    "query": "\n            SELECT id FROM game_versions\n            WHERE version = $1\n            "
  },
  "c201a7a7198fe2a083fc556b408b8b700e81759f4aa5966a4a3874a46aafb6b2": {
    "describe": {
      "columns": [],
      "nullable": [],
      "parameters": {
        "Left": [
          "Int8"
        ]
      }
    },
    "query": "\n            DELETE FROM mod_follows\n            WHERE follower_id = $1\n            "
  },
  "c2564faa5f5a7d8aa485f4becde16ebf54d16f2dc41a70471e3b4fc896f11fd1": {
    "describe": {
      "columns": [],
      "nullable": [],
      "parameters": {
        "Left": [
          "Varchar",
          "Int8"
        ]
      }
    },
    "query": "\n                    UPDATE versions\n                    SET version_type = $1\n                    WHERE (id = $2)\n                    "
  },
  "c276ad563ad7c8abcd4e42b4cb51be76e849fee352311a1b1fdb9fd6f2ccaed0": {
    "describe": {
      "columns": [
        {
          "name": "id",
          "ordinal": 0,
          "type_info": "Int8"
        },
        {
          "name": "team_id",
          "ordinal": 1,
          "type_info": "Int8"
        },
        {
          "name": "role",
          "ordinal": 2,
          "type_info": "Varchar"
        },
        {
          "name": "permissions",
          "ordinal": 3,
          "type_info": "Int8"
        },
        {
          "name": "accepted",
          "ordinal": 4,
          "type_info": "Bool"
        },
        {
          "name": "payouts_split",
          "ordinal": 5,
          "type_info": "Numeric"
        },
        {
          "name": "ordering",
          "ordinal": 6,
          "type_info": "Int8"
        }
      ],
      "nullable": [
        false,
        false,
        false,
        false,
        false,
        false,
        false
      ],
      "parameters": {
        "Left": [
          "Int8"
        ]
      }
    },
    "query": "\n            SELECT id, team_id, role, permissions, accepted, payouts_split, ordering\n            FROM team_members\n            WHERE (user_id = $1 AND accepted = TRUE)\n            ORDER BY ordering\n            "
  },
  "c3f594d8d0ffcf5df1b36759cf3088bfaec496c5dfdbf496d3b05f0b122a5d0c": {
    "describe": {
      "columns": [],
      "nullable": [],
      "parameters": {
        "Left": [
          "Int8",
          "Int4",
          "Int8",
          "Int8",
          "Int8",
          "Varchar",
          "Int8"
        ]
      }
    },
    "query": "\n            INSERT INTO reports (\n                id, report_type_id, mod_id, version_id, user_id,\n                body, reporter\n            )\n            VALUES (\n                $1, $2, $3, $4, $5,\n                $6, $7\n            )\n            "
  },
  "c44e260a1f7712b14ac521fd301fea1b3f92238da62aeaf819997aecc365be43": {
    "describe": {
      "columns": [
        {
          "name": "id",
          "ordinal": 0,
          "type_info": "Int8"
        }
      ],
      "nullable": [
        false
      ],
      "parameters": {
        "Left": [
          "Int8",
          "Text",
          "Int8"
        ]
      }
    },
    "query": "SELECT id FROM versions WHERE mod_id = $1 AND (version_number = $2 OR id = $3) ORDER BY date_published ASC"
  },
  "c4b167ec7452cc92be0e33f7e4f3908f0c4109291511c94909e9105fc62a432f": {
    "describe": {
      "columns": [],
      "nullable": [],
      "parameters": {
        "Left": [
          "Int8"
        ]
      }
    },
    "query": "\n                        UPDATE users\n                        SET payout_wallet = NULL, payout_wallet_type = NULL, payout_address = NULL\n                        WHERE (id = $1)\n                        "
  },
  "c545a74e902c5c63bca1057b76e94b9547ee21fadbc61964f45837915d5f4608": {
    "describe": {
      "columns": [],
      "nullable": [],
      "parameters": {
        "Left": [
          "Int8",
          "Int4",
          "Varchar"
        ]
      }
    },
    "query": "\n            INSERT INTO mods_donations (\n                joining_mod_id, joining_platform_id, url\n            )\n            VALUES (\n                $1, $2, $3\n            )\n            "
  },
  "c55d2132e3e6e92dd50457affab758623dca175dc27a2d3cd4aace9cfdecf789": {
    "describe": {
      "columns": [],
      "nullable": [],
      "parameters": {
        "Left": [
          "Int8",
          "Int8"
        ]
      }
    },
    "query": "\n            INSERT INTO mod_follows (follower_id, mod_id)\n            VALUES ($1, $2)\n            "
  },
  "c5d44333c62223bd3e68185d1fb3f95152fafec593da8d06c9b2b665218a02be": {
    "describe": {
      "columns": [],
      "nullable": [],
      "parameters": {
        "Left": [
          "Int4",
          "Int8"
        ]
      }
    },
    "query": "\n                    UPDATE mods\n                    SET client_side = $1\n                    WHERE (id = $2)\n                    "
  },
  "c64c487b56a25b252ff070fe03a7416e84260df8a6f938a018cc768598e9435b": {
    "describe": {
      "columns": [
        {
          "name": "category",
          "ordinal": 0,
          "type_info": "Varchar"
        }
      ],
      "nullable": [
        false
      ],
      "parameters": {
        "Left": [
          "Int4"
        ]
      }
    },
    "query": "\n            SELECT category FROM categories\n            WHERE id = $1\n            "
  },
  "c79e4f7d3ffbda57daaf58f61cc0397a423b7bc877d2abc975c262d668f41f70": {
    "describe": {
      "columns": [
        {
          "name": "version_id",
          "ordinal": 0,
          "type_info": "Int8"
        }
      ],
      "nullable": [
        false
      ],
      "parameters": {
        "Left": [
          "TextArray",
          "Bytea",
          "Text",
          "TextArray"
        ]
      }
    },
    "query": "\n        SELECT f.version_id version_id\n        FROM hashes h\n        INNER JOIN files f ON h.file_id = f.id\n        INNER JOIN versions v on f.version_id = v.id AND v.status != ANY($1)\n        INNER JOIN mods m on v.mod_id = m.id\n        WHERE h.algorithm = $3 AND h.hash = $2 AND m.status != ANY($4)\n        ORDER BY v.date_published ASC\n        "
  },
  "c8a27a122160a0896914c786deef9e8193eb240501d30d5ffb4129e2103efd3d": {
    "describe": {
      "columns": [],
      "nullable": [],
      "parameters": {
        "Left": [
          "Text"
        ]
      }
    },
    "query": "\n                UPDATE versions\n                SET status = requested_status\n                WHERE status = $1 AND date_published < CURRENT_DATE AND requested_status IS NOT NULL\n                "
  },
  "c9d63ed46799db7c30a7e917d97a5d4b2b78b0234cce49e136fa57526b38c1ca": {
    "describe": {
      "columns": [
        {
          "name": "exists",
          "ordinal": 0,
          "type_info": "Bool"
        }
      ],
      "nullable": [
        null
      ],
      "parameters": {
        "Left": [
          "Int8"
        ]
      }
    },
    "query": "\n            SELECT EXISTS(SELECT 1 FROM versions WHERE id = $1)\n            "
  },
  "cb57ae673f1a7e50cc319efddb9bdc82e2251596bcf85aea52e8def343e423b8": {
    "describe": {
      "columns": [],
      "nullable": [],
      "parameters": {
        "Left": [
          "Int8",
          "Varchar",
          "Bytea"
        ]
      }
    },
    "query": "\n                INSERT INTO hashes (file_id, algorithm, hash)\n                VALUES ($1, $2, $3)\n                "
  },
  "cb597bf191d1ffe14634a9e7dc5089262497862eb4ee02091ee27c7a7606417a": {
    "describe": {
      "columns": [],
      "nullable": [],
      "parameters": {
        "Left": [
          "Int8"
        ]
      }
    },
    "query": "\n            DELETE FROM reports\n            WHERE mod_id = $1\n            "
  },
  "ccd913bb2f3006ffe881ce2fc4ef1e721d18fe2eed6ac62627046c955129610c": {
    "describe": {
      "columns": [
        {
          "name": "exists",
          "ordinal": 0,
          "type_info": "Bool"
        }
      ],
      "nullable": [
        null
      ],
      "parameters": {
        "Left": [
          "Int8"
        ]
      }
    },
    "query": "SELECT EXISTS(SELECT 1 FROM files WHERE id=$1)"
  },
  "ccdbb0f1206dfe7963777f0f8edd40b57b870460fed97bf547eb6bc20a1359e6": {
    "describe": {
      "columns": [],
      "nullable": [],
      "parameters": {
        "Left": [
          "Int8",
          "Int8",
          "Text"
        ]
      }
    },
    "query": "\n            UPDATE team_members\n            SET user_id = $1\n            WHERE (user_id = $2 AND role = $3)\n            "
  },
  "cdd7f8f95c308d9474e214d584c03be0466214da1e157f6bc577b76dbef7df86": {
    "describe": {
      "columns": [],
      "nullable": [],
      "parameters": {
        "Left": [
          "Int8"
        ]
      }
    },
    "query": "\n            DELETE FROM hashes\n            WHERE file_id = $1\n            "
  },
  "cdf20036b29b61da40bf990c9ab04c509297a4d65bc9b136c9fb20f1e97e1149": {
    "describe": {
      "columns": [],
      "nullable": [],
      "parameters": {
        "Left": [
          "Int8",
          "Int4"
        ]
      }
    },
    "query": "\n                    INSERT INTO mods_categories (joining_mod_id, joining_category_id, is_additional)\n                    VALUES ($1, $2, FALSE)\n                    "
  },
  "ce46915d4ce10f3fc2d4328157b06016da838672c8336b3b8d27e09eeec979d3": {
    "describe": {
      "columns": [
        {
          "name": "id",
          "ordinal": 0,
          "type_info": "Int8"
        },
        {
          "name": "github_id",
          "ordinal": 1,
          "type_info": "Int8"
        },
        {
          "name": "name",
          "ordinal": 2,
          "type_info": "Varchar"
        },
        {
          "name": "email",
          "ordinal": 3,
          "type_info": "Varchar"
        },
        {
          "name": "avatar_url",
          "ordinal": 4,
          "type_info": "Varchar"
        },
        {
          "name": "username",
          "ordinal": 5,
          "type_info": "Varchar"
        },
        {
          "name": "bio",
          "ordinal": 6,
          "type_info": "Varchar"
        },
        {
          "name": "created",
          "ordinal": 7,
          "type_info": "Timestamptz"
        },
        {
          "name": "role",
          "ordinal": 8,
          "type_info": "Varchar"
        },
        {
          "name": "badges",
          "ordinal": 9,
          "type_info": "Int8"
        },
        {
          "name": "balance",
          "ordinal": 10,
          "type_info": "Numeric"
        },
        {
          "name": "payout_wallet",
          "ordinal": 11,
          "type_info": "Varchar"
        },
        {
          "name": "payout_wallet_type",
          "ordinal": 12,
          "type_info": "Varchar"
        },
        {
          "name": "payout_address",
          "ordinal": 13,
          "type_info": "Varchar"
        },
        {
          "name": "flame_anvil_key",
          "ordinal": 14,
          "type_info": "Varchar"
        }
      ],
      "nullable": [
        false,
        true,
        true,
        true,
        true,
        false,
        true,
        false,
        false,
        false,
        false,
        true,
        true,
        true,
        true
      ],
      "parameters": {
        "Left": [
          "Text"
        ]
      }
    },
    "query": "\n            SELECT u.id, u.github_id, u.name, u.email,\n                u.avatar_url, u.username, u.bio,\n                u.created, u.role, u.badges,\n                u.balance, u.payout_wallet, u.payout_wallet_type,\n                u.payout_address, u.flame_anvil_key\n            FROM users u\n            WHERE LOWER(u.username) = LOWER($1)\n            "
  },
  "cef01012769dcd499a0d16ce65ffc1e94bce362a7246b6a0a38d133afb90d3b6": {
    "describe": {
      "columns": [],
      "nullable": [],
      "parameters": {
        "Left": [
          "Varchar",
          "Int8",
          "Int8"
        ]
      }
    },
    "query": "\n                UPDATE team_members\n                SET role = $1\n                WHERE (team_id = $2 AND user_id = $3)\n                "
  },
  "cfcc6970c0b469c4afd37bedfd386def7980f6b7006030d4783723861d0e3a38": {
    "describe": {
      "columns": [
        {
          "name": "version_id",
          "ordinal": 0,
          "type_info": "Int8"
        },
        {
          "name": "project_id",
          "ordinal": 1,
          "type_info": "Int8"
        },
        {
          "name": "hash",
          "ordinal": 2,
          "type_info": "Bytea"
        }
      ],
      "nullable": [
        false,
        false,
        false
      ],
      "parameters": {
        "Left": [
          "ByteaArray"
        ]
      }
    },
    "query": "\n                    SELECT v.id version_id, v.mod_id project_id, h.hash hash FROM hashes h\n                    INNER JOIN files f on h.file_id = f.id\n                    INNER JOIN versions v on f.version_id = v.id\n                    WHERE h.algorithm = 'sha1' AND h.hash = ANY($1)\n                    "
  },
  "d03630ab0ff37f5f0a8c088558fdc8a1955bad78bea282c40f72d15e5cf77a79": {
    "describe": {
      "columns": [
        {
          "name": "id",
          "ordinal": 0,
          "type_info": "Int8"
        }
      ],
      "nullable": [
        false
      ],
      "parameters": {
        "Left": [
          "Int8",
          "Int4Array",
          "Int4Array"
        ]
      }
    },
    "query": "\n            SELECT v.id id\n            FROM versions v\n            INNER JOIN game_versions_versions gvv ON gvv.joining_version_id = v.id AND gvv.game_version_id = ANY($2)\n            INNER JOIN loaders_versions lv ON lv.version_id = v.id AND lv.loader_id = ANY($3)\n            WHERE v.mod_id = $1\n            ORDER BY v.date_published DESC\n            LIMIT 1\n            "
  },
  "d12bc07adb4dc8147d0ddccd72a4f23ed38cd31d7db3d36ebbe2c9b627130f0b": {
    "describe": {
      "columns": [],
      "nullable": [],
      "parameters": {
        "Left": [
          "Int8"
        ]
      }
    },
    "query": "\n            DELETE FROM team_members\n            WHERE team_id = $1\n            "
  },
  "d1566672369ea22cb1f638f073f8e3fb467b354351ae71c67941323749ec9bcd": {
    "describe": {
      "columns": [
        {
          "name": "id",
          "ordinal": 0,
          "type_info": "Int8"
        }
      ],
      "nullable": [
        false
      ],
      "parameters": {
        "Left": [
          "Bytea",
          "Text"
        ]
      }
    },
    "query": "\n                        SELECT f.id id FROM hashes h\n                        INNER JOIN files f ON h.file_id = f.id\n                        WHERE h.algorithm = $2 AND h.hash = $1\n                        "
  },
  "d1866ecc161c3fe3fbe094289510e99b17de563957e1f824c347c1e6ac40c40c": {
    "describe": {
      "columns": [
        {
          "name": "loader",
          "ordinal": 0,
          "type_info": "Varchar"
        }
      ],
      "nullable": [
        false
      ],
      "parameters": {
        "Left": [
          "Int4"
        ]
      }
    },
    "query": "\n            SELECT loader FROM loaders\n            WHERE id = $1\n            "
  },
  "d331ca8f22da418cf654985c822ce4466824beaa00dea64cde90dc651a03024b": {
    "describe": {
      "columns": [],
      "nullable": [],
      "parameters": {
        "Left": [
          "Varchar",
          "Int8"
        ]
      }
    },
    "query": "\n                    UPDATE mods\n                    SET moderation_message = $1\n                    WHERE (id = $2)\n                    "
  },
  "d3991923355b2e0ed7bbe6c85d9158754d7e7d28f5ac75ee5b4e782dbc5c38a9": {
    "describe": {
      "columns": [],
      "nullable": [],
      "parameters": {
        "Left": [
          "Int8",
          "Int8"
        ]
      }
    },
    "query": "\n                    UPDATE team_members\n                    SET accepted = TRUE\n                    WHERE (team_id = $1 AND user_id = $2)\n                    "
  },
  "d59a0ca4725d40232eae8bf5735787e1b76282c390d2a8d07fb34e237a0b2132": {
    "describe": {
      "columns": [],
      "nullable": [],
      "parameters": {
        "Left": [
          "Int8",
          "Int4"
        ]
      }
    },
    "query": "\n                INSERT INTO mods_categories (joining_mod_id, joining_category_id, is_additional)\n                VALUES ($1, $2, TRUE)\n                "
  },
  "d5b00d6237b04018822db529995f0b001cd1cabf5ca93b4aff37f12c4feb83f6": {
    "describe": {
      "columns": [
        {
          "name": "id",
          "ordinal": 0,
          "type_info": "Int4"
        }
      ],
      "nullable": [
        false
      ],
      "parameters": {
        "Left": [
          "Varchar",
          "Varchar"
        ]
      }
    },
    "query": "\n            INSERT INTO donation_platforms (short, name)\n            VALUES ($1, $2)\n            ON CONFLICT (short) DO NOTHING\n            RETURNING id\n            "
  },
  "d6453e50041b5521fa9e919a9162e533bb9426f8c584d98474c6ad414db715c8": {
    "describe": {
      "columns": [
        {
          "name": "exists",
          "ordinal": 0,
          "type_info": "Bool"
        }
      ],
      "nullable": [
        null
      ],
      "parameters": {
        "Left": [
          "Int8"
        ]
      }
    },
    "query": "SELECT EXISTS(SELECT 1 FROM mods WHERE id=$1)"
  },
  "d7127fd7f257cc7779841108c75f6fd8b20f9619bef1cacd0fbaf011cf0b25b3": {
    "describe": {
      "columns": [
        {
          "name": "id",
          "ordinal": 0,
          "type_info": "Int8"
        },
        {
          "name": "name",
          "ordinal": 1,
          "type_info": "Varchar"
        },
        {
          "name": "mod_id",
          "ordinal": 2,
          "type_info": "Int8"
        },
        {
          "name": "version_id",
          "ordinal": 3,
          "type_info": "Int8"
        },
        {
          "name": "user_id",
          "ordinal": 4,
          "type_info": "Int8"
        },
        {
          "name": "body",
          "ordinal": 5,
          "type_info": "Varchar"
        },
        {
          "name": "reporter",
          "ordinal": 6,
          "type_info": "Int8"
        },
        {
          "name": "created",
          "ordinal": 7,
          "type_info": "Timestamptz"
        }
      ],
      "nullable": [
        false,
        false,
        true,
        true,
        true,
        false,
        false,
        false
      ],
      "parameters": {
        "Left": [
          "Int8Array"
        ]
      }
    },
    "query": "\n            SELECT r.id, rt.name, r.mod_id, r.version_id, r.user_id, r.body, r.reporter, r.created\n            FROM reports r\n            INNER JOIN report_types rt ON rt.id = r.report_type_id\n            WHERE r.id = ANY($1)\n            ORDER BY r.created DESC\n            "
  },
  "d7c65c30898110d801a5bdf092564e5726e35c1033c69dba69008989a087357c": {
    "describe": {
      "columns": [],
      "nullable": [],
      "parameters": {
        "Left": [
          "Numeric",
          "Int8",
          "Int8"
        ]
      }
    },
    "query": "\n                UPDATE team_members\n                SET payouts_split = $1\n                WHERE (team_id = $2 AND user_id = $3)\n                "
  },
  "d8020ed838c032c2c287dc0f08989b3ab7156f2571bc75505e6f57b0caeef9c7": {
    "describe": {
      "columns": [
        {
          "name": "id",
          "ordinal": 0,
          "type_info": "Int4"
        }
      ],
      "nullable": [
        false
      ],
      "parameters": {
        "Left": [
          "Text"
        ]
      }
    },
    "query": "\n            SELECT id FROM donation_platforms\n            WHERE short = $1\n            "
  },
  "d8b4e7e382c77a05395124d5a6a27cccb687d0e2c31b76d49b03aa364d099d42": {
    "describe": {
      "columns": [],
      "nullable": [],
      "parameters": {
        "Left": [
          "Int8"
        ]
      }
    },
    "query": "\n            DELETE FROM files\n            WHERE files.version_id = $1\n            "
  },
  "da83d33451ec3240956d989237d0c14bec19c2cc19363207d1536d7b48aa5baa": {
    "describe": {
      "columns": [
        {
          "name": "id",
          "ordinal": 0,
          "type_info": "Int8"
        },
        {
          "name": "version_id",
          "ordinal": 1,
          "type_info": "Int8"
        },
        {
          "name": "filename",
          "ordinal": 2,
          "type_info": "Varchar"
        },
        {
          "name": "version_number",
          "ordinal": 3,
          "type_info": "Varchar"
        },
        {
          "name": "project_id",
          "ordinal": 4,
          "type_info": "Int8"
        }
      ],
      "nullable": [
        false,
        false,
        false,
        false,
        false
      ],
      "parameters": {
        "Left": [
          "Bytea",
          "Text"
        ]
      }
    },
    "query": "\n        SELECT f.id id, f.version_id version_id, f.filename filename, v.version_number version_number, v.mod_id project_id FROM hashes h\n        INNER JOIN files f ON h.file_id = f.id\n        INNER JOIN versions v ON v.id = f.version_id\n        WHERE h.algorithm = $2 AND h.hash = $1\n        ORDER BY v.date_published ASC\n        "
  },
  "dc6aa2e7bfd5d5004620ddd4cd6a47ecc56159e1489054e0652d56df802fb5e5": {
    "describe": {
      "columns": [],
      "nullable": [],
      "parameters": {
        "Left": [
          "Varchar",
          "Int8"
        ]
      }
    },
    "query": "\n                    UPDATE mods\n                    SET body = $1\n                    WHERE (id = $2)\n                    "
  },
  "dc83c501515b12bf1cb02a195d8bbd49a0a488626b280606b51b90bd7cecf46b": {
    "describe": {
      "columns": [
        {
          "name": "id",
          "ordinal": 0,
          "type_info": "Int8"
        },
        {
          "name": "user_id",
          "ordinal": 1,
          "type_info": "Int8"
        },
        {
          "name": "role",
          "ordinal": 2,
          "type_info": "Varchar"
        },
        {
          "name": "permissions",
          "ordinal": 3,
          "type_info": "Int8"
        },
        {
          "name": "accepted",
          "ordinal": 4,
          "type_info": "Bool"
        },
        {
          "name": "payouts_split",
          "ordinal": 5,
          "type_info": "Numeric"
        },
        {
          "name": "ordering",
          "ordinal": 6,
          "type_info": "Int8"
        }
      ],
      "nullable": [
        false,
        false,
        false,
        false,
        false,
        false,
        false
      ],
      "parameters": {
        "Left": [
          "Int8",
          "Int8"
        ]
      }
    },
    "query": "\n            SELECT id, user_id, role, permissions, accepted, payouts_split, ordering\n            FROM team_members\n            WHERE (team_id = $1 AND user_id = $2)\n            "
  },
  "dd57a6dd89fefedbde796ef02b308ce7dba17ca0c65ffd5f9e35e296a72d4c1c": {
    "describe": {
      "columns": [
        {
          "name": "id",
          "ordinal": 0,
          "type_info": "Int8"
        },
        {
          "name": "mod_id",
          "ordinal": 1,
          "type_info": "Int8"
        },
        {
          "name": "file_type",
          "ordinal": 2,
          "type_info": "Varchar"
        }
      ],
      "nullable": [
        false,
        false,
        true
      ],
      "parameters": {
        "Left": [
          "Text"
        ]
      }
    },
    "query": "\n            SELECT v.id id, v.mod_id mod_id, file_type FROM files f\n            INNER JOIN versions v ON v.id = f.version_id\n            WHERE f.url = $1\n            "
  },
  "df871bd959ba97f105ac575f34d8d2a39cbc44a07e0339750a0e477e6fd582ed": {
    "describe": {
      "columns": [],
      "nullable": [],
      "parameters": {
        "Left": [
          "Int8",
          "Int8",
          "Int8",
          "Varchar",
          "Varchar",
          "Varchar",
          "Timestamptz",
          "Int4",
          "Varchar",
          "Bool",
          "Varchar"
        ]
      }
    },
    "query": "\n            INSERT INTO versions (\n                id, mod_id, author_id, name, version_number,\n                changelog, date_published, downloads,\n                version_type, featured, status\n            )\n            VALUES (\n                $1, $2, $3, $4, $5,\n                $6, $7, $8,\n                $9, $10, $11\n            )\n            "
  },
  "e04e0d7add07dc7ae16496badcadd3789be22c80a04a01fbeda3f8dfca01f4b2": {
    "describe": {
      "columns": [
        {
          "name": "id",
          "ordinal": 0,
          "type_info": "Int8"
        }
      ],
      "nullable": [
        false
      ],
      "parameters": {
        "Left": [
          "Text"
        ]
      }
    },
    "query": "\n                SELECT id FROM mods\n                WHERE slug = LOWER($1)\n                "
  },
  "e29da865af4a0a110275b9756394546a3bb88bff40e18c66029651f515caed98": {
    "describe": {
      "columns": [
        {
          "name": "id",
          "ordinal": 0,
          "type_info": "Int8"
        }
      ],
      "nullable": [
        false
      ],
      "parameters": {
        "Left": [
          "Int8"
        ]
      }
    },
    "query": "\n            SELECT f.id id FROM files f\n            WHERE f.version_id = $1\n            "
  },
  "e3207ea52c956ca794601e9a4c31aeeedd71c9b961cd6b92c42c14911ae3f74e": {
    "describe": {
      "columns": [
        {
          "name": "user_id",
          "ordinal": 0,
          "type_info": "Int8"
        },
        {
          "name": "title",
          "ordinal": 1,
          "type_info": "Varchar"
        },
        {
          "name": "text",
          "ordinal": 2,
          "type_info": "Varchar"
        },
        {
          "name": "link",
          "ordinal": 3,
          "type_info": "Varchar"
        },
        {
          "name": "created",
          "ordinal": 4,
          "type_info": "Timestamptz"
        },
        {
          "name": "read",
          "ordinal": 5,
          "type_info": "Bool"
        },
        {
          "name": "notification_type",
          "ordinal": 6,
          "type_info": "Varchar"
        },
        {
          "name": "actions",
          "ordinal": 7,
          "type_info": "Jsonb"
        }
      ],
      "nullable": [
        false,
        false,
        false,
        false,
        false,
        false,
        true,
        null
      ],
      "parameters": {
        "Left": [
          "Int8"
        ]
      }
    },
    "query": "\n            SELECT n.user_id, n.title, n.text, n.link, n.created, n.read, n.type notification_type,\n            JSONB_AGG(DISTINCT jsonb_build_object('id', na.id, 'notification_id', na.notification_id, 'title', na.title, 'action_route_method', na.action_route_method, 'action_route', na.action_route)) filter (where na.id is not null) actions\n            FROM notifications n\n            LEFT OUTER JOIN notifications_actions na on n.id = na.notification_id\n            WHERE n.id = $1\n            GROUP BY n.id, n.user_id;\n            "
  },
  "e3235e872f98eb85d3eb4a2518fb9dc88049ce62362bfd02623e9b49ac2e9fed": {
    "describe": {
      "columns": [
        {
          "name": "name",
          "ordinal": 0,
          "type_info": "Varchar"
        }
      ],
      "nullable": [
        false
      ],
      "parameters": {
        "Left": []
      }
    },
    "query": "\n            SELECT name FROM report_types\n            "
  },
  "e35fa345b43725309b976efffbc8f9e20a62a5e90a86a82a77b55c39c168d2de": {
    "describe": {
      "columns": [
        {
          "name": "id",
          "ordinal": 0,
          "type_info": "Int8"
        }
      ],
      "nullable": [
        false
      ],
      "parameters": {
        "Left": [
          "Int8"
        ]
      }
    },
    "query": "\n            SELECT id FROM versions\n            WHERE mod_id = $1\n            "
  },
  "e3cc1fd070b97c4cc36bdb2f33080d4e0d7f3c3d81312d9d28a8c3c8213ad54b": {
    "describe": {
      "columns": [],
      "nullable": [],
      "parameters": {
        "Left": [
          "Int8"
        ]
      }
    },
    "query": "\n            DELETE FROM files\n            WHERE files.id = $1\n            "
  },
  "e3fb74a94a6a78b1007dd99ad11bdcfaa0957ed7d1683997aef7301e0f15baba": {
    "describe": {
      "columns": [],
      "nullable": [],
      "parameters": {
        "Left": [
          "Varchar",
          "Int8"
        ]
      }
    },
    "query": "\n                UPDATE mods\n                SET issues_url = $1\n                WHERE (id = $2)\n                "
  },
  "e42d3a64ae4d88b73136a319fe79a8b070c193707e3560d18deca478662d8d90": {
    "describe": {
      "columns": [],
      "nullable": [],
      "parameters": {
        "Left": [
          "Int8",
          "Int8"
        ]
      }
    },
    "query": "\n            UPDATE mods\n            SET flame_anvil_user = NULL\n            WHERE (team_id = $1 AND flame_anvil_user = $2 )\n            "
  },
  "e48c85a2b2e11691afae3799aa126bdd8b7338a973308bbab2760c18bb9cb0b7": {
    "describe": {
      "columns": [],
      "nullable": [],
      "parameters": {
        "Left": [
          "Bool",
          "Int8"
        ]
      }
    },
    "query": "\n                    UPDATE versions\n                    SET featured = $1\n                    WHERE (id = $2)\n                    "
  },
  "e5a485770edb23ed77c56cb0bbd7ed28f8789c740c194ff23c44eafab78d440c": {
    "describe": {
      "columns": [
        {
          "name": "github_id",
          "ordinal": 0,
          "type_info": "Int8"
        },
        {
          "name": "name",
          "ordinal": 1,
          "type_info": "Varchar"
        },
        {
          "name": "email",
          "ordinal": 2,
          "type_info": "Varchar"
        },
        {
          "name": "avatar_url",
          "ordinal": 3,
          "type_info": "Varchar"
        },
        {
          "name": "username",
          "ordinal": 4,
          "type_info": "Varchar"
        },
        {
          "name": "bio",
          "ordinal": 5,
          "type_info": "Varchar"
        },
        {
          "name": "created",
          "ordinal": 6,
          "type_info": "Timestamptz"
        },
        {
          "name": "role",
          "ordinal": 7,
          "type_info": "Varchar"
        },
        {
          "name": "badges",
          "ordinal": 8,
          "type_info": "Int8"
        },
        {
          "name": "balance",
          "ordinal": 9,
          "type_info": "Numeric"
        },
        {
          "name": "payout_wallet",
          "ordinal": 10,
          "type_info": "Varchar"
        },
        {
          "name": "payout_wallet_type",
          "ordinal": 11,
          "type_info": "Varchar"
        },
        {
          "name": "payout_address",
          "ordinal": 12,
          "type_info": "Varchar"
        },
        {
          "name": "flame_anvil_key",
          "ordinal": 13,
          "type_info": "Varchar"
        }
      ],
      "nullable": [
        true,
        true,
        true,
        true,
        false,
        true,
        false,
        false,
        false,
        false,
        true,
        true,
        true,
        true
      ],
      "parameters": {
        "Left": [
          "Int8"
        ]
      }
    },
    "query": "\n            SELECT u.github_id, u.name, u.email,\n                u.avatar_url, u.username, u.bio,\n                u.created, u.role, u.badges,\n                u.balance, u.payout_wallet, u.payout_wallet_type,\n                u.payout_address, u.flame_anvil_key\n            FROM users u\n            WHERE u.id = $1\n            "
  },
  "e5bbcf58b8f4abb91757a7dea8d7151cbeaa79fe3aee6542476c1174e82fbe92": {
    "describe": {
      "columns": [
        {
          "name": "url",
          "ordinal": 0,
          "type_info": "Varchar"
        },
        {
          "name": "hash",
          "ordinal": 1,
          "type_info": "Bytea"
        },
        {
          "name": "algorithm",
          "ordinal": 2,
          "type_info": "Varchar"
        },
        {
          "name": "version_id",
          "ordinal": 3,
          "type_info": "Int8"
        },
        {
          "name": "project_id",
          "ordinal": 4,
          "type_info": "Int8"
        }
      ],
      "nullable": [
        false,
        false,
        false,
        false,
        false
      ],
      "parameters": {
        "Left": [
          "TextArray",
          "ByteaArray",
          "Text",
          "TextArray"
        ]
      }
    },
    "query": "\n        SELECT f.url url, h.hash hash, h.algorithm algorithm, f.version_id version_id, v.mod_id project_id FROM hashes h\n        INNER JOIN files f ON h.file_id = f.id\n        INNER JOIN versions v ON v.id = f.version_id AND v.status != ANY($1)\n        INNER JOIN mods m on v.mod_id = m.id\n        WHERE h.algorithm = $3 AND h.hash = ANY($2::bytea[]) AND m.status != ANY($4)\n        "
  },
  "e673006d1355fa91ba5739d7cf569eec5e1ec501f7b1dc2b431f0b1c25ac07d5": {
    "describe": {
      "columns": [],
      "nullable": [],
      "parameters": {
        "Left": [
          "Text"
        ]
      }
    },
    "query": "\n            DELETE FROM game_versions\n            WHERE version = $1\n            "
  },
  "e7d0a64a08df6783c942f2fcadd94dd45f8d96ad3d3736e52ce90f68d396cdab": {
    "describe": {
      "columns": [
        {
          "name": "exists",
          "ordinal": 0,
          "type_info": "Bool"
        }
      ],
      "nullable": [
        null
      ],
      "parameters": {
        "Left": [
          "Int8"
        ]
      }
    },
    "query": "SELECT EXISTS(SELECT 1 FROM team_members WHERE id=$1)"
  },
  "e845ace468e484025d7b052008f703dee66ce7fcc33862df7e9ccfe7553eef96": {
    "describe": {
      "columns": [
        {
          "name": "id",
          "ordinal": 0,
          "type_info": "Int8"
        },
        {
          "name": "user_id",
          "ordinal": 1,
          "type_info": "Int8"
        },
        {
          "name": "role",
          "ordinal": 2,
          "type_info": "Varchar"
        },
        {
          "name": "permissions",
          "ordinal": 3,
          "type_info": "Int8"
        },
        {
          "name": "accepted",
          "ordinal": 4,
          "type_info": "Bool"
        },
        {
          "name": "payouts_split",
          "ordinal": 5,
          "type_info": "Numeric"
        },
        {
          "name": "ordering",
          "ordinal": 6,
          "type_info": "Int8"
        }
      ],
      "nullable": [
        false,
        false,
        false,
        false,
        false,
        false,
        false
      ],
      "parameters": {
        "Left": [
          "Int8"
        ]
      }
    },
    "query": "\n            SELECT id, user_id, role, permissions, accepted, payouts_split, ordering\n            FROM team_members\n            WHERE team_id = $1\n            ORDER BY ordering\n            "
  },
  "e876f64db82d618dce53b108509d67a1108aa747d16892499481fe9f8b95200b": {
    "describe": {
      "columns": [],
      "nullable": [],
      "parameters": {
        "Left": [
          "Varchar",
          "Int8"
        ]
      }
    },
    "query": "\n                UPDATE users\n                SET stripe_customer_id = $1\n                WHERE (id = $2)\n                "
  },
  "e8ad94314ec2972c3102041b1bf06872c8e4c8a55156a17334a0e317fe41b784": {
    "describe": {
      "columns": [
        {
          "name": "id",
          "ordinal": 0,
          "type_info": "Int4"
        },
        {
          "name": "version_",
          "ordinal": 1,
          "type_info": "Varchar"
        },
        {
          "name": "type_",
          "ordinal": 2,
          "type_info": "Varchar"
        },
        {
          "name": "created",
          "ordinal": 3,
          "type_info": "Timestamptz"
        },
        {
          "name": "major",
          "ordinal": 4,
          "type_info": "Bool"
        }
      ],
      "nullable": [
        false,
        false,
        false,
        false,
        false
      ],
      "parameters": {
        "Left": [
          "Text"
        ]
      }
    },
    "query": "\n                    SELECT gv.id id, gv.version version_, gv.type type_, gv.created created, gv.major major FROM game_versions gv\n                    WHERE type = $1\n                    ORDER BY created DESC\n                    "
  },
  "e8d4589132b094df1e7a3ca0440344fc8013c0d20b3c71a1142ccbee91fb3c70": {
    "describe": {
      "columns": [
        {
          "name": "exists",
          "ordinal": 0,
          "type_info": "Bool"
        }
      ],
      "nullable": [
        null
      ],
      "parameters": {
        "Left": [
          "Int8"
        ]
      }
    },
    "query": "SELECT EXISTS(SELECT 1 FROM teams WHERE id=$1)"
  },
  "e8dc09a76d69e689d4b97527755aebfc049bbb4d470627a688eb9d56f01f8bd5": {
    "describe": {
      "columns": [
        {
          "name": "name",
          "ordinal": 0,
          "type_info": "Varchar"
        }
      ],
      "nullable": [
        false
      ],
      "parameters": {
        "Left": [
          "Int4"
        ]
      }
    },
    "query": "\n            SELECT name FROM project_types\n            WHERE id = $1\n            "
  },
  "e925b15ec46f0263c7775ba1ba00ed11cfd6749fa792d4eabed73b619f230585": {
    "describe": {
      "columns": [],
      "nullable": [],
      "parameters": {
        "Left": [
          "Varchar",
          "Int8"
        ]
      }
    },
    "query": "\n                    UPDATE mods\n                    SET status = $1\n                    WHERE (id = $2)\n                    "
  },
  "ea1525cbe7460d0d9e9da8f448c661f7209bc1a7a04e2ea0026fa69c3f550a14": {
    "describe": {
      "columns": [
        {
          "name": "id",
          "ordinal": 0,
          "type_info": "Int8"
        }
      ],
      "nullable": [
        false
      ],
      "parameters": {
        "Left": [
          "Int8"
        ]
      }
    },
    "query": "\n                        SELECT tm.user_id id\n                        FROM team_members tm\n                        WHERE tm.team_id = $1 AND tm.accepted\n                        "
  },
  "ebef881a0dae70e990814e567ed3de9565bb29b772782bc974c953af195fd6d7": {
    "describe": {
      "columns": [
        {
          "name": "id",
          "ordinal": 0,
          "type_info": "Int8"
        }
      ],
      "nullable": [
        false
      ],
      "parameters": {
        "Left": [
          "Int8"
        ]
      }
    },
    "query": "\n            SELECT n.id FROM notifications n\n            WHERE n.user_id = $1\n            "
  },
  "ed1d5d9433bc7f4a360431ecfdd9430c5e58cd6d1c623c187d8661200400b1a4": {
    "describe": {
      "columns": [],
      "nullable": [],
      "parameters": {
        "Left": [
          "Varchar",
          "Int8"
        ]
      }
    },
    "query": "\n                    UPDATE mods\n                    SET moderation_message_body = $1\n                    WHERE (id = $2)\n                    "
  },
  "ed3e866634135d4f4c8a513eae2856ad71212f6eec09bb4ccef1506912a3a44c": {
    "describe": {
      "columns": [],
      "nullable": [],
      "parameters": {
        "Left": [
          "Int8"
        ]
      }
    },
    "query": "\n            UPDATE mods\n            SET follows = follows + 1\n            WHERE id = $1\n            "
  },
  "ed5c72e789353869837e0653914c86d5d1002a4227d022567e02f280684d71a7": {
    "describe": {
      "columns": [],
      "nullable": [],
      "parameters": {
        "Left": [
          "Int8"
        ]
      }
    },
    "query": "\n            DELETE FROM dependencies WHERE mod_dependency_id = $1\n            "
  },
  "ef59f99fc0ab66ff5779d0e71c4a2134e2f26eed002ff9ea5626ea3e23518594": {
    "describe": {
      "columns": [
        {
          "name": "name",
          "ordinal": 0,
          "type_info": "Varchar"
        }
      ],
      "nullable": [
        false
      ],
      "parameters": {
        "Left": [
          "Int8"
        ]
      }
    },
    "query": "\n        SELECT name FROM project_types pt\n        INNER JOIN mods ON mods.project_type = pt.id\n        WHERE mods.id = $1\n        "
  },
  "f0db9d8606ccc2196a9cfafe0e7090dab42bf790f25e0469b8947fac1cf043d5": {
    "describe": {
      "columns": [
        {
          "name": "version",
          "ordinal": 0,
          "type_info": "Varchar"
        }
      ],
      "nullable": [
        false
      ],
      "parameters": {
        "Left": [
          "Int4"
        ]
      }
    },
    "query": "\n            SELECT version FROM game_versions\n            WHERE id = $1\n            "
  },
  "f191675ebb8f77548ba7e4385288a2f1899c7c611395249db85bea9a3ce9a54a": {
    "describe": {
      "columns": [
        {
          "name": "id",
          "ordinal": 0,
          "type_info": "Int8"
        },
        {
          "name": "user_id",
          "ordinal": 1,
          "type_info": "Int8"
        },
        {
          "name": "title",
          "ordinal": 2,
          "type_info": "Varchar"
        },
        {
          "name": "text",
          "ordinal": 3,
          "type_info": "Varchar"
        },
        {
          "name": "link",
          "ordinal": 4,
          "type_info": "Varchar"
        },
        {
          "name": "created",
          "ordinal": 5,
          "type_info": "Timestamptz"
        },
        {
          "name": "read",
          "ordinal": 6,
          "type_info": "Bool"
        },
        {
          "name": "notification_type",
          "ordinal": 7,
          "type_info": "Varchar"
        },
        {
          "name": "actions",
          "ordinal": 8,
          "type_info": "Jsonb"
        }
      ],
      "nullable": [
        false,
        false,
        false,
        false,
        false,
        false,
        false,
        true,
        null
      ],
      "parameters": {
        "Left": [
          "Int8Array"
        ]
      }
    },
    "query": "\n            SELECT n.id, n.user_id, n.title, n.text, n.link, n.created, n.read, n.type notification_type,\n            JSONB_AGG(DISTINCT jsonb_build_object('id', na.id, 'notification_id', na.notification_id, 'title', na.title, 'action_route_method', na.action_route_method, 'action_route', na.action_route)) filter (where na.id is not null) actions\n            FROM notifications n\n            LEFT OUTER JOIN notifications_actions na on n.id = na.notification_id\n            WHERE n.id = ANY($1)\n            GROUP BY n.id, n.user_id\n            ORDER BY n.created DESC;\n            "
  },
  "f22e9aee090f9952cf795a3540c03b0a5036dab0b740847d05e03d4565756283": {
    "describe": {
      "columns": [],
      "nullable": [],
      "parameters": {
        "Left": [
          "Int8"
        ]
      }
    },
    "query": "\n            DELETE FROM team_members\n            WHERE user_id = $1\n            "
  },
  "f34bbe639ad21801258dc8beaab9877229a451761be07f85a1dd04d027832329": {
    "describe": {
      "columns": [
        {
          "name": "exists",
          "ordinal": 0,
          "type_info": "Bool"
        }
      ],
      "nullable": [
        null
      ],
      "parameters": {
        "Left": [
          "Int8"
        ]
      }
    },
    "query": "\n                        SELECT EXISTS(SELECT 1 FROM mods WHERE id=$1)\n                        "
  },
  "f3a8ad4a802dde0eb9304078e0368066e7d48121dfe73a63b2911b0998840a79": {
    "describe": {
      "columns": [
        {
          "name": "id",
          "ordinal": 0,
          "type_info": "Int8"
        }
      ],
      "nullable": [
        false
      ],
      "parameters": {
        "Left": [
          "Text"
        ]
      }
    },
    "query": "\n                SELECT id FROM users\n                WHERE LOWER(username) = LOWER($1)\n                "
  },
  "f3d7eb1b62f0b978787dba1132308d070d28911d6ddc380cedfa16e7baa3243a": {
    "describe": {
      "columns": [
        {
          "name": "id",
          "ordinal": 0,
          "type_info": "Int8"
        },
        {
          "name": "version_number",
          "ordinal": 1,
          "type_info": "Varchar"
        },
        {
          "name": "version_type",
          "ordinal": 2,
          "type_info": "Varchar"
        }
      ],
      "nullable": [
        false,
        false,
        false
      ],
      "parameters": {
        "Left": [
          "Int8",
          "TextArray"
        ]
      }
    },
    "query": "\n        SELECT id, version_number, version_type\n        FROM versions\n        WHERE mod_id = $1 AND status = ANY($2)\n        ORDER BY date_published ASC\n        "
  },
  "f453b43772c4d2d9d09dc389eb95482cc75e7f0eaf9dc7ff48cf40f22f1497cc": {
    "describe": {
      "columns": [],
      "nullable": [],
      "parameters": {
        "Left": [
          "Varchar",
          "Int8"
        ]
      }
    },
    "query": "\n                    UPDATE users\n                    SET bio = $1\n                    WHERE (id = $2)\n                    "
  },
  "f6eae06931e9cde0f18e7031bc93c33fa689de4d9676c1a8a3fc14a182d5fb08": {
    "describe": {
      "columns": [],
      "nullable": [],
      "parameters": {
        "Left": [
          "Timestamptz",
          "Text"
        ]
      }
    },
    "query": "\n                    UPDATE users\n                    SET midas_expires = $1, is_overdue = FALSE\n                    WHERE (stripe_customer_id = $2)\n                    "
  },
  "f8be3053274b00ee9743e798886696062009c5f681baaf29dfc24cfbbda93742": {
    "describe": {
      "columns": [
        {
          "name": "exists",
          "ordinal": 0,
          "type_info": "Bool"
        }
      ],
      "nullable": [
        null
      ],
      "parameters": {
        "Left": [
          "Text"
        ]
      }
    },
    "query": "\n                SELECT EXISTS(SELECT 1 FROM mods WHERE slug = LOWER($1))\n                "
  },
  "f8c00875a7450c74423f9913cc3500898e9fcb6aa7eb8fc2f6fd16dc560773de": {
    "describe": {
      "columns": [
        {
          "name": "short",
          "ordinal": 0,
          "type_info": "Varchar"
        },
        {
          "name": "name",
          "ordinal": 1,
          "type_info": "Varchar"
        }
      ],
      "nullable": [
        false,
        false
      ],
      "parameters": {
        "Left": [
          "Int4"
        ]
      }
    },
    "query": "\n            SELECT short, name FROM donation_platforms\n            WHERE id = $1\n            "
  },
  "fa1b92b15cc108fa046998f789c8b259e0226e7dac16c635927ca74abc78cea9": {
    "describe": {
      "columns": [
        {
          "name": "exists",
          "ordinal": 0,
          "type_info": "Bool"
        }
      ],
      "nullable": [
        null
      ],
      "parameters": {
        "Left": [
          "Int8",
          "Int8"
        ]
      }
    },
    "query": "SELECT EXISTS(SELECT 1 FROM mods m INNER JOIN team_members tm ON tm.team_id = m.team_id AND user_id = $2 WHERE m.id = $1)"
  },
  "fa45b0e9d3e281d15e6283fe0e154254112df02e26778d7a01d09da2cd26e4bd": {
    "describe": {
      "columns": [
        {
          "name": "id",
          "ordinal": 0,
          "type_info": "Int8"
        },
        {
          "name": "team_id",
          "ordinal": 1,
          "type_info": "Int8"
        },
        {
          "name": "user_id",
          "ordinal": 2,
          "type_info": "Int8"
        },
        {
          "name": "role",
          "ordinal": 3,
          "type_info": "Varchar"
        },
        {
          "name": "permissions",
          "ordinal": 4,
          "type_info": "Int8"
        },
        {
          "name": "accepted",
          "ordinal": 5,
          "type_info": "Bool"
        },
        {
          "name": "payouts_split",
          "ordinal": 6,
          "type_info": "Numeric"
        },
        {
          "name": "ordering",
          "ordinal": 7,
          "type_info": "Int8"
        }
      ],
      "nullable": [
        false,
        false,
        false,
        false,
        false,
        false,
        false,
        false
      ],
      "parameters": {
        "Left": [
          "Int8Array",
          "Int8"
        ]
      }
    },
    "query": "\n            SELECT id, team_id, user_id, role, permissions, accepted, payouts_split, ordering\n            FROM team_members\n            WHERE (team_id = ANY($1) AND user_id = $2 AND accepted = TRUE)\n            ORDER BY ordering\n            "
  },
  "fb955ca41b95120f66c98c0b528b1db10c4be4a55e9641bb104d772e390c9bb7": {
    "describe": {
      "columns": [
        {
          "name": "exists",
          "ordinal": 0,
          "type_info": "Bool"
        }
      ],
      "nullable": [
        null
      ],
      "parameters": {
        "Left": [
          "Int8"
        ]
      }
    },
    "query": "SELECT EXISTS(SELECT 1 FROM notifications WHERE id=$1)"
  },
<<<<<<< HEAD
  "fc53c5521be2979443c6c3a80b6f798b6612a41b7ea80d573d3a8e7a37e1dc54": {
    "describe": {
      "columns": [
        {
          "name": "id",
          "ordinal": 0,
          "type_info": "Int8"
        },
        {
          "name": "github_id",
          "ordinal": 1,
          "type_info": "Int8"
        },
        {
          "name": "name",
          "ordinal": 2,
          "type_info": "Varchar"
        },
        {
          "name": "email",
          "ordinal": 3,
          "type_info": "Varchar"
        },
        {
          "name": "avatar_url",
          "ordinal": 4,
          "type_info": "Varchar"
        },
        {
          "name": "username",
          "ordinal": 5,
          "type_info": "Varchar"
        },
        {
          "name": "bio",
          "ordinal": 6,
          "type_info": "Varchar"
        },
        {
          "name": "created",
          "ordinal": 7,
          "type_info": "Timestamptz"
        },
        {
          "name": "role",
          "ordinal": 8,
          "type_info": "Varchar"
        },
        {
          "name": "badges",
          "ordinal": 9,
          "type_info": "Int8"
        },
        {
          "name": "balance",
          "ordinal": 10,
          "type_info": "Numeric"
        },
        {
          "name": "payout_wallet",
          "ordinal": 11,
          "type_info": "Varchar"
        },
        {
          "name": "payout_wallet_type",
          "ordinal": 12,
          "type_info": "Varchar"
        },
        {
          "name": "payout_address",
          "ordinal": 13,
          "type_info": "Varchar"
        },
        {
          "name": "flame_anvil_key",
          "ordinal": 14,
          "type_info": "Varchar"
        }
      ],
      "nullable": [
        false,
        true,
        true,
        true,
        true,
        false,
        true,
        false,
        false,
        false,
        false,
        true,
        true,
        true,
        true
      ],
      "parameters": {
        "Left": [
          "TextArray"
        ]
      }
    },
    "query": "\n            SELECT u.id, u.github_id, u.name, u.email,\n                u.avatar_url, u.username, u.bio,\n                u.created, u.role, u.badges,\n                u.balance, u.payout_wallet, u.payout_wallet_type,\n                u.payout_address, u.flame_anvil_key\n            FROM users u\n            WHERE LOWER(u.username) = ANY($1)\n            "
  },
  "fcc7bedf9709bf49ae152064240a6e8bfa8ff4d5a63707e8b1450d9d77fb6f14": {
    "describe": {
      "columns": [
        {
          "name": "version_id",
          "ordinal": 0,
          "type_info": "Int8"
        },
        {
          "name": "date_published",
          "ordinal": 1,
          "type_info": "Timestamptz"
        }
      ],
      "nullable": [
        false,
        false
      ],
      "parameters": {
        "Left": [
          "Int8",
          "VarcharArray",
          "VarcharArray",
          "Varchar",
          "Int8",
          "Int8"
        ]
      }
    },
    "query": "\n            SELECT DISTINCT ON(v.date_published, v.id) version_id, v.date_published FROM versions v\n            INNER JOIN game_versions_versions gvv ON gvv.joining_version_id = v.id\n            INNER JOIN game_versions gv on gvv.game_version_id = gv.id AND (cardinality($2::varchar[]) = 0 OR gv.version = ANY($2::varchar[]))\n            INNER JOIN loaders_versions lv ON lv.version_id = v.id\n            INNER JOIN loaders l on lv.loader_id = l.id AND (cardinality($3::varchar[]) = 0 OR l.loader = ANY($3::varchar[]))\n            WHERE v.mod_id = $1 AND ($4::varchar IS NULL OR v.version_type = $4)\n            ORDER BY v.date_published, v.id ASC\n            LIMIT $5 OFFSET $6\n            "
  },
=======
>>>>>>> 2c942c88
  "fcd15905507769ab7f9839d64d1be3ee3f61cd555aee57dace76f8e53e91d344": {
    "describe": {
      "columns": [],
      "nullable": [],
      "parameters": {
        "Left": [
          "Int8",
          "Int4"
        ]
      }
    },
    "query": "\n                        INSERT INTO mods_categories (joining_mod_id, joining_category_id, is_additional)\n                        VALUES ($1, $2, TRUE)\n                        "
  },
  "fdfe36dcb85347a3a8228b5d5fc2d017b9baa307b5ae0ae9deaafab9dcdcb74a": {
    "describe": {
      "columns": [
        {
          "name": "follower_id",
          "ordinal": 0,
          "type_info": "Int8"
        }
      ],
      "nullable": [
        false
      ],
      "parameters": {
        "Left": [
          "Int8"
        ]
      }
    },
    "query": "\n        SELECT follower_id FROM mod_follows\n        WHERE mod_id = $1\n        "
  }
}<|MERGE_RESOLUTION|>--- conflicted
+++ resolved
@@ -7821,7 +7821,6 @@
     },
     "query": "SELECT EXISTS(SELECT 1 FROM notifications WHERE id=$1)"
   },
-<<<<<<< HEAD
   "fc53c5521be2979443c6c3a80b6f798b6612a41b7ea80d573d3a8e7a37e1dc54": {
     "describe": {
       "columns": [
@@ -7926,39 +7925,6 @@
     },
     "query": "\n            SELECT u.id, u.github_id, u.name, u.email,\n                u.avatar_url, u.username, u.bio,\n                u.created, u.role, u.badges,\n                u.balance, u.payout_wallet, u.payout_wallet_type,\n                u.payout_address, u.flame_anvil_key\n            FROM users u\n            WHERE LOWER(u.username) = ANY($1)\n            "
   },
-  "fcc7bedf9709bf49ae152064240a6e8bfa8ff4d5a63707e8b1450d9d77fb6f14": {
-    "describe": {
-      "columns": [
-        {
-          "name": "version_id",
-          "ordinal": 0,
-          "type_info": "Int8"
-        },
-        {
-          "name": "date_published",
-          "ordinal": 1,
-          "type_info": "Timestamptz"
-        }
-      ],
-      "nullable": [
-        false,
-        false
-      ],
-      "parameters": {
-        "Left": [
-          "Int8",
-          "VarcharArray",
-          "VarcharArray",
-          "Varchar",
-          "Int8",
-          "Int8"
-        ]
-      }
-    },
-    "query": "\n            SELECT DISTINCT ON(v.date_published, v.id) version_id, v.date_published FROM versions v\n            INNER JOIN game_versions_versions gvv ON gvv.joining_version_id = v.id\n            INNER JOIN game_versions gv on gvv.game_version_id = gv.id AND (cardinality($2::varchar[]) = 0 OR gv.version = ANY($2::varchar[]))\n            INNER JOIN loaders_versions lv ON lv.version_id = v.id\n            INNER JOIN loaders l on lv.loader_id = l.id AND (cardinality($3::varchar[]) = 0 OR l.loader = ANY($3::varchar[]))\n            WHERE v.mod_id = $1 AND ($4::varchar IS NULL OR v.version_type = $4)\n            ORDER BY v.date_published, v.id ASC\n            LIMIT $5 OFFSET $6\n            "
-  },
-=======
->>>>>>> 2c942c88
   "fcd15905507769ab7f9839d64d1be3ee3f61cd555aee57dace76f8e53e91d344": {
     "describe": {
       "columns": [],
