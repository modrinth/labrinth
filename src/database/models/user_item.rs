use super::ids::{ProjectId, UserId};
use crate::models::users::Badges;
use chrono::{DateTime, Utc};
use serde::Serialize;

pub struct User {
    pub id: UserId,
    pub github_id: Option<i64>,
    pub username: String,
    pub name: Option<String>,
    pub email: Option<String>,
    pub avatar_url: Option<String>,
    pub bio: Option<String>,
    pub created: DateTime<Utc>,
    pub role: String,
    pub badges: Badges,
}

#[derive(Serialize)]
pub struct UserSettings {
    pub public_email: bool,
    pub public_github: bool,
    pub theme: crate::models::settings::FrontendTheme,
    pub locale: String,
}

impl User {
    pub async fn insert(
        &self,
        transaction: &mut sqlx::Transaction<'_, sqlx::Postgres>,
    ) -> Result<(), sqlx::error::Error> {
        sqlx::query!(
            "
            INSERT INTO users (
                id, github_id, username, name, email,
                avatar_url, bio, created
            )
            VALUES (
                $1, $2, $3, $4, $5,
                $6, $7, $8
            )
            ",
            self.id as UserId,
            self.github_id,
            &self.username,
            self.name.as_ref(),
            self.email.as_ref(),
            self.avatar_url.as_ref(),
            self.bio.as_ref(),
            self.created,
        )
        .execute(&mut *transaction)
        .await?;

        sqlx::query!(
            "
            INSERT INTO user_settings (user_id)
            VALUES ($1)
            ",
            self.id as UserId
        )
        .execute(&mut *transaction)
        .await?;

        Ok(())
    }
    pub async fn get<'a, 'b, E>(
        id: UserId,
        override_privacy_settings: bool,
        executor: E,
    ) -> Result<Option<Self>, sqlx::error::Error>
    where
        E: sqlx::Executor<'a, Database = sqlx::Postgres>,
    {
        let result = sqlx::query!(
            "
            SELECT u.github_id, u.name, u.email,
                u.avatar_url, u.username, u.bio,
<<<<<<< HEAD
                u.created, u.role,
                us.public_email, us.public_github
=======
                u.created, u.role, u.badges
>>>>>>> d754eb74
            FROM users u
            INNER JOIN user_settings us on u.id = us.user_id
            WHERE u.id = $1
            ",
            id as UserId,
        )
        .fetch_optional(executor)
        .await?;

        if let Some(row) = result {
            Ok(Some(User {
                id,
                github_id: if row.public_github || override_privacy_settings {
                    row.github_id
                } else {
                    None
                },
                name: row.name,
                email: if row.public_email || override_privacy_settings {
                    row.email
                } else {
                    None
                },
                avatar_url: row.avatar_url,
                username: row.username,
                bio: row.bio,
                created: row.created,
                role: row.role,
                badges: Badges::from_bits(row.badges as u64)
                    .unwrap_or_default(),
            }))
        } else {
            Ok(None)
        }
    }

    pub async fn get_from_github_id<'a, 'b, E>(
        github_id: u64,
        override_privacy_settings: bool,
        executor: E,
    ) -> Result<Option<Self>, sqlx::error::Error>
    where
        E: sqlx::Executor<'a, Database = sqlx::Postgres>,
    {
        let result = sqlx::query!(
            "
            SELECT u.id, u.name, u.email,
                u.avatar_url, u.username, u.bio,
<<<<<<< HEAD
                u.created, u.role,
                us.public_email, us.public_github
=======
                u.created, u.role, u.badges
>>>>>>> d754eb74
            FROM users u
            INNER JOIN user_settings us on u.id = us.user_id
            WHERE u.github_id = $1
            ",
            github_id as i64,
        )
        .fetch_optional(executor)
        .await?;

        if let Some(row) = result {
            Ok(Some(User {
                id: UserId(row.id),
                github_id: if row.public_github || override_privacy_settings {
                    Some(github_id as i64)
                } else {
                    None
                },
                name: row.name,
                email: if row.public_email || override_privacy_settings { row.email } else { None },
                avatar_url: row.avatar_url,
                username: row.username,
                bio: row.bio,
                created: row.created,
                role: row.role,
                badges: Badges::from_bits(row.badges as u64)
                    .unwrap_or_default(),
            }))
        } else {
            Ok(None)
        }
    }

    pub async fn get_from_username<'a, 'b, E>(
        username: String,
        override_privacy_settings: bool,
        executor: E,
    ) -> Result<Option<Self>, sqlx::error::Error>
    where
        E: sqlx::Executor<'a, Database = sqlx::Postgres>,
    {
        let result = sqlx::query!(
            "
            SELECT u.id, u.github_id, u.name, u.email,
                u.avatar_url, u.username, u.bio,
<<<<<<< HEAD
                u.created, u.role,
                us.public_email, us.public_github
=======
                u.created, u.role, u.badges
>>>>>>> d754eb74
            FROM users u
            INNER JOIN user_settings us on u.id = us.user_id
            WHERE LOWER(u.username) = LOWER($1)
            ",
            username
        )
        .fetch_optional(executor)
        .await?;

        if let Some(row) = result {
            Ok(Some(User {
                id: UserId(row.id),
                github_id: if row.public_github || override_privacy_settings {
                    row.github_id
                } else {
                    None
                },
                name: row.name,
                email: if row.public_email || override_privacy_settings { row.email } else { None },
                avatar_url: row.avatar_url,
                username: row.username,
                bio: row.bio,
                created: row.created,
                role: row.role,
                badges: Badges::from_bits(row.badges as u64)
                    .unwrap_or_default(),
            }))
        } else {
            Ok(None)
        }
    }

    pub async fn get_many<'a, E>(
        user_ids: Vec<UserId>,
        override_privacy_settings: bool,
        exec: E,
    ) -> Result<Vec<User>, sqlx::Error>
    where
        E: sqlx::Executor<'a, Database = sqlx::Postgres> + Copy,
    {
        use futures::stream::TryStreamExt;

        let user_ids_parsed: Vec<i64> =
            user_ids.into_iter().map(|x| x.0).collect();
        let users = sqlx::query!(
            "
            SELECT u.id, u.github_id, u.name, u.email,
                u.avatar_url, u.username, u.bio,
<<<<<<< HEAD
                u.created, u.role,
                us.public_email, us.public_github
            FROM users u
            INNER JOIN user_settings us on u.id = us.user_id
=======
                u.created, u.role, u.badges
            FROM users u
>>>>>>> d754eb74
            WHERE u.id = ANY($1)
            ",
            &user_ids_parsed
        )
        .fetch_many(exec)
        .try_filter_map(|e| async {
            Ok(e.right().map(|u| User {
                id: UserId(u.id),
                github_id: if u.public_github || override_privacy_settings { u.github_id } else { None },
                name: u.name,
                email: if u.public_email || override_privacy_settings { u.email } else { None },
                avatar_url: u.avatar_url,
                username: u.username,
                bio: u.bio,
                created: u.created,
                role: u.role,
                badges: Badges::from_bits(u.badges as u64).unwrap_or_default(),
            }))
        })
        .try_collect::<Vec<User>>()
        .await?;

        Ok(users)
    }

    pub async fn get_projects<'a, E>(
        user_id: UserId,
        status: &str,
        exec: E,
    ) -> Result<Vec<ProjectId>, sqlx::Error>
    where
        E: sqlx::Executor<'a, Database = sqlx::Postgres> + Copy,
    {
        use futures::stream::TryStreamExt;

        let projects = sqlx::query!(
            "
            SELECT m.id FROM mods m
            INNER JOIN team_members tm ON tm.team_id = m.team_id AND tm.accepted = TRUE
            WHERE tm.user_id = $1 AND m.status = (SELECT s.id FROM statuses s WHERE s.status = $2)
            ORDER BY m.downloads DESC
            ",
            user_id as UserId,
            status,
        )
        .fetch_many(exec)
        .try_filter_map(|e| async { Ok(e.right().map(|m| ProjectId(m.id))) })
        .try_collect::<Vec<ProjectId>>()
        .await?;

        Ok(projects)
    }

    pub async fn get_projects_private<'a, E>(
        user_id: UserId,
        exec: E,
    ) -> Result<Vec<ProjectId>, sqlx::Error>
    where
        E: sqlx::Executor<'a, Database = sqlx::Postgres> + Copy,
    {
        use futures::stream::TryStreamExt;

        let projects = sqlx::query!(
            "
            SELECT m.id FROM mods m
            INNER JOIN team_members tm ON tm.team_id = m.team_id AND tm.accepted = TRUE
            WHERE tm.user_id = $1
            ORDER BY m.downloads DESC
            ",
            user_id as UserId,
        )
        .fetch_many(exec)
        .try_filter_map(|e| async { Ok(e.right().map(|m| ProjectId(m.id))) })
        .try_collect::<Vec<ProjectId>>()
        .await?;

        Ok(projects)
    }

    pub async fn remove(
        id: UserId,
        transaction: &mut sqlx::Transaction<'_, sqlx::Postgres>,
    ) -> Result<Option<()>, sqlx::error::Error> {
        let deleted_user: UserId = crate::models::users::DELETED_USER.into();

        sqlx::query!(
            "
            UPDATE team_members
            SET user_id = $1
            WHERE (user_id = $2 AND role = $3)
            ",
            deleted_user as UserId,
            id as UserId,
            crate::models::teams::OWNER_ROLE
        )
        .execute(&mut *transaction)
        .await?;

        sqlx::query!(
            "
            UPDATE versions
            SET author_id = $1
            WHERE (author_id = $2)
            ",
            deleted_user as UserId,
            id as UserId,
        )
        .execute(&mut *transaction)
        .await?;

        use futures::TryStreamExt;
        let notifications: Vec<i64> = sqlx::query!(
            "
            SELECT n.id FROM notifications n
            WHERE n.user_id = $1
            ",
            id as UserId,
        )
        .fetch_many(&mut *transaction)
        .try_filter_map(|e| async { Ok(e.right().map(|m| m.id as i64)) })
        .try_collect::<Vec<i64>>()
        .await?;

        sqlx::query!(
            "
            DELETE FROM notifications
            WHERE user_id = $1
            ",
            id as UserId,
        )
        .execute(&mut *transaction)
        .await?;

        sqlx::query!(
            "
            DELETE FROM reports
            WHERE user_id = $1
            ",
            id as UserId,
        )
        .execute(&mut *transaction)
        .await?;

        sqlx::query!(
            "
            DELETE FROM mod_follows
            WHERE follower_id = $1
            ",
            id as UserId,
        )
        .execute(&mut *transaction)
        .await?;

        sqlx::query!(
            "
            DELETE FROM notifications_actions
             WHERE notification_id = ANY($1)
            ",
            &notifications
        )
        .execute(&mut *transaction)
        .await?;

        sqlx::query!(
            "
            DELETE FROM team_members
            WHERE user_id = $1
            ",
            id as UserId,
        )
        .execute(&mut *transaction)
        .await?;

        sqlx::query!(
            "
            DELETE FROM user_settings
            WHERE user_id = $1
            ",
            id as UserId
        )
        .execute(&mut *transaction)
        .await?;

        sqlx::query!(
            "
            DELETE FROM users
            WHERE id = $1
            ",
            id as UserId,
        )
        .execute(&mut *transaction)
        .await?;

        Ok(Some(()))
    }

    pub async fn remove_full(
        id: UserId,
        transaction: &mut sqlx::Transaction<'_, sqlx::Postgres>,
    ) -> Result<Option<()>, sqlx::error::Error> {
        use futures::TryStreamExt;
        let projects: Vec<ProjectId> = sqlx::query!(
            "
            SELECT m.id FROM mods m
            INNER JOIN team_members tm ON tm.team_id = m.team_id
            WHERE tm.user_id = $1 AND tm.role = $2
            ",
            id as UserId,
            crate::models::teams::OWNER_ROLE
        )
        .fetch_many(&mut *transaction)
        .try_filter_map(|e| async { Ok(e.right().map(|m| ProjectId(m.id))) })
        .try_collect::<Vec<ProjectId>>()
        .await?;

        for project_id in projects {
            let _result = super::project_item::Project::remove_full(
                project_id,
                transaction,
            )
            .await?;
        }

        let notifications: Vec<i64> = sqlx::query!(
            "
            SELECT n.id FROM notifications n
            WHERE n.user_id = $1
            ",
            id as UserId,
        )
        .fetch_many(&mut *transaction)
        .try_filter_map(|e| async { Ok(e.right().map(|m| m.id as i64)) })
        .try_collect::<Vec<i64>>()
        .await?;

        sqlx::query!(
            "
            DELETE FROM notifications
            WHERE user_id = $1
            ",
            id as UserId,
        )
        .execute(&mut *transaction)
        .await?;

        sqlx::query!(
            "
            DELETE FROM notifications_actions
             WHERE notification_id = ANY($1)
            ",
            &notifications
        )
        .execute(&mut *transaction)
        .await?;

        let deleted_user: UserId = crate::models::users::DELETED_USER.into();

        sqlx::query!(
            "
            UPDATE versions
            SET author_id = $1
            WHERE (author_id = $2)
            ",
            deleted_user as UserId,
            id as UserId,
        )
        .execute(&mut *transaction)
        .await?;

        sqlx::query!(
            "
            DELETE FROM team_members
            WHERE user_id = $1
            ",
            id as UserId,
        )
        .execute(&mut *transaction)
        .await?;

        sqlx::query!(
            "
            DELETE FROM user_settings
            WHERE user_id = $1
            ",
            id as UserId
        )
        .execute(&mut *transaction)
        .await?;

        sqlx::query!(
            "
            DELETE FROM users
            WHERE id = $1
            ",
            id as UserId,
        )
        .execute(&mut *transaction)
        .await?;

        Ok(Some(()))
    }

    pub async fn get_id_from_username_or_id<'a, 'b, E>(
        username_or_id: &str,
        executor: E,
    ) -> Result<Option<UserId>, sqlx::error::Error>
    where
        E: sqlx::Executor<'a, Database = sqlx::Postgres> + Copy,
    {
        let id_option =
            crate::models::ids::base62_impl::parse_base62(username_or_id).ok();

        if let Some(id) = id_option {
            let id = UserId(id as i64);

            let mut user_id = sqlx::query!(
                "
                SELECT id FROM users
                WHERE id = $1
                ",
                id as UserId
            )
            .fetch_optional(executor)
            .await?
            .map(|x| UserId(x.id));

            if user_id.is_none() {
                user_id = sqlx::query!(
                    "
                    SELECT id FROM users
                    WHERE LOWER(username) = LOWER($1)
                    ",
                    username_or_id
                )
                .fetch_optional(executor)
                .await?
                .map(|x| UserId(x.id));
            }

            Ok(user_id)
        } else {
            let id = sqlx::query!(
                "
                SELECT id FROM users
                WHERE LOWER(username) = LOWER($1)
                ",
                username_or_id
            )
            .fetch_optional(executor)
            .await?;

            Ok(id.map(|x| UserId(x.id)))
        }
    }
}<|MERGE_RESOLUTION|>--- conflicted
+++ resolved
@@ -76,12 +76,8 @@
             "
             SELECT u.github_id, u.name, u.email,
                 u.avatar_url, u.username, u.bio,
-<<<<<<< HEAD
-                u.created, u.role,
+                u.created, u.role, u.badges,
                 us.public_email, us.public_github
-=======
-                u.created, u.role, u.badges
->>>>>>> d754eb74
             FROM users u
             INNER JOIN user_settings us on u.id = us.user_id
             WHERE u.id = $1
@@ -130,12 +126,8 @@
             "
             SELECT u.id, u.name, u.email,
                 u.avatar_url, u.username, u.bio,
-<<<<<<< HEAD
-                u.created, u.role,
+                u.created, u.role, u.badges,
                 us.public_email, us.public_github
-=======
-                u.created, u.role, u.badges
->>>>>>> d754eb74
             FROM users u
             INNER JOIN user_settings us on u.id = us.user_id
             WHERE u.github_id = $1
@@ -180,12 +172,8 @@
             "
             SELECT u.id, u.github_id, u.name, u.email,
                 u.avatar_url, u.username, u.bio,
-<<<<<<< HEAD
-                u.created, u.role,
+                u.created, u.role, u.badges,
                 us.public_email, us.public_github
-=======
-                u.created, u.role, u.badges
->>>>>>> d754eb74
             FROM users u
             INNER JOIN user_settings us on u.id = us.user_id
             WHERE LOWER(u.username) = LOWER($1)
@@ -234,15 +222,10 @@
             "
             SELECT u.id, u.github_id, u.name, u.email,
                 u.avatar_url, u.username, u.bio,
-<<<<<<< HEAD
-                u.created, u.role,
+                u.created, u.role, u.badges,
                 us.public_email, us.public_github
             FROM users u
             INNER JOIN user_settings us on u.id = us.user_id
-=======
-                u.created, u.role, u.badges
-            FROM users u
->>>>>>> d754eb74
             WHERE u.id = ANY($1)
             ",
             &user_ids_parsed
