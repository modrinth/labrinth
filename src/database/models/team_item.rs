--- conflicted
+++ resolved
@@ -157,11 +157,8 @@
             SELECT tm.id id, tm.role member_role, tm.permissions permissions, tm.accepted accepted, tm.payouts_split payouts_split,
             u.id user_id, u.github_id github_id, u.name user_name, u.email email,
             u.avatar_url avatar_url, u.username username, u.bio bio,
-<<<<<<< HEAD
-            u.created created, u.role user_role, us.public_email, us.public_github
-=======
-            u.created created, u.role user_role, u.badges badges
->>>>>>> d754eb74
+            u.created created, u.role user_role, u.badges badges,
+            us.public_email, us.public_github
             FROM team_members tm
             INNER JOIN users u ON u.id = tm.user_id
             INNER JOIN user_settings us on u.id = us.user_id
@@ -232,11 +229,8 @@
             SELECT tm.id id, tm.team_id team_id, tm.role member_role, tm.permissions permissions, tm.accepted accepted, tm.payouts_split payouts_split,
             u.id user_id, u.github_id github_id, u.name user_name, u.email email,
             u.avatar_url avatar_url, u.username username, u.bio bio,
-<<<<<<< HEAD
-            u.created created, u.role user_role, us.public_email, us.public_github
-=======
-            u.created created, u.role user_role, u.badges badges
->>>>>>> d754eb74
+            u.created created, u.role user_role, u.badges badges,
+            us.public_email, us.public_github
             FROM team_members tm
             INNER JOIN users u ON u.id = tm.user_id
             INNER JOIN user_settings us on u.id = us.user_id
