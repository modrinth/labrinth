use crate::auth::{get_user_from_headers, is_authorized};
use crate::database::models::notification_item::NotificationBuilder;
use crate::database::models::team_item::TeamAssociationId;
use crate::database::models::{Organization, Team, TeamMember, User};
use crate::database::redis::RedisPool;
use crate::database::Project;
use crate::models::notifications::NotificationBody;
use crate::models::pats::Scopes;
use crate::models::teams::{OrganizationPermissions, ProjectPermissions, TeamId};
use crate::models::users::UserId;
use crate::queue::session::AuthQueue;
use crate::routes::ApiError;
use actix_web::{web, HttpRequest, HttpResponse};
use rust_decimal::Decimal;
use serde::{Deserialize, Serialize};
use sqlx::PgPool;

pub fn config(cfg: &mut web::ServiceConfig) {
    cfg.route("teams", web::get().to(teams_get));

    cfg.service(
        web::scope("team")
            .route("{id}/members", web::get().to(team_members_get))
            .route("{id}/members/{user_id}", web::patch().to(edit_team_member))
            .route(
                "{id}/members/{user_id}",
                web::delete().to(remove_team_member),
            )
            .route("{id}/members", web::post().to(add_team_member))
            .route("{id}/join", web::post().to(join_team))
            .route("{id}/owner", web::patch().to(transfer_ownership)),
    );
}

// Returns all members of a project,
// including the team members of the project's team, but
// also the members of the organization's team if the project is associated with an organization
// (Unlike team_members_get_project, which only returns the members of the project's team)
// They can be differentiated by the "organization_permissions" field being null or not
pub async fn team_members_get_project(
    req: HttpRequest,
    info: web::Path<(String,)>,
    pool: web::Data<PgPool>,
    redis: web::Data<RedisPool>,
    session_queue: web::Data<AuthQueue>,
) -> Result<HttpResponse, ApiError> {
    let string = info.into_inner().0;
    let project_data = crate::database::models::Project::get(&string, &**pool, &redis).await?;

    if let Some(project) = project_data {
        let current_user = get_user_from_headers(
            &req,
            &**pool,
            &redis,
            &session_queue,
            Some(&[Scopes::PROJECT_READ]),
        )
        .await
        .map(|x| x.1)
        .ok();

        if !is_authorized(&project.inner, &current_user, &pool).await? {
            return Err(ApiError::NotFound);
        }
        let mut members_data =
            TeamMember::get_from_team_full(project.inner.team_id, &**pool, &redis).await?;
        let mut member_user_ids = members_data.iter().map(|x| x.user_id).collect::<Vec<_>>();

        // Adds the organization's team members to the list of members, if the project is associated with an organization
        if let Some(oid) = project.inner.organization_id {
            let organization_data = Organization::get_id(oid, &**pool, &redis).await?;
            if let Some(organization_data) = organization_data {
                let org_team =
                    TeamMember::get_from_team_full(organization_data.team_id, &**pool, &redis)
                        .await?;
                for member in org_team {
                    if !member_user_ids.contains(&member.user_id) {
                        member_user_ids.push(member.user_id);
                        members_data.push(member);
                    }
                }
            }
        }

        let users =
            crate::database::models::User::get_many_ids(&member_user_ids, &**pool, &redis).await?;

        let user_id = current_user.as_ref().map(|x| x.id.into());

        let logged_in = current_user
            .and_then(|user| {
                members_data
                    .iter()
                    .find(|x| x.user_id == user.id.into() && x.accepted)
            })
            .is_some();
        let team_members: Vec<_> = members_data
            .into_iter()
            .filter(|x| {
                logged_in
                    || x.accepted
                    || user_id
                        .map(|y: crate::database::models::UserId| y == x.user_id)
                        .unwrap_or(false)
            })
            .flat_map(|data| {
                users.iter().find(|x| x.id == data.user_id).map(|user| {
                    crate::models::teams::TeamMember::from(data, user.clone(), !logged_in)
                })
            })
            .collect();
        Ok(HttpResponse::Ok().json(team_members))
    } else {
        Err(ApiError::NotFound)
    }
}

pub async fn team_members_get_organization(
    req: HttpRequest,
    info: web::Path<(String,)>,
    pool: web::Data<PgPool>,
    redis: web::Data<RedisPool>,
    session_queue: web::Data<AuthQueue>,
) -> Result<HttpResponse, ApiError> {
    let string = info.into_inner().0;
    let organization_data =
        crate::database::models::Organization::get(&string, &**pool, &redis).await?;

    if let Some(organization) = organization_data {
        let current_user = get_user_from_headers(
            &req,
            &**pool,
            &redis,
            &session_queue,
            Some(&[Scopes::ORGANIZATION_READ]),
        )
        .await
        .map(|x| x.1)
        .ok();

        let members_data =
            TeamMember::get_from_team_full(organization.team_id, &**pool, &redis).await?;
        let users = crate::database::models::User::get_many_ids(
            &members_data.iter().map(|x| x.user_id).collect::<Vec<_>>(),
            &**pool,
            &redis,
        )
        .await?;

        let user_id = current_user.as_ref().map(|x| x.id.into());

        let logged_in = current_user
            .and_then(|user| {
                members_data
                    .iter()
                    .find(|x| x.user_id == user.id.into() && x.accepted)
            })
            .is_some();

        let team_members: Vec<_> = members_data
            .into_iter()
            .filter(|x| {
                logged_in
                    || x.accepted
                    || user_id
                        .map(|y: crate::database::models::UserId| y == x.user_id)
                        .unwrap_or(false)
            })
            .flat_map(|data| {
                users.iter().find(|x| x.id == data.user_id).map(|user| {
                    crate::models::teams::TeamMember::from(data, user.clone(), !logged_in)
                })
            })
            .collect();

        Ok(HttpResponse::Ok().json(team_members))
    } else {
        Err(ApiError::NotFound)
    }
}

// Returns all members of a team, but not necessarily those of a project-team's organization (unlike team_members_get_project)
pub async fn team_members_get(
    req: HttpRequest,
    info: web::Path<(TeamId,)>,
    pool: web::Data<PgPool>,
    redis: web::Data<RedisPool>,
    session_queue: web::Data<AuthQueue>,
) -> Result<HttpResponse, ApiError> {
    let id = info.into_inner().0;
    let members_data = TeamMember::get_from_team_full(id.into(), &**pool, &redis).await?;
    let users = crate::database::models::User::get_many_ids(
        &members_data.iter().map(|x| x.user_id).collect::<Vec<_>>(),
        &**pool,
        &redis,
    )
    .await?;

    let current_user = get_user_from_headers(
        &req,
        &**pool,
        &redis,
        &session_queue,
        Some(&[Scopes::PROJECT_READ]),
    )
    .await
    .map(|x| x.1)
    .ok();
    let user_id = current_user.as_ref().map(|x| x.id.into());

    let logged_in = current_user
        .and_then(|user| {
            members_data
                .iter()
                .find(|x| x.user_id == user.id.into() && x.accepted)
        })
        .is_some();

    let team_members: Vec<_> = members_data
        .into_iter()
        .filter(|x| {
            logged_in
                || x.accepted
                || user_id
                    .map(|y: crate::database::models::UserId| y == x.user_id)
                    .unwrap_or(false)
        })
        .flat_map(|data| {
            users
                .iter()
                .find(|x| x.id == data.user_id)
                .map(|user| crate::models::teams::TeamMember::from(data, user.clone(), !logged_in))
        })
        .collect();

    Ok(HttpResponse::Ok().json(team_members))
}

#[derive(Serialize, Deserialize)]
pub struct TeamIds {
    pub ids: String,
}

pub async fn teams_get(
    req: HttpRequest,
    web::Query(ids): web::Query<TeamIds>,
    pool: web::Data<PgPool>,
    redis: web::Data<RedisPool>,
    session_queue: web::Data<AuthQueue>,
) -> Result<HttpResponse, ApiError> {
    use itertools::Itertools;

    let team_ids = serde_json::from_str::<Vec<TeamId>>(&ids.ids)?
        .into_iter()
        .map(|x| x.into())
        .collect::<Vec<crate::database::models::ids::TeamId>>();

    let teams_data = TeamMember::get_from_team_full_many(&team_ids, &**pool, &redis).await?;
    let users = crate::database::models::User::get_many_ids(
        &teams_data.iter().map(|x| x.user_id).collect::<Vec<_>>(),
        &**pool,
        &redis,
    )
    .await?;

    let current_user = get_user_from_headers(
        &req,
        &**pool,
        &redis,
        &session_queue,
        Some(&[Scopes::PROJECT_READ]),
    )
    .await
    .map(|x| x.1)
    .ok();

    let teams_groups = teams_data.into_iter().group_by(|data| data.team_id.0);

    let mut teams: Vec<Vec<crate::models::teams::TeamMember>> = vec![];

    for (_, member_data) in &teams_groups {
        let members = member_data.collect::<Vec<_>>();

        let logged_in = current_user
            .as_ref()
            .and_then(|user| {
                members
                    .iter()
                    .find(|x| x.user_id == user.id.into() && x.accepted)
            })
            .is_some();

        let team_members = members
            .into_iter()
            .filter(|x| logged_in || x.accepted)
            .flat_map(|data| {
                users.iter().find(|x| x.id == data.user_id).map(|user| {
                    crate::models::teams::TeamMember::from(data, user.clone(), !logged_in)
                })
            });

        teams.push(team_members.collect());
    }

    Ok(HttpResponse::Ok().json(teams))
}

pub async fn join_team(
    req: HttpRequest,
    info: web::Path<(TeamId,)>,
    pool: web::Data<PgPool>,
    redis: web::Data<RedisPool>,
    session_queue: web::Data<AuthQueue>,
) -> Result<HttpResponse, ApiError> {
    let team_id = info.into_inner().0.into();
    let current_user = get_user_from_headers(
        &req,
        &**pool,
        &redis,
        &session_queue,
        Some(&[Scopes::PROJECT_WRITE]),
    )
    .await?
    .1;

    let member =
        TeamMember::get_from_user_id_pending(team_id, current_user.id.into(), &**pool).await?;

    if let Some(member) = member {
        if member.accepted {
            return Err(ApiError::InvalidInput(
                "You are already a member of this team".to_string(),
            ));
        }
        let mut transaction = pool.begin().await?;

        // Edit Team Member to set Accepted to True
        TeamMember::edit_team_member(
            team_id,
            current_user.id.into(),
            None,
            None,
            None,
            Some(true),
            None,
            None,
            None,
            &mut transaction,
        )
        .await?;

        transaction.commit().await?;

        User::clear_project_cache(&[current_user.id.into()], &redis).await?;
        TeamMember::clear_cache(team_id, &redis).await?;
    } else {
        return Err(ApiError::InvalidInput(
            "There is no pending request from this team".to_string(),
        ));
    }

    Ok(HttpResponse::NoContent().body(""))
}

fn default_role() -> String {
    "Member".to_string()
}

fn default_ordering() -> i64 {
    0
}

#[derive(Serialize, Deserialize, Clone)]
pub struct NewTeamMember {
    pub user_id: UserId,
    #[serde(default = "default_role")]
    pub role: String,
    #[serde(default)]
    pub permissions: ProjectPermissions,
    #[serde(default)]
    pub organization_permissions: Option<OrganizationPermissions>,
    #[serde(default)]
    #[serde(with = "rust_decimal::serde::float")]
    pub payouts_split: Decimal,
    #[serde(default = "default_ordering")]
    pub ordering: i64,
}

pub async fn add_team_member(
    req: HttpRequest,
    info: web::Path<(TeamId,)>,
    pool: web::Data<PgPool>,
    new_member: web::Json<NewTeamMember>,
    redis: web::Data<RedisPool>,
    session_queue: web::Data<AuthQueue>,
) -> Result<HttpResponse, ApiError> {
    let team_id = info.into_inner().0.into();

    let mut transaction = pool.begin().await?;

    let current_user = get_user_from_headers(
        &req,
        &**pool,
        &redis,
        &session_queue,
        Some(&[Scopes::PROJECT_WRITE]),
    )
    .await?
    .1;
    let team_association = Team::get_association(team_id, &**pool)
        .await?
        .ok_or_else(|| ApiError::InvalidInput("The team specified does not exist".to_string()))?;
    let member = TeamMember::get_from_user_id(team_id, current_user.id.into(), &**pool).await?;
    match team_association {
        // If team is associated with a project, check if they have permissions to invite users to that project
        TeamAssociationId::Project(pid) => {
            let organization =
                Organization::get_associated_organization_project_id(pid, &**pool).await?;
            let organization_team_member = if let Some(organization) = &organization {
                TeamMember::get_from_user_id(organization.team_id, current_user.id.into(), &**pool)
                    .await?
            } else {
                None
            };
            let permissions = ProjectPermissions::get_permissions_by_role(
                &current_user.role,
                &member,
                &organization_team_member,
            )
            .unwrap_or_default();

            if !permissions.contains(ProjectPermissions::MANAGE_INVITES) {
                return Err(ApiError::CustomAuthentication(
                    "You don't have permission to invite users to this team".to_string(),
                ));
            }
            if !permissions.contains(new_member.permissions) {
                return Err(ApiError::InvalidInput(
                    "The new member has permissions that you don't have".to_string(),
                ));
            }

            if new_member.organization_permissions.is_some() {
                return Err(ApiError::InvalidInput(
                    "The organization permissions of a project team member cannot be set"
                        .to_string(),
                ));
            }
        }
        // If team is associated with an organization, check if they have permissions to invite users to that organization
        TeamAssociationId::Organization(_) => {
            let organization_permissions =
                OrganizationPermissions::get_permissions_by_role(&current_user.role, &member)
                    .unwrap_or_default();
            if !organization_permissions.contains(OrganizationPermissions::MANAGE_INVITES) {
                return Err(ApiError::CustomAuthentication(
                    "You don't have permission to invite users to this organization".to_string(),
                ));
            }
            if !organization_permissions
                .contains(new_member.organization_permissions.unwrap_or_default())
            {
                return Err(ApiError::InvalidInput(
                    "The new member has organization permissions that you don't have".to_string(),
                ));
            }
            if !organization_permissions
                .contains(OrganizationPermissions::EDIT_MEMBER_DEFAULT_PERMISSIONS)
                && !new_member.permissions.is_empty()
            {
                return Err(ApiError::CustomAuthentication(
                    "You do not have permission to give this user default project permissions. Ensure 'permissions' is set if it is not, and empty (0)."
                        .to_string(),
                ));
            }
        }
    }

    if new_member.payouts_split < Decimal::ZERO || new_member.payouts_split > Decimal::from(5000) {
        return Err(ApiError::InvalidInput(
            "Payouts split must be between 0 and 5000!".to_string(),
        ));
    }

    let request =
        TeamMember::get_from_user_id_pending(team_id, new_member.user_id.into(), &**pool).await?;

    if let Some(req) = request {
        if req.accepted {
            return Err(ApiError::InvalidInput(
                "The user is already a member of that team".to_string(),
            ));
        } else {
            return Err(ApiError::InvalidInput(
                "There is already a pending member request for this user".to_string(),
            ));
        }
    }
    let new_user =
        crate::database::models::User::get_id(new_member.user_id.into(), &**pool, &redis)
            .await?
            .ok_or_else(|| ApiError::InvalidInput("An invalid User ID specified".to_string()))?;

    let mut force_accepted = false;
    if let TeamAssociationId::Project(pid) = team_association {
        // We cannot add the owner to a project team in their own org
        let organization =
            Organization::get_associated_organization_project_id(pid, &**pool).await?;
        let new_user_organization_team_member = if let Some(organization) = &organization {
            TeamMember::get_from_user_id(organization.team_id, new_user.id, &**pool).await?
        } else {
            None
        };
        if new_user_organization_team_member
            .as_ref()
            .map(|tm| tm.is_owner)
            .unwrap_or(false)
        {
            return Err(ApiError::InvalidInput(
                "You cannot add the owner of an organization to a project team owned by that organization".to_string(),
            ));
        }

        // In the case of adding a user that is in an org, to a project that is owned by that same org,
        // the user is automatically accepted into that project.
        // That is because the user is part of the org, and project teame-membership in an org can also be used to reduce permissions
        // (Which should not be a deniable action by that user)
        if new_user_organization_team_member.is_some() {
            force_accepted = true;
        }
    }

    let new_id = crate::database::models::ids::generate_team_member_id(&mut transaction).await?;
    TeamMember {
        id: new_id,
        team_id,
        user_id: new_member.user_id.into(),
        role: new_member.role.clone(),
        is_owner: false, // Cannot just create an owner
        permissions: new_member.permissions,
        organization_permissions: new_member.organization_permissions,
        accepted: force_accepted,
        payouts_split: new_member.payouts_split,
        ordering: new_member.ordering,
    }
    .insert(&mut transaction)
    .await?;

    match team_association {
        TeamAssociationId::Project(pid) => {
            NotificationBuilder {
                body: NotificationBody::TeamInvite {
                    project_id: pid.into(),
                    team_id: team_id.into(),
                    invited_by: current_user.id,
                    role: new_member.role.clone(),
                },
            }
            .insert(new_member.user_id.into(), &mut transaction, &redis)
            .await?;
        }
        TeamAssociationId::Organization(oid) => {
            NotificationBuilder {
                body: NotificationBody::OrganizationInvite {
                    organization_id: oid.into(),
                    team_id: team_id.into(),
                    invited_by: current_user.id,
                    role: new_member.role.clone(),
                },
            }
            .insert(new_member.user_id.into(), &mut transaction, &redis)
            .await?;
        }
    }

    transaction.commit().await?;
    TeamMember::clear_cache(team_id, &redis).await?;

    Ok(HttpResponse::NoContent().body(""))
}

#[derive(Serialize, Deserialize, Clone)]
pub struct EditTeamMember {
    pub permissions: Option<ProjectPermissions>,
    pub organization_permissions: Option<OrganizationPermissions>,
    pub role: Option<String>,
    pub payouts_split: Option<Decimal>,
    pub ordering: Option<i64>,
}

pub async fn edit_team_member(
    req: HttpRequest,
    info: web::Path<(TeamId, UserId)>,
    pool: web::Data<PgPool>,
    edit_member: web::Json<EditTeamMember>,
    redis: web::Data<RedisPool>,
    session_queue: web::Data<AuthQueue>,
) -> Result<HttpResponse, ApiError> {
    let ids = info.into_inner();
    let id = ids.0.into();
    let user_id = ids.1.into();

    let current_user = get_user_from_headers(
        &req,
        &**pool,
        &redis,
        &session_queue,
        Some(&[Scopes::PROJECT_WRITE]),
    )
    .await?
    .1;

    let team_association = Team::get_association(id, &**pool)
        .await?
        .ok_or_else(|| ApiError::InvalidInput("The team specified does not exist".to_string()))?;
    let member = TeamMember::get_from_user_id(id, current_user.id.into(), &**pool).await?;
    let edit_member_db = TeamMember::get_from_user_id_pending(id, user_id, &**pool)
        .await?
        .ok_or_else(|| {
            ApiError::CustomAuthentication(
                "You don't have permission to edit members of this team".to_string(),
            )
        })?;

    let mut transaction = pool.begin().await?;

    if edit_member_db.is_owner
        && (edit_member.permissions.is_some() || edit_member.organization_permissions.is_some())
    {
        return Err(ApiError::InvalidInput(
            "The owner's permission's in a team cannot be edited".to_string(),
        ));
    }

    match team_association {
        TeamAssociationId::Project(project_id) => {
            let organization =
                Organization::get_associated_organization_project_id(project_id, &**pool).await?;
            let organization_team_member = if let Some(organization) = &organization {
                TeamMember::get_from_user_id(organization.team_id, current_user.id.into(), &**pool)
                    .await?
            } else {
                None
            };
            let permissions = ProjectPermissions::get_permissions_by_role(
                &current_user.role,
                &member.clone(),
                &organization_team_member,
            )
            .unwrap_or_default();
            if !permissions.contains(ProjectPermissions::EDIT_MEMBER) {
                return Err(ApiError::CustomAuthentication(
                    "You don't have permission to edit members of this team".to_string(),
                ));
            }

            if let Some(new_permissions) = edit_member.permissions {
                if !permissions.contains(new_permissions) {
                    return Err(ApiError::InvalidInput(
                        "The new permissions have permissions that you don't have".to_string(),
                    ));
                }
            }

            if edit_member.organization_permissions.is_some() {
                return Err(ApiError::InvalidInput(
                    "The organization permissions of a project team member cannot be edited"
                        .to_string(),
                ));
            }
        }
        TeamAssociationId::Organization(_) => {
            let organization_permissions =
                OrganizationPermissions::get_permissions_by_role(&current_user.role, &member)
                    .unwrap_or_default();

            if !organization_permissions.contains(OrganizationPermissions::EDIT_MEMBER) {
                return Err(ApiError::CustomAuthentication(
                    "You don't have permission to edit members of this team".to_string(),
                ));
            }

            if let Some(new_permissions) = edit_member.organization_permissions {
                if !organization_permissions.contains(new_permissions) {
                    return Err(ApiError::InvalidInput(
                        "The new organization permissions have permissions that you don't have"
                            .to_string(),
                    ));
                }
            }

            if edit_member.permissions.is_some()
                && !organization_permissions
                    .contains(OrganizationPermissions::EDIT_MEMBER_DEFAULT_PERMISSIONS)
            {
                return Err(ApiError::CustomAuthentication(
                    "You do not have permission to give this user default project permissions."
                        .to_string(),
                ));
            }
        }
    }

    if let Some(payouts_split) = edit_member.payouts_split {
        if payouts_split < Decimal::ZERO || payouts_split > Decimal::from(5000) {
            return Err(ApiError::InvalidInput(
                "Payouts split must be between 0 and 5000!".to_string(),
            ));
        }
    }

    TeamMember::edit_team_member(
        id,
        user_id,
        edit_member.permissions,
        edit_member.organization_permissions,
        edit_member.role.clone(),
        None,
        edit_member.payouts_split,
        edit_member.ordering,
        None,
        &mut transaction,
    )
    .await?;

    transaction.commit().await?;
    TeamMember::clear_cache(id, &redis).await?;

    Ok(HttpResponse::NoContent().body(""))
}

#[derive(Deserialize)]
pub struct TransferOwnership {
    pub user_id: UserId,
}

pub async fn transfer_ownership(
    req: HttpRequest,
    info: web::Path<(TeamId,)>,
    pool: web::Data<PgPool>,
    new_owner: web::Json<TransferOwnership>,
    redis: web::Data<RedisPool>,
    session_queue: web::Data<AuthQueue>,
) -> Result<HttpResponse, ApiError> {
    let id = info.into_inner().0;

    let current_user = get_user_from_headers(
        &req,
        &**pool,
        &redis,
        &session_queue,
        Some(&[Scopes::PROJECT_WRITE]),
    )
    .await?
    .1;

    // Forbid transferring ownership of a project team that is owned by an organization
    // These are owned by the organization owner, and must be removed from the organization first
    // There shouldnt be an ownr on these projects in these cases, but just in case.
    let team_association_id = Team::get_association(id.into(), &**pool).await?;
    if let Some(TeamAssociationId::Project(pid)) = team_association_id {
        let result = Project::get_id(pid, &**pool, &redis).await?;
        if let Some(project_item) = result {
            if project_item.inner.organization_id.is_some() {
                return Err(ApiError::InvalidInput(
                    "You cannot transfer ownership of a project team that is owend by an organization"
                        .to_string(),
                ));
            }
        }
    }

    if !current_user.role.is_admin() {
        let member = TeamMember::get_from_user_id(id.into(), current_user.id.into(), &**pool)
            .await?
            .ok_or_else(|| {
                ApiError::CustomAuthentication(
                    "You don't have permission to edit members of this team".to_string(),
                )
            })?;

        if !member.is_owner {
            return Err(ApiError::CustomAuthentication(
                "You don't have permission to edit the ownership of this team".to_string(),
            ));
        }
    }

    let new_member = TeamMember::get_from_user_id(id.into(), new_owner.user_id.into(), &**pool)
        .await?
        .ok_or_else(|| {
            ApiError::InvalidInput("The new owner specified does not exist".to_string())
        })?;

    if !new_member.accepted {
        return Err(ApiError::InvalidInput(
            "You can only transfer ownership to members who are currently in your team".to_string(),
        ));
    }

    let mut transaction = pool.begin().await?;

    // The following are the only places new_is_owner is modified.
    TeamMember::edit_team_member(
        id.into(),
        current_user.id.into(),
        None,
        None,
        None,
        None,
        None,
        None,
        Some(false),
        &mut transaction,
    )
    .await?;

    TeamMember::edit_team_member(
        id.into(),
        new_owner.user_id.into(),
        Some(ProjectPermissions::all()),
        if matches!(
            team_association_id,
            Some(TeamAssociationId::Organization(_))
        ) {
            Some(OrganizationPermissions::all())
        } else {
            None
        },
        None,
        None,
        None,
        None,
        Some(true),
        &mut transaction,
    )
    .await?;

<<<<<<< HEAD
    let project_teams_edited =
        if let Some(TeamAssociationId::Organization(oid)) = team_association_id {
            // The owner of ALL projects that this organization owns, if applicable, should be removed as members of the project,
            // if they are members of those projects.
            // (As they are the org owners for them, and they should not have more specific permissions)

            // First, get team id for every project owned by this organization
            let team_ids = sqlx::query!(
                "
            SELECT m.team_id FROM organizations o
            INNER JOIN mods m ON m.organization_id = o.id
            WHERE o.id = $1 AND $1 IS NOT NULL
            ",
                oid.0 as i64
            )
            .fetch_all(&mut *transaction)
            .await?;

            let team_ids: Vec<crate::database::models::ids::TeamId> = team_ids
                .into_iter()
                .map(|x| TeamId(x.team_id as u64).into())
                .collect();

            // If the owner of the organization is a member of the project, remove them
            for team_id in team_ids.iter() {
                TeamMember::delete(*team_id, new_owner.user_id.into(), &mut transaction).await?;
            }

            team_ids
        } else {
            vec![]
        };

    TeamMember::clear_cache(id.into(), &redis).await?;
    for team_id in project_teams_edited {
        TeamMember::clear_cache(team_id, &redis).await?;
    }

=======
>>>>>>> f939e594
    transaction.commit().await?;
    TeamMember::clear_cache(id.into(), &redis).await?;

    Ok(HttpResponse::NoContent().body(""))
}

pub async fn remove_team_member(
    req: HttpRequest,
    info: web::Path<(TeamId, UserId)>,
    pool: web::Data<PgPool>,
    redis: web::Data<RedisPool>,
    session_queue: web::Data<AuthQueue>,
) -> Result<HttpResponse, ApiError> {
    let ids = info.into_inner();
    let id = ids.0.into();
    let user_id = ids.1.into();

    let current_user = get_user_from_headers(
        &req,
        &**pool,
        &redis,
        &session_queue,
        Some(&[Scopes::PROJECT_WRITE]),
    )
    .await?
    .1;

    let team_association = Team::get_association(id, &**pool)
        .await?
        .ok_or_else(|| ApiError::InvalidInput("The team specified does not exist".to_string()))?;
    let member = TeamMember::get_from_user_id(id, current_user.id.into(), &**pool).await?;

    let delete_member = TeamMember::get_from_user_id_pending(id, user_id, &**pool).await?;

    if let Some(delete_member) = delete_member {
        if delete_member.is_owner {
            // The owner cannot be removed from a team
            return Err(ApiError::CustomAuthentication(
                "The owner can't be removed from a team".to_string(),
            ));
        }

        let mut transaction = pool.begin().await?;

        // Organization attached to a project this team is attached to
        match team_association {
            TeamAssociationId::Project(pid) => {
                let organization =
                    Organization::get_associated_organization_project_id(pid, &**pool).await?;
                let organization_team_member = if let Some(organization) = &organization {
                    TeamMember::get_from_user_id(
                        organization.team_id,
                        current_user.id.into(),
                        &**pool,
                    )
                    .await?
                } else {
                    None
                };
                let permissions = ProjectPermissions::get_permissions_by_role(
                    &current_user.role,
                    &member,
                    &organization_team_member,
                )
                .unwrap_or_default();

                if delete_member.accepted {
                    // Members other than the owner can either leave the team, or be
                    // removed by a member with the REMOVE_MEMBER permission.
                    if Some(delete_member.user_id) == member.as_ref().map(|m| m.user_id)
                        || permissions.contains(ProjectPermissions::REMOVE_MEMBER)
                    // true as if the permission exists, but the member does not, they are part of an org
                    {
                        TeamMember::delete(id, user_id, &mut transaction).await?;
                    } else {
                        return Err(ApiError::CustomAuthentication(
                            "You do not have permission to remove a member from this team"
                                .to_string(),
                        ));
                    }
                } else if Some(delete_member.user_id) == member.as_ref().map(|m| m.user_id)
                    || permissions.contains(ProjectPermissions::MANAGE_INVITES)
                // true as if the permission exists, but the member does not, they are part of an org
                {
                    // This is a pending invite rather than a member, so the
                    // user being invited or team members with the MANAGE_INVITES
                    // permission can remove it.
                    TeamMember::delete(id, user_id, &mut transaction).await?;
                } else {
                    return Err(ApiError::CustomAuthentication(
                        "You do not have permission to cancel a team invite".to_string(),
                    ));
                }
            }
            TeamAssociationId::Organization(_) => {
                let organization_permissions =
                    OrganizationPermissions::get_permissions_by_role(&current_user.role, &member)
                        .unwrap_or_default();
                // Organization teams requires a TeamMember, so we can 'unwrap'
                if delete_member.accepted {
                    // Members other than the owner can either leave the team, or be
                    // removed by a member with the REMOVE_MEMBER permission.
                    if Some(delete_member.user_id) == member.map(|m| m.user_id)
                        || organization_permissions.contains(OrganizationPermissions::REMOVE_MEMBER)
                    {
                        TeamMember::delete(id, user_id, &mut transaction).await?;
                    } else {
                        return Err(ApiError::CustomAuthentication(
                            "You do not have permission to remove a member from this organization"
                                .to_string(),
                        ));
                    }
                } else if Some(delete_member.user_id) == member.map(|m| m.user_id)
                    || organization_permissions.contains(OrganizationPermissions::MANAGE_INVITES)
                {
                    // This is a pending invite rather than a member, so the
                    // user being invited or team members with the MANAGE_INVITES
                    // permission can remove it.
                    TeamMember::delete(id, user_id, &mut transaction).await?;
                } else {
                    return Err(ApiError::CustomAuthentication(
                        "You do not have permission to cancel an organization invite".to_string(),
                    ));
                }
            }
        }

        transaction.commit().await?;

        TeamMember::clear_cache(id, &redis).await?;
        User::clear_project_cache(&[delete_member.user_id], &redis).await?;

        Ok(HttpResponse::NoContent().body(""))
    } else {
        Err(ApiError::NotFound)
    }
}<|MERGE_RESOLUTION|>--- conflicted
+++ resolved
@@ -836,7 +836,6 @@
     )
     .await?;
 
-<<<<<<< HEAD
     let project_teams_edited =
         if let Some(TeamAssociationId::Organization(oid)) = team_association_id {
             // The owner of ALL projects that this organization owns, if applicable, should be removed as members of the project,
@@ -870,15 +869,11 @@
             vec![]
         };
 
+    transaction.commit().await?;
     TeamMember::clear_cache(id.into(), &redis).await?;
     for team_id in project_teams_edited {
         TeamMember::clear_cache(team_id, &redis).await?;
     }
-
-=======
->>>>>>> f939e594
-    transaction.commit().await?;
-    TeamMember::clear_cache(id.into(), &redis).await?;
 
     Ok(HttpResponse::NoContent().body(""))
 }
