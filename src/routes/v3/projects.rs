use crate::util::extract::{BytesExtract, ConnectInfo, Extension, Json, Path, Query};
use axum::http::{HeaderMap, StatusCode};
use axum::routing::{get, patch, post};
use axum::Router;
use std::collections::HashMap;
use std::net::SocketAddr;
use std::sync::Arc;

use crate::auth::checks::{filter_visible_versions, is_visible_project};
use crate::auth::{filter_visible_projects, get_user_from_headers};
use crate::database::models::notification_item::NotificationBuilder;
use crate::database::models::project_item::{GalleryItem, ModCategory};
use crate::database::models::thread_item::ThreadMessageBuilder;
use crate::database::models::{ids as db_ids, image_item, TeamMember};
use crate::database::redis::RedisPool;
use crate::database::{self, models as db_models};
use crate::file_hosting::FileHost;
use crate::models;
use crate::models::ids::base62_impl::parse_base62;
use crate::models::images::ImageContext;
use crate::models::notifications::NotificationBody;
use crate::models::pats::Scopes;
use crate::models::projects::{
    MonetizationStatus, Project, ProjectId, ProjectStatus, SearchRequest,
};
use crate::models::teams::ProjectPermissions;
use crate::models::threads::MessageBody;
use crate::queue::moderation::AutomatedModerationQueue;
use crate::queue::session::AuthQueue;
use crate::routes::ApiError;
use crate::search::indexing::remove_documents;
use crate::search::{search_for_project, SearchConfig, SearchError, SearchResults};
use crate::util::img;
use crate::util::routes::read_from_payload;
use crate::util::validate::validation_errors_to_string;
use chrono::Utc;
use futures::TryStreamExt;
use itertools::Itertools;
use serde::{Deserialize, Serialize};
use serde_json::json;
use sqlx::PgPool;
use validator::Validate;

pub fn config() -> Router {
    Router::new()
        .route("/search", get(project_search))
        .route("/projects", get(projects_get).patch(projects_edit))
        .route("/projects_random", get(random_projects_get))
        .nest(
            "/project",
            Router::new()
                .route(
                    "/:id",
                    get(project_get).patch(project_edit).delete(project_delete),
                )
                .route("/:id/check", get(project_get_check))
                .route(
                    "/:id/icon",
                    patch(project_icon_edit).delete(delete_project_icon),
                )
                .route(
                    "/:id/gallery",
                    post(add_gallery_item)
                        .patch(edit_gallery_item)
                        .delete(delete_gallery_item),
                )
                .route("/:id/follow", post(project_follow).delete(project_unfollow))
                .route("/:id/organization", get(project_get_organization))
                .route("/:id/members", get(super::teams::team_members_get_project))
                .route("/:id/version", get(super::versions::version_list))
                .route(
                    "/:id/version/:slug",
                    get(super::versions::version_project_get),
                )
                .route("/:id/dependencies", get(dependency_list)),
        )
}

#[derive(Deserialize, Validate)]
pub struct RandomProjects {
    #[validate(range(min = 1, max = 100))]
    pub count: u32,
}

pub async fn random_projects_get(
    Query(count): Query<RandomProjects>,
    Extension(pool): Extension<PgPool>,
    Extension(redis): Extension<RedisPool>,
) -> Result<Json<Vec<Project>>, ApiError> {
    count
        .validate()
        .map_err(|err| ApiError::Validation(validation_errors_to_string(err, None)))?;

    let project_ids = sqlx::query!(
        "
            SELECT id FROM mods TABLESAMPLE SYSTEM_ROWS($1) WHERE status = ANY($2)
            ",
        count.count as i32,
        &*crate::models::projects::ProjectStatus::iterator()
            .filter(|x| x.is_searchable())
            .map(|x| x.to_string())
            .collect::<Vec<String>>(),
    )
    .fetch_many(&pool)
    .try_filter_map(|e| async { Ok(e.right().map(|m| db_ids::ProjectId(m.id))) })
    .try_collect::<Vec<_>>()
    .await?;

    let projects_data = db_models::Project::get_many_ids(&project_ids, &pool, &redis)
        .await?
        .into_iter()
        .map(Project::from)
        .collect::<Vec<_>>();

    Ok(Json(projects_data))
}

#[derive(Serialize, Deserialize)]
pub struct ProjectIds {
    pub ids: String,
}

pub async fn projects_get(
    ConnectInfo(addr): ConnectInfo<SocketAddr>,
    headers: HeaderMap,
    Query(ids): Query<ProjectIds>,
    Extension(pool): Extension<PgPool>,
    Extension(redis): Extension<RedisPool>,
    Extension(session_queue): Extension<Arc<AuthQueue>>,
) -> Result<Json<Vec<Project>>, ApiError> {
    let ids = serde_json::from_str::<Vec<&str>>(&ids.ids)?;
    let projects_data = db_models::Project::get_many(&ids, &pool, &redis).await?;

    let user_option = get_user_from_headers(
        &addr,
        &headers,
        &pool,
        &redis,
        &session_queue,
        Some(&[Scopes::PROJECT_READ]),
    )
    .await
    .map(|x| x.1)
    .ok();

    let projects = filter_visible_projects(projects_data, &user_option, &pool, false).await?;

    Ok(Json(projects))
}

pub async fn project_get(
    ConnectInfo(addr): ConnectInfo<SocketAddr>,
    headers: HeaderMap,
    Path(string): Path<String>,
    Extension(pool): Extension<PgPool>,
    Extension(redis): Extension<RedisPool>,
    Extension(session_queue): Extension<Arc<AuthQueue>>,
) -> Result<Json<Project>, ApiError> {
    let project_data = db_models::Project::get(&string, &pool, &redis).await?;
    let user_option = get_user_from_headers(
        &addr,
        &headers,
        &pool,
        &redis,
        &session_queue,
        Some(&[Scopes::PROJECT_READ]),
    )
    .await
    .map(|x| x.1)
    .ok();

    if let Some(data) = project_data {
        if is_visible_project(&data.inner, &user_option, &pool, false).await? {
<<<<<<< HEAD
            return Ok(Json(Project::from(data)));
=======
            return Ok(HttpResponse::Ok().json(Project::from(data)));
>>>>>>> 0a0837ea
        }
    }
    Err(ApiError::NotFound)
}

#[derive(Serialize, Deserialize, Validate)]
pub struct EditProject {
    #[validate(
        length(min = 3, max = 64),
        custom(function = "crate::util::validate::validate_name")
    )]
    pub name: Option<String>,
    #[validate(length(min = 3, max = 256))]
    pub summary: Option<String>,
    #[validate(length(max = 65536))]
    pub description: Option<String>,
    #[validate(length(max = 3))]
    pub categories: Option<Vec<String>>,
    #[validate(length(max = 256))]
    pub additional_categories: Option<Vec<String>>,
    #[serde(
        default,
        skip_serializing_if = "Option::is_none",
        with = "::serde_with::rust::double_option"
    )]
    #[validate(
        custom(function = "crate::util::validate::validate_url"),
        length(max = 2048)
    )]
    pub license_url: Option<Option<String>>,
    #[validate(custom(function = "crate::util::validate::validate_url_hashmap_optional_values"))]
    // <name, url> (leave url empty to delete)
    pub link_urls: Option<HashMap<String, Option<String>>>,
    pub license_id: Option<String>,
    #[validate(
        length(min = 3, max = 64),
        regex = "crate::util::validate::RE_URL_SAFE"
    )]
    pub slug: Option<String>,
    pub status: Option<ProjectStatus>,
    #[serde(
        default,
        skip_serializing_if = "Option::is_none",
        with = "::serde_with::rust::double_option"
    )]
    pub requested_status: Option<Option<ProjectStatus>>,
    #[serde(
        default,
        skip_serializing_if = "Option::is_none",
        with = "::serde_with::rust::double_option"
    )]
    #[validate(length(max = 2000))]
    pub moderation_message: Option<Option<String>>,
    #[serde(
        default,
        skip_serializing_if = "Option::is_none",
        with = "::serde_with::rust::double_option"
    )]
    #[validate(length(max = 65536))]
    pub moderation_message_body: Option<Option<String>>,
    pub monetization_status: Option<MonetizationStatus>,
}

#[allow(clippy::too_many_arguments)]
pub async fn project_edit(
<<<<<<< HEAD
    ConnectInfo(addr): ConnectInfo<SocketAddr>,
    headers: HeaderMap,
    Path(string): Path<String>,
    Extension(pool): Extension<PgPool>,
    Extension(search_config): Extension<SearchConfig>,
    Extension(redis): Extension<RedisPool>,
    Extension(session_queue): Extension<Arc<AuthQueue>>,
    Json(new_project): Json<EditProject>,
) -> Result<StatusCode, ApiError> {
=======
    req: HttpRequest,
    info: web::Path<(String,)>,
    pool: web::Data<PgPool>,
    search_config: web::Data<SearchConfig>,
    new_project: web::Json<EditProject>,
    redis: web::Data<RedisPool>,
    session_queue: web::Data<AuthQueue>,
    moderation_queue: web::Data<AutomatedModerationQueue>,
) -> Result<HttpResponse, ApiError> {
>>>>>>> 0a0837ea
    let user = get_user_from_headers(
        &addr,
        &headers,
        &pool,
        &redis,
        &session_queue,
        Some(&[Scopes::PROJECT_WRITE]),
    )
    .await?
    .1;

    new_project
        .validate()
        .map_err(|err| ApiError::Validation(validation_errors_to_string(err, None)))?;

    let result = db_models::Project::get(&string, &pool, &redis).await?;
    if let Some(project_item) = result {
        let id = project_item.inner.id;

        let (team_member, organization_team_member) =
            db_models::TeamMember::get_for_project_permissions(
                &project_item.inner,
                user.id.into(),
                &pool,
            )
            .await?;

        let permissions = ProjectPermissions::get_permissions_by_role(
            &user.role,
            &team_member,
            &organization_team_member,
        );

        if let Some(perms) = permissions {
            let mut transaction = pool.begin().await?;

            if let Some(name) = &new_project.name {
                if !perms.contains(ProjectPermissions::EDIT_DETAILS) {
                    return Err(ApiError::CustomAuthentication(
                        "You do not have the permissions to edit the name of this project!"
                            .to_string(),
                    ));
                }

                sqlx::query!(
                    "
                    UPDATE mods
                    SET name = $1
                    WHERE (id = $2)
                    ",
                    name.trim(),
                    id as db_ids::ProjectId,
                )
                .execute(&mut *transaction)
                .await?;
            }

            if let Some(summary) = &new_project.summary {
                if !perms.contains(ProjectPermissions::EDIT_DETAILS) {
                    return Err(ApiError::CustomAuthentication(
                        "You do not have the permissions to edit the summary of this project!"
                            .to_string(),
                    ));
                }

                sqlx::query!(
                    "
                    UPDATE mods
                    SET summary = $1
                    WHERE (id = $2)
                    ",
                    summary,
                    id as db_ids::ProjectId,
                )
                .execute(&mut *transaction)
                .await?;
            }

            if let Some(status) = &new_project.status {
                if !perms.contains(ProjectPermissions::EDIT_DETAILS) {
                    return Err(ApiError::CustomAuthentication(
                        "You do not have the permissions to edit the status of this project!"
                            .to_string(),
                    ));
                }

                if !(user.role.is_mod()
                    || !project_item.inner.status.is_approved()
                        && status == &ProjectStatus::Processing
                    || project_item.inner.status.is_approved() && status.can_be_requested())
                {
                    return Err(ApiError::CustomAuthentication(
                        "You don't have permission to set this status!".to_string(),
                    ));
                }

                if status == &ProjectStatus::Processing {
                    if project_item.versions.is_empty() {
                        return Err(ApiError::InvalidInput(String::from(
                            "Project submitted for review with no initial versions",
                        )));
                    }

                    sqlx::query!(
                        "
                        UPDATE mods
                        SET moderation_message = NULL, moderation_message_body = NULL, queued = NOW()
                        WHERE (id = $1)
                        ",
                        id as db_ids::ProjectId,
                    )
                    .execute(&mut *transaction)
                    .await?;

                    moderation_queue
                        .projects
                        .insert(project_item.inner.id.into());
                }

                if status.is_approved() && !project_item.inner.status.is_approved() {
                    sqlx::query!(
                        "
                        UPDATE mods
                        SET approved = NOW()
                        WHERE id = $1 AND approved IS NULL
                        ",
                        id as db_ids::ProjectId,
                    )
                    .execute(&mut *transaction)
                    .await?;
                }
                if status.is_searchable() && !project_item.inner.webhook_sent {
                    if let Ok(webhook_url) = dotenvy::var("PUBLIC_DISCORD_WEBHOOK") {
                        crate::util::webhook::send_discord_webhook(
                            project_item.inner.id.into(),
                            &pool,
                            &redis,
                            webhook_url,
                            None,
                        )
                        .await
                        .ok();

                        sqlx::query!(
                            "
                            UPDATE mods
                            SET webhook_sent = TRUE
                            WHERE id = $1
                            ",
                            id as db_ids::ProjectId,
                        )
                        .execute(&mut *transaction)
                        .await?;
                    }
                }

                if user.role.is_mod() {
                    if let Ok(webhook_url) = dotenvy::var("MODERATION_DISCORD_WEBHOOK") {
                        crate::util::webhook::send_discord_webhook(
                            project_item.inner.id.into(),
                            &pool,
                            &redis,
                            webhook_url,
                            Some(
                                format!(
                                    "**[{}]({}/user/{})** changed project status from **{}** to **{}**",
                                    user.username,
                                    dotenvy::var("SITE_URL")?,
                                    user.username,
                                    &project_item.inner.status.as_friendly_str(),
                                    status.as_friendly_str(),
                                )
                                .to_string(),
                            ),
                        )
                        .await
                        .ok();
                    }
                }

                if team_member.map(|x| !x.accepted).unwrap_or(true) {
                    let notified_members = sqlx::query!(
                        "
                        SELECT tm.user_id id
                        FROM team_members tm
                        WHERE tm.team_id = $1 AND tm.accepted
                        ",
                        project_item.inner.team_id as db_ids::TeamId
                    )
                    .fetch_many(&mut *transaction)
                    .try_filter_map(|e| async { Ok(e.right().map(|c| db_models::UserId(c.id))) })
                    .try_collect::<Vec<_>>()
                    .await?;

                    NotificationBuilder {
                        body: NotificationBody::StatusChange {
                            project_id: project_item.inner.id.into(),
                            old_status: project_item.inner.status,
                            new_status: *status,
                        },
                    }
                    .insert_many(notified_members, &mut transaction, &redis)
                    .await?;
                }

                ThreadMessageBuilder {
                    author_id: Some(user.id.into()),
                    body: MessageBody::StatusChange {
                        new_status: *status,
                        old_status: project_item.inner.status,
                    },
                    thread_id: project_item.thread_id,
                    hide_identity: true,
                }
                .insert(&mut transaction)
                .await?;

                sqlx::query!(
                    "
                    UPDATE mods
                    SET status = $1
                    WHERE (id = $2)
                    ",
                    status.as_str(),
                    id as db_ids::ProjectId,
                )
                .execute(&mut *transaction)
                .await?;

                if project_item.inner.status.is_searchable() && !status.is_searchable() {
                    remove_documents(
                        &project_item
                            .versions
                            .into_iter()
                            .map(|x| x.into())
                            .collect::<Vec<_>>(),
                        &search_config,
                    )
                    .await?;
                }
            }

            if let Some(requested_status) = &new_project.requested_status {
                if !perms.contains(ProjectPermissions::EDIT_DETAILS) {
                    return Err(ApiError::CustomAuthentication(
                        "You do not have the permissions to edit the requested status of this project!"
                            .to_string(),
                    ));
                }

                if !requested_status
                    .map(|x| x.can_be_requested())
                    .unwrap_or(true)
                {
                    return Err(ApiError::InvalidInput(String::from(
                        "Specified status cannot be requested!",
                    )));
                }

                sqlx::query!(
                    "
                    UPDATE mods
                    SET requested_status = $1
                    WHERE (id = $2)
                    ",
                    requested_status.map(|x| x.as_str()),
                    id as db_ids::ProjectId,
                )
                .execute(&mut *transaction)
                .await?;
            }

            if perms.contains(ProjectPermissions::EDIT_DETAILS) {
                if new_project.categories.is_some() {
                    sqlx::query!(
                        "
                        DELETE FROM mods_categories
                        WHERE joining_mod_id = $1 AND is_additional = FALSE
                        ",
                        id as db_ids::ProjectId,
                    )
                    .execute(&mut *transaction)
                    .await?;
                }

                if new_project.additional_categories.is_some() {
                    sqlx::query!(
                        "
                        DELETE FROM mods_categories
                        WHERE joining_mod_id = $1 AND is_additional = TRUE
                        ",
                        id as db_ids::ProjectId,
                    )
                    .execute(&mut *transaction)
                    .await?;
                }
            }

            if let Some(categories) = &new_project.categories {
                edit_project_categories(
                    categories,
                    &perms,
                    id as db_ids::ProjectId,
                    false,
                    &mut transaction,
                )
                .await?;
            }

            if let Some(categories) = &new_project.additional_categories {
                edit_project_categories(
                    categories,
                    &perms,
                    id as db_ids::ProjectId,
                    true,
                    &mut transaction,
                )
                .await?;
            }

            if let Some(license_url) = &new_project.license_url {
                if !perms.contains(ProjectPermissions::EDIT_DETAILS) {
                    return Err(ApiError::CustomAuthentication(
                        "You do not have the permissions to edit the license URL of this project!"
                            .to_string(),
                    ));
                }

                sqlx::query!(
                    "
                    UPDATE mods
                    SET license_url = $1
                    WHERE (id = $2)
                    ",
                    license_url.as_deref(),
                    id as db_ids::ProjectId,
                )
                .execute(&mut *transaction)
                .await?;
            }

            if let Some(slug) = &new_project.slug {
                if !perms.contains(ProjectPermissions::EDIT_DETAILS) {
                    return Err(ApiError::CustomAuthentication(
                        "You do not have the permissions to edit the slug of this project!"
                            .to_string(),
                    ));
                }

                let slug_project_id_option: Option<u64> = parse_base62(slug).ok();
                if let Some(slug_project_id) = slug_project_id_option {
                    let results = sqlx::query!(
                        "
                        SELECT EXISTS(SELECT 1 FROM mods WHERE id=$1)
                        ",
                        slug_project_id as i64
                    )
                    .fetch_one(&mut *transaction)
                    .await?;

                    if results.exists.unwrap_or(true) {
                        return Err(ApiError::InvalidInput(
                            "Slug collides with other project's id!".to_string(),
                        ));
                    }
                }

                // Make sure the new slug is different from the old one
                // We are able to unwrap here because the slug is always set
                if !slug.eq(&project_item.inner.slug.clone().unwrap_or_default()) {
                    let results = sqlx::query!(
                        "
                      SELECT EXISTS(SELECT 1 FROM mods WHERE slug = LOWER($1))
                      ",
                        slug
                    )
                    .fetch_one(&mut *transaction)
                    .await?;

                    if results.exists.unwrap_or(true) {
                        return Err(ApiError::InvalidInput(
                            "Slug collides with other project's id!".to_string(),
                        ));
                    }
                }

                sqlx::query!(
                    "
                    UPDATE mods
                    SET slug = LOWER($1)
                    WHERE (id = $2)
                    ",
                    Some(slug),
                    id as db_ids::ProjectId,
                )
                .execute(&mut *transaction)
                .await?;
            }

            if let Some(license) = &new_project.license_id {
                if !perms.contains(ProjectPermissions::EDIT_DETAILS) {
                    return Err(ApiError::CustomAuthentication(
                        "You do not have the permissions to edit the license of this project!"
                            .to_string(),
                    ));
                }

                let mut license = license.clone();

                if license.to_lowercase() == "arr" {
                    license = models::projects::DEFAULT_LICENSE_ID.to_string();
                }

                spdx::Expression::parse(&license).map_err(|err| {
                    ApiError::InvalidInput(format!("Invalid SPDX license identifier: {err}"))
                })?;

                sqlx::query!(
                    "
                    UPDATE mods
                    SET license = $1
                    WHERE (id = $2)
                    ",
                    license,
                    id as db_ids::ProjectId,
                )
                .execute(&mut *transaction)
                .await?;
            }
            if let Some(links) = &new_project.link_urls {
                if !links.is_empty() {
                    if !perms.contains(ProjectPermissions::EDIT_DETAILS) {
                        return Err(ApiError::CustomAuthentication(
                            "You do not have the permissions to edit the links of this project!"
                                .to_string(),
                        ));
                    }

                    let ids_to_delete = links
                        .iter()
                        .map(|(name, _)| name.clone())
                        .collect::<Vec<String>>();
                    // Deletes all links from hashmap- either will be deleted or be replaced
                    sqlx::query!(
                        "
                        DELETE FROM mods_links
                        WHERE joining_mod_id = $1 AND joining_platform_id IN (
                            SELECT id FROM link_platforms WHERE name = ANY($2)
                        )
                        ",
                        id as db_ids::ProjectId,
                        &ids_to_delete
                    )
                    .execute(&mut *transaction)
                    .await?;

                    for (platform, url) in links {
                        if let Some(url) = url {
                            let platform_id = db_models::categories::LinkPlatform::get_id(
                                platform,
                                &mut *transaction,
                            )
                            .await?
                            .ok_or_else(|| {
                                ApiError::InvalidInput(format!(
                                    "Platform {} does not exist.",
                                    platform.clone()
                                ))
                            })?;
                            sqlx::query!(
                                "
                                INSERT INTO mods_links (joining_mod_id, joining_platform_id, url)
                                VALUES ($1, $2, $3)
                                ",
                                id as db_ids::ProjectId,
                                platform_id as db_ids::LinkPlatformId,
                                url
                            )
                            .execute(&mut *transaction)
                            .await?;
                        }
                    }
                }
            }
            if let Some(moderation_message) = &new_project.moderation_message {
                if !user.role.is_mod()
                    && (!project_item.inner.status.is_approved() || moderation_message.is_some())
                {
                    return Err(ApiError::CustomAuthentication(
                        "You do not have the permissions to edit the moderation message of this project!"
                            .to_string(),
                    ));
                }

                sqlx::query!(
                    "
                    UPDATE mods
                    SET moderation_message = $1
                    WHERE (id = $2)
                    ",
                    moderation_message.as_deref(),
                    id as db_ids::ProjectId,
                )
                .execute(&mut *transaction)
                .await?;
            }

            if let Some(moderation_message_body) = &new_project.moderation_message_body {
                if !user.role.is_mod()
                    && (!project_item.inner.status.is_approved()
                        || moderation_message_body.is_some())
                {
                    return Err(ApiError::CustomAuthentication(
                        "You do not have the permissions to edit the moderation message body of this project!"
                            .to_string(),
                    ));
                }

                sqlx::query!(
                    "
                    UPDATE mods
                    SET moderation_message_body = $1
                    WHERE (id = $2)
                    ",
                    moderation_message_body.as_deref(),
                    id as db_ids::ProjectId,
                )
                .execute(&mut *transaction)
                .await?;
            }

            if let Some(description) = &new_project.description {
                if !perms.contains(ProjectPermissions::EDIT_BODY) {
                    return Err(ApiError::CustomAuthentication(
                        "You do not have the permissions to edit the description (body) of this project!"
                            .to_string(),
                    ));
                }

                sqlx::query!(
                    "
                    UPDATE mods
                    SET description = $1
                    WHERE (id = $2)
                    ",
                    description,
                    id as db_ids::ProjectId,
                )
                .execute(&mut *transaction)
                .await?;
            }

            if let Some(monetization_status) = &new_project.monetization_status {
                if !perms.contains(ProjectPermissions::EDIT_DETAILS) {
                    return Err(ApiError::CustomAuthentication(
                        "You do not have the permissions to edit the monetization status of this project!"
                            .to_string(),
                    ));
                }

                if (*monetization_status == MonetizationStatus::ForceDemonetized
                    || project_item.inner.monetization_status
                        == MonetizationStatus::ForceDemonetized)
                    && !user.role.is_mod()
                {
                    return Err(ApiError::CustomAuthentication(
                        "You do not have the permissions to edit the monetization status of this project!"
                            .to_string(),
                    ));
                }

                sqlx::query!(
                    "
                    UPDATE mods
                    SET monetization_status = $1
                    WHERE (id = $2)
                    ",
                    monetization_status.as_str(),
                    id as db_ids::ProjectId,
                )
                .execute(&mut *transaction)
                .await?;
            }

            // check new description and body for links to associated images
            // if they no longer exist in the description or body, delete them
            let checkable_strings: Vec<&str> = vec![&new_project.description, &new_project.summary]
                .into_iter()
                .filter_map(|x| x.as_ref().map(|y| y.as_str()))
                .collect();

            let context = ImageContext::Project {
                project_id: Some(id.into()),
            };

            img::delete_unused_images(context, checkable_strings, &mut transaction, &redis).await?;

            transaction.commit().await?;
            db_models::Project::clear_cache(
                project_item.inner.id,
                project_item.inner.slug,
                None,
                &redis,
            )
            .await?;

            Ok(StatusCode::NO_CONTENT)
        } else {
            Err(ApiError::CustomAuthentication(
                "You do not have permission to edit this project!".to_string(),
            ))
        }
    } else {
        Err(ApiError::NotFound)
    }
}

pub async fn edit_project_categories(
    categories: &Vec<String>,
    perms: &ProjectPermissions,
    project_id: db_ids::ProjectId,
    additional: bool,
    transaction: &mut sqlx::Transaction<'_, sqlx::Postgres>,
) -> Result<(), ApiError> {
    if !perms.contains(ProjectPermissions::EDIT_DETAILS) {
        let additional_str = if additional { "additional " } else { "" };
        return Err(ApiError::CustomAuthentication(format!(
            "You do not have the permissions to edit the {additional_str}categories of this project!"
        )));
    }

    let mut mod_categories = Vec::new();
    for category in categories {
        let category_ids =
            db_models::categories::Category::get_ids(category, &mut **transaction).await?;
        // TODO: We should filter out categories that don't match the project type of any of the versions
        // ie: if mod and modpack both share a name this should only have modpack if it only has a modpack as a version

        let mcategories = category_ids
            .values()
            .map(|x| ModCategory::new(project_id, *x, additional))
            .collect::<Vec<_>>();
        mod_categories.extend(mcategories);
    }
    ModCategory::insert_many(mod_categories, &mut *transaction).await?;

    Ok(())
}

// TODO: Re-add this if we want to match v3 Projects structure to v3 Search Result structure, otherwise, delete
// #[derive(Serialize, Deserialize)]
// pub struct ReturnSearchResults {
//     pub hits: Vec<Project>,
//     pub page: usize,
//     pub hits_per_page: usize,
//     pub total_hits: usize,
// }

pub async fn project_search(
    Query(info): Query<SearchRequest>,
    Extension(config): Extension<SearchConfig>,
) -> Result<Json<SearchResults>, SearchError> {
    let results = search_for_project(&info, &config).await?;

    // TODO: add this back
    // let results = ReturnSearchResults {
    //     hits: results
    //         .hits
    //         .into_iter()
    //         .filter_map(Project::from_search)
    //         .collect::<Vec<_>>(),
    //     page: results.page,
    //     hits_per_page: results.hits_per_page,
    //     total_hits: results.total_hits,
    // };

    Ok(Json(results))
}

//checks the validity of a project id or slug
pub async fn project_get_check(
    Path(string): Path<String>,
    Extension(pool): Extension<PgPool>,
    Extension(redis): Extension<RedisPool>,
) -> Result<Json<serde_json::Value>, ApiError> {
    let project_data = db_models::Project::get(&string, &pool, &redis).await?;

    if let Some(project) = project_data {
        Ok(Json(json! ({
            "id": models::ids::ProjectId::from(project.inner.id)
        })))
    } else {
        Err(ApiError::NotFound)
    }
}

#[derive(Serialize, Deserialize)]
pub struct DependencyInfo {
    pub projects: Vec<Project>,
    pub versions: Vec<models::projects::Version>,
}

pub async fn dependency_list(
    ConnectInfo(addr): ConnectInfo<SocketAddr>,
    headers: HeaderMap,
    Path(string): Path<String>,
    Extension(pool): Extension<PgPool>,
    Extension(redis): Extension<RedisPool>,
    Extension(session_queue): Extension<Arc<AuthQueue>>,
) -> Result<Json<DependencyInfo>, ApiError> {
    let result = db_models::Project::get(&string, &pool, &redis).await?;

    let user_option = get_user_from_headers(
        &addr,
        &headers,
        &pool,
        &redis,
        &session_queue,
        Some(&[Scopes::PROJECT_READ]),
    )
    .await
    .map(|x| x.1)
    .ok();

    if let Some(project) = result {
        if !is_visible_project(&project.inner, &user_option, &pool, false).await? {
            return Err(ApiError::NotFound);
        }

        let dependencies =
            database::Project::get_dependencies(project.inner.id, &pool, &redis).await?;
        let project_ids = dependencies
            .iter()
            .filter_map(|x| {
                if x.0.is_none() {
                    if let Some(mod_dependency_id) = x.2 {
                        Some(mod_dependency_id)
                    } else {
                        x.1
                    }
                } else {
                    x.1
                }
            })
            .unique()
            .collect::<Vec<_>>();

        let dep_version_ids = dependencies
            .iter()
            .filter_map(|x| x.0)
            .unique()
            .collect::<Vec<db_models::VersionId>>();
        let (projects_result, versions_result) = futures::future::try_join(
            database::Project::get_many_ids(&project_ids, &pool, &redis),
            database::Version::get_many(&dep_version_ids, &pool, &redis),
        )
        .await?;

        let mut projects =
            filter_visible_projects(projects_result, &user_option, &pool, false).await?;
        let mut versions =
            filter_visible_versions(versions_result, &user_option, &pool, &redis).await?;

        projects.sort_by(|a, b| b.published.cmp(&a.published));
        projects.dedup_by(|a, b| a.id == b.id);

        versions.sort_by(|a, b| b.date_published.cmp(&a.date_published));
        versions.dedup_by(|a, b| a.id == b.id);

        Ok(Json(DependencyInfo { projects, versions }))
    } else {
        Err(ApiError::NotFound)
    }
}

#[derive(derive_new::new)]
pub struct CategoryChanges<'a> {
    pub categories: &'a Option<Vec<String>>,
    pub add_categories: &'a Option<Vec<String>>,
    pub remove_categories: &'a Option<Vec<String>>,
}

#[derive(Deserialize, Validate)]
pub struct BulkEditProject {
    #[validate(length(max = 3))]
    pub categories: Option<Vec<String>>,
    #[validate(length(max = 3))]
    pub add_categories: Option<Vec<String>>,
    pub remove_categories: Option<Vec<String>>,

    #[validate(length(max = 256))]
    pub additional_categories: Option<Vec<String>>,
    #[validate(length(max = 3))]
    pub add_additional_categories: Option<Vec<String>>,
    pub remove_additional_categories: Option<Vec<String>>,

    #[validate(custom(function = " crate::util::validate::validate_url_hashmap_optional_values"))]
    pub link_urls: Option<HashMap<String, Option<String>>>,
}

pub async fn projects_edit(
    ConnectInfo(addr): ConnectInfo<SocketAddr>,
    headers: HeaderMap,
    Query(ids): Query<ProjectIds>,
    Extension(pool): Extension<PgPool>,
    Extension(redis): Extension<RedisPool>,
    Extension(session_queue): Extension<Arc<AuthQueue>>,
    Json(bulk_edit_project): Json<BulkEditProject>,
) -> Result<StatusCode, ApiError> {
    let user = get_user_from_headers(
        &addr,
        &headers,
        &pool,
        &redis,
        &session_queue,
        Some(&[Scopes::PROJECT_WRITE]),
    )
    .await?
    .1;

    bulk_edit_project
        .validate()
        .map_err(|err| ApiError::Validation(validation_errors_to_string(err, None)))?;

    let project_ids: Vec<db_ids::ProjectId> = serde_json::from_str::<Vec<ProjectId>>(&ids.ids)?
        .into_iter()
        .map(|x| x.into())
        .collect();

    let projects_data = db_models::Project::get_many_ids(&project_ids, &pool, &redis).await?;

    if let Some(id) = project_ids
        .iter()
        .find(|x| !projects_data.iter().any(|y| x == &&y.inner.id))
    {
        return Err(ApiError::InvalidInput(format!(
            "Project {} not found",
            ProjectId(id.0 as u64)
        )));
    }

    let team_ids = projects_data
        .iter()
        .map(|x| x.inner.team_id)
        .collect::<Vec<db_models::TeamId>>();
    let team_members =
        db_models::TeamMember::get_from_team_full_many(&team_ids, &pool, &redis).await?;

    let organization_ids = projects_data
        .iter()
        .filter_map(|x| x.inner.organization_id)
        .collect::<Vec<db_models::OrganizationId>>();
    let organizations =
        db_models::Organization::get_many_ids(&organization_ids, &pool, &redis).await?;

    let organization_team_ids = organizations
        .iter()
        .map(|x| x.team_id)
        .collect::<Vec<db_models::TeamId>>();
    let organization_team_members =
        db_models::TeamMember::get_from_team_full_many(&organization_team_ids, &pool, &redis)
            .await?;

    let categories = db_models::categories::Category::list(&pool, &redis).await?;
    let link_platforms = db_models::categories::LinkPlatform::list(&pool, &redis).await?;

    let mut transaction = pool.begin().await?;

    for project in projects_data {
        if !user.role.is_mod() {
            let team_member = team_members
                .iter()
                .find(|x| x.team_id == project.inner.team_id && x.user_id == user.id.into());

            let organization = project
                .inner
                .organization_id
                .and_then(|oid| organizations.iter().find(|x| x.id == oid));

            let organization_team_member = if let Some(organization) = organization {
                organization_team_members
                    .iter()
                    .find(|x| x.team_id == organization.team_id && x.user_id == user.id.into())
            } else {
                None
            };

            let permissions = ProjectPermissions::get_permissions_by_role(
                &user.role,
                &team_member.cloned(),
                &organization_team_member.cloned(),
            )
            .unwrap_or_default();

            if team_member.is_some() {
                if !permissions.contains(ProjectPermissions::EDIT_DETAILS) {
                    return Err(ApiError::CustomAuthentication(format!(
                        "You do not have the permissions to bulk edit project {}!",
                        project.inner.name
                    )));
                }
            } else if project.inner.status.is_hidden() {
                return Err(ApiError::InvalidInput(format!(
                    "Project {} not found",
                    ProjectId(project.inner.id.0 as u64)
                )));
            } else {
                return Err(ApiError::CustomAuthentication(format!(
                    "You are not a member of project {}!",
                    project.inner.name
                )));
            };
        }

        bulk_edit_project_categories(
            &categories,
            &project.categories,
            project.inner.id as db_ids::ProjectId,
            CategoryChanges::new(
                &bulk_edit_project.categories,
                &bulk_edit_project.add_categories,
                &bulk_edit_project.remove_categories,
            ),
            3,
            false,
            &mut transaction,
        )
        .await?;

        bulk_edit_project_categories(
            &categories,
            &project.additional_categories,
            project.inner.id as db_ids::ProjectId,
            CategoryChanges::new(
                &bulk_edit_project.additional_categories,
                &bulk_edit_project.add_additional_categories,
                &bulk_edit_project.remove_additional_categories,
            ),
            256,
            true,
            &mut transaction,
        )
        .await?;

        if let Some(links) = &bulk_edit_project.link_urls {
            let ids_to_delete = links
                .iter()
                .map(|(name, _)| name.clone())
                .collect::<Vec<String>>();
            // Deletes all links from hashmap- either will be deleted or be replaced
            sqlx::query!(
                "
                DELETE FROM mods_links
                WHERE joining_mod_id = $1 AND joining_platform_id IN (
                    SELECT id FROM link_platforms WHERE name = ANY($2)
                )
                ",
                project.inner.id as db_ids::ProjectId,
                &ids_to_delete
            )
            .execute(&mut *transaction)
            .await?;

            for (platform, url) in links {
                if let Some(url) = url {
                    let platform_id = link_platforms
                        .iter()
                        .find(|x| &x.name == platform)
                        .ok_or_else(|| {
                            ApiError::InvalidInput(format!(
                                "Platform {} does not exist.",
                                platform.clone()
                            ))
                        })?
                        .id;
                    sqlx::query!(
                        "
                        INSERT INTO mods_links (joining_mod_id, joining_platform_id, url)
                        VALUES ($1, $2, $3)
                        ",
                        project.inner.id as db_ids::ProjectId,
                        platform_id as db_ids::LinkPlatformId,
                        url
                    )
                    .execute(&mut *transaction)
                    .await?;
                }
            }
        }

        db_models::Project::clear_cache(project.inner.id, project.inner.slug, None, &redis).await?;
    }

    transaction.commit().await?;

    Ok(StatusCode::NO_CONTENT)
}

pub async fn bulk_edit_project_categories(
    all_db_categories: &[db_models::categories::Category],
    project_categories: &Vec<String>,
    project_id: db_ids::ProjectId,
    bulk_changes: CategoryChanges<'_>,
    max_num_categories: usize,
    is_additional: bool,
    transaction: &mut sqlx::Transaction<'_, sqlx::Postgres>,
) -> Result<(), ApiError> {
    let mut set_categories = if let Some(categories) = bulk_changes.categories.clone() {
        categories
    } else {
        project_categories.clone()
    };

    if let Some(delete_categories) = &bulk_changes.remove_categories {
        for category in delete_categories {
            if let Some(pos) = set_categories.iter().position(|x| x == category) {
                set_categories.remove(pos);
            }
        }
    }

    if let Some(add_categories) = &bulk_changes.add_categories {
        for category in add_categories {
            if set_categories.len() < max_num_categories {
                set_categories.push(category.clone());
            } else {
                break;
            }
        }
    }

    if &set_categories != project_categories {
        sqlx::query!(
            "
            DELETE FROM mods_categories
            WHERE joining_mod_id = $1 AND is_additional = $2
            ",
            project_id as db_ids::ProjectId,
            is_additional
        )
        .execute(&mut **transaction)
        .await?;

        let mut mod_categories = Vec::new();
        for category in set_categories {
            let category_id = all_db_categories
                .iter()
                .find(|x| x.category == category)
                .ok_or_else(|| {
                    ApiError::InvalidInput(format!("Category {} does not exist.", category.clone()))
                })?
                .id;
            mod_categories.push(ModCategory::new(project_id, category_id, is_additional));
        }
        ModCategory::insert_many(mod_categories, &mut *transaction).await?;
    }

    Ok(())
}

#[derive(Serialize, Deserialize)]
pub struct FileExt {
    pub ext: String,
}

pub async fn project_icon_edit(
    Query(ext): Query<FileExt>,
    ConnectInfo(addr): ConnectInfo<SocketAddr>,
    headers: HeaderMap,
    Path(string): Path<String>,
    Extension(pool): Extension<PgPool>,
    Extension(redis): Extension<RedisPool>,
    Extension(file_host): Extension<Arc<dyn FileHost + Send + Sync>>,
    Extension(session_queue): Extension<Arc<AuthQueue>>,
    payload: BytesExtract,
) -> Result<StatusCode, ApiError> {
    if let Some(content_type) = crate::util::ext::get_image_content_type(&ext.ext) {
        let cdn_url = dotenvy::var("CDN_URL")?;
        let user = get_user_from_headers(
            &addr,
            &headers,
            &pool,
            &redis,
            &session_queue,
            Some(&[Scopes::PROJECT_WRITE]),
        )
        .await?
        .1;

        let project_item = db_models::Project::get(&string, &pool, &redis)
            .await?
            .ok_or_else(|| {
                ApiError::InvalidInput("The specified project does not exist!".to_string())
            })?;

        if !user.role.is_mod() {
            let (team_member, organization_team_member) =
                db_models::TeamMember::get_for_project_permissions(
                    &project_item.inner,
                    user.id.into(),
                    &pool,
                )
                .await?;

            // Hide the project
            if team_member.is_none() && organization_team_member.is_none() {
                return Err(ApiError::CustomAuthentication(
                    "The specified project does not exist!".to_string(),
                ));
            }

            let permissions = ProjectPermissions::get_permissions_by_role(
                &user.role,
                &team_member,
                &organization_team_member,
            )
            .unwrap_or_default();

            if !permissions.contains(ProjectPermissions::EDIT_DETAILS) {
                return Err(ApiError::CustomAuthentication(
                    "You don't have permission to edit this project's icon.".to_string(),
                ));
            }
        }

        if let Some(icon) = project_item.inner.icon_url {
            let name = icon.split(&format!("{cdn_url}/")).nth(1);

            if let Some(icon_path) = name {
                file_host.delete_file_version("", icon_path).await?;
            }
        }

        let bytes = read_from_payload(payload, 262144, "Icons must be smaller than 256KiB").await?;

        let color = crate::util::img::get_color_from_img(&bytes)?;

        let hash = sha1::Sha1::from(&bytes).hexdigest();
        let project_id: ProjectId = project_item.inner.id.into();
        let upload_data = file_host
            .upload_file(
                content_type,
                &format!("data/{}/{}.{}", project_id, hash, ext.ext),
                bytes,
            )
            .await?;

        let mut transaction = pool.begin().await?;

        sqlx::query!(
            "
            UPDATE mods
            SET icon_url = $1, color = $2
            WHERE (id = $3)
            ",
            format!("{}/{}", cdn_url, upload_data.file_name),
            color.map(|x| x as i32),
            project_item.inner.id as db_ids::ProjectId,
        )
        .execute(&mut *transaction)
        .await?;

        transaction.commit().await?;
        db_models::Project::clear_cache(
            project_item.inner.id,
            project_item.inner.slug,
            None,
            &redis,
        )
        .await?;

        Ok(StatusCode::NO_CONTENT)
    } else {
        Err(ApiError::InvalidInput(format!(
            "Invalid format for project icon: {}",
            ext.ext
        )))
    }
}

pub async fn delete_project_icon(
    ConnectInfo(addr): ConnectInfo<SocketAddr>,
    headers: HeaderMap,
    Path(string): Path<String>,
    Extension(pool): Extension<PgPool>,
    Extension(redis): Extension<RedisPool>,
    Extension(file_host): Extension<Arc<dyn FileHost + Send + Sync>>,
    Extension(session_queue): Extension<Arc<AuthQueue>>,
) -> Result<StatusCode, ApiError> {
    let user = get_user_from_headers(
        &addr,
        &headers,
        &pool,
        &redis,
        &session_queue,
        Some(&[Scopes::PROJECT_WRITE]),
    )
    .await?
    .1;

    let project_item = db_models::Project::get(&string, &pool, &redis)
        .await?
        .ok_or_else(|| {
            ApiError::InvalidInput("The specified project does not exist!".to_string())
        })?;

    if !user.role.is_mod() {
        let (team_member, organization_team_member) =
            db_models::TeamMember::get_for_project_permissions(
                &project_item.inner,
                user.id.into(),
                &pool,
            )
            .await?;

        // Hide the project
        if team_member.is_none() && organization_team_member.is_none() {
            return Err(ApiError::CustomAuthentication(
                "The specified project does not exist!".to_string(),
            ));
        }
        let permissions = ProjectPermissions::get_permissions_by_role(
            &user.role,
            &team_member,
            &organization_team_member,
        )
        .unwrap_or_default();

        if !permissions.contains(ProjectPermissions::EDIT_DETAILS) {
            return Err(ApiError::CustomAuthentication(
                "You don't have permission to edit this project's icon.".to_string(),
            ));
        }
    }

    let cdn_url = dotenvy::var("CDN_URL")?;
    if let Some(icon) = project_item.inner.icon_url {
        let name = icon.split(&format!("{cdn_url}/")).nth(1);

        if let Some(icon_path) = name {
            file_host.delete_file_version("", icon_path).await?;
        }
    }

    let mut transaction = pool.begin().await?;

    sqlx::query!(
        "
        UPDATE mods
        SET icon_url = NULL, color = NULL
        WHERE (id = $1)
        ",
        project_item.inner.id as db_ids::ProjectId,
    )
    .execute(&mut *transaction)
    .await?;

    transaction.commit().await?;
    db_models::Project::clear_cache(project_item.inner.id, project_item.inner.slug, None, &redis)
        .await?;

    Ok(StatusCode::NO_CONTENT)
}

#[derive(Serialize, Deserialize, Validate)]
pub struct GalleryCreateQuery {
    pub featured: bool,
    #[validate(length(min = 1, max = 255))]
    pub name: Option<String>,
    #[validate(length(min = 1, max = 2048))]
    pub description: Option<String>,
    pub ordering: Option<i64>,
}

pub async fn add_gallery_item(
    Query(ext): Query<FileExt>,
    ConnectInfo(addr): ConnectInfo<SocketAddr>,
    headers: HeaderMap,
    Query(item): Query<GalleryCreateQuery>,
    Path(string): Path<String>,
    Extension(pool): Extension<PgPool>,
    Extension(redis): Extension<RedisPool>,
    Extension(file_host): Extension<Arc<dyn FileHost + Send + Sync>>,
    Extension(session_queue): Extension<Arc<AuthQueue>>,
    payload: BytesExtract,
) -> Result<StatusCode, ApiError> {
    if let Some(content_type) = crate::util::ext::get_image_content_type(&ext.ext) {
        item.validate()
            .map_err(|err| ApiError::Validation(validation_errors_to_string(err, None)))?;

        let cdn_url = dotenvy::var("CDN_URL")?;
        let user = get_user_from_headers(
            &addr,
            &headers,
            &pool,
            &redis,
            &session_queue,
            Some(&[Scopes::PROJECT_WRITE]),
        )
        .await?
        .1;

        let project_item = db_models::Project::get(&string, &pool, &redis)
            .await?
            .ok_or_else(|| {
                ApiError::InvalidInput("The specified project does not exist!".to_string())
            })?;

        if project_item.gallery_items.len() > 64 {
            return Err(ApiError::CustomAuthentication(
                "You have reached the maximum of gallery images to upload.".to_string(),
            ));
        }

        if !user.role.is_admin() {
            let (team_member, organization_team_member) =
                db_models::TeamMember::get_for_project_permissions(
                    &project_item.inner,
                    user.id.into(),
                    &pool,
                )
                .await?;

            // Hide the project
            if team_member.is_none() && organization_team_member.is_none() {
                return Err(ApiError::CustomAuthentication(
                    "The specified project does not exist!".to_string(),
                ));
            }

            let permissions = ProjectPermissions::get_permissions_by_role(
                &user.role,
                &team_member,
                &organization_team_member,
            )
            .unwrap_or_default();

            if !permissions.contains(ProjectPermissions::EDIT_DETAILS) {
                return Err(ApiError::CustomAuthentication(
                    "You don't have permission to edit this project's gallery.".to_string(),
                ));
            }
        }

        let bytes = read_from_payload(
            payload,
            5 * (1 << 20),
            "Gallery image exceeds the maximum of 5MiB.",
        )
        .await?;
        let hash = sha1::Sha1::from(&bytes).hexdigest();

        let id: ProjectId = project_item.inner.id.into();
        let url = format!("data/{}/images/{}.{}", id, hash, &*ext.ext);

        let file_url = format!("{cdn_url}/{url}");
        if project_item
            .gallery_items
            .iter()
            .any(|x| x.image_url == file_url)
        {
            return Err(ApiError::InvalidInput(
                "You may not upload duplicate gallery images!".to_string(),
            ));
        }

        file_host.upload_file(content_type, &url, bytes).await?;

        let mut transaction = pool.begin().await?;

        if item.featured {
            sqlx::query!(
                "
                UPDATE mods_gallery
                SET featured = $2
                WHERE mod_id = $1
                ",
                project_item.inner.id as db_ids::ProjectId,
                false,
            )
            .execute(&mut *transaction)
            .await?;
        }

        let gallery_item = vec![db_models::project_item::GalleryItem {
            image_url: file_url,
            featured: item.featured,
            name: item.name,
            description: item.description,
            created: Utc::now(),
            ordering: item.ordering.unwrap_or(0),
        }];
        GalleryItem::insert_many(gallery_item, project_item.inner.id, &mut transaction).await?;

        transaction.commit().await?;
        db_models::Project::clear_cache(
            project_item.inner.id,
            project_item.inner.slug,
            None,
            &redis,
        )
        .await?;

        Ok(StatusCode::NO_CONTENT)
    } else {
        Err(ApiError::InvalidInput(format!(
            "Invalid format for gallery image: {}",
            ext.ext
        )))
    }
}

#[derive(Serialize, Deserialize, Validate)]
pub struct GalleryEditQuery {
    /// The url of the gallery item to edit
    pub url: String,
    pub featured: Option<bool>,
    #[serde(
        default,
        skip_serializing_if = "Option::is_none",
        with = "::serde_with::rust::double_option"
    )]
    #[validate(length(min = 1, max = 255))]
    pub name: Option<Option<String>>,
    #[serde(
        default,
        skip_serializing_if = "Option::is_none",
        with = "::serde_with::rust::double_option"
    )]
    #[validate(length(min = 1, max = 2048))]
    pub description: Option<Option<String>>,
    pub ordering: Option<i64>,
}

pub async fn edit_gallery_item(
    ConnectInfo(addr): ConnectInfo<SocketAddr>,
    headers: HeaderMap,
    Query(item): Query<GalleryEditQuery>,
    Path(string): Path<String>,
    Extension(pool): Extension<PgPool>,
    Extension(redis): Extension<RedisPool>,
    Extension(session_queue): Extension<Arc<AuthQueue>>,
) -> Result<StatusCode, ApiError> {
    let user = get_user_from_headers(
        &addr,
        &headers,
        &pool,
        &redis,
        &session_queue,
        Some(&[Scopes::PROJECT_WRITE]),
    )
    .await?
    .1;

    item.validate()
        .map_err(|err| ApiError::Validation(validation_errors_to_string(err, None)))?;

    let project_item = db_models::Project::get(&string, &pool, &redis)
        .await?
        .ok_or_else(|| {
            ApiError::InvalidInput("The specified project does not exist!".to_string())
        })?;

    if !user.role.is_mod() {
        let (team_member, organization_team_member) =
            db_models::TeamMember::get_for_project_permissions(
                &project_item.inner,
                user.id.into(),
                &pool,
            )
            .await?;

        // Hide the project
        if team_member.is_none() && organization_team_member.is_none() {
            return Err(ApiError::CustomAuthentication(
                "The specified project does not exist!".to_string(),
            ));
        }
        let permissions = ProjectPermissions::get_permissions_by_role(
            &user.role,
            &team_member,
            &organization_team_member,
        )
        .unwrap_or_default();

        if !permissions.contains(ProjectPermissions::EDIT_DETAILS) {
            return Err(ApiError::CustomAuthentication(
                "You don't have permission to edit this project's gallery.".to_string(),
            ));
        }
    }
    let mut transaction = pool.begin().await?;

    let id = sqlx::query!(
        "
        SELECT id FROM mods_gallery
        WHERE image_url = $1
        ",
        item.url
    )
    .fetch_optional(&mut *transaction)
    .await?
    .ok_or_else(|| {
        ApiError::InvalidInput(format!(
            "Gallery item at URL {} is not part of the project's gallery.",
            item.url
        ))
    })?
    .id;

    let mut transaction = pool.begin().await?;

    if let Some(featured) = item.featured {
        if featured {
            sqlx::query!(
                "
                UPDATE mods_gallery
                SET featured = $2
                WHERE mod_id = $1
                ",
                project_item.inner.id as db_ids::ProjectId,
                false,
            )
            .execute(&mut *transaction)
            .await?;
        }

        sqlx::query!(
            "
            UPDATE mods_gallery
            SET featured = $2
            WHERE id = $1
            ",
            id,
            featured
        )
        .execute(&mut *transaction)
        .await?;
    }
    if let Some(name) = item.name {
        sqlx::query!(
            "
            UPDATE mods_gallery
            SET name = $2
            WHERE id = $1
            ",
            id,
            name
        )
        .execute(&mut *transaction)
        .await?;
    }
    if let Some(description) = item.description {
        sqlx::query!(
            "
            UPDATE mods_gallery
            SET description = $2
            WHERE id = $1
            ",
            id,
            description
        )
        .execute(&mut *transaction)
        .await?;
    }
    if let Some(ordering) = item.ordering {
        sqlx::query!(
            "
            UPDATE mods_gallery
            SET ordering = $2
            WHERE id = $1
            ",
            id,
            ordering
        )
        .execute(&mut *transaction)
        .await?;
    }

    transaction.commit().await?;

    db_models::Project::clear_cache(project_item.inner.id, project_item.inner.slug, None, &redis)
        .await?;

    Ok(StatusCode::NO_CONTENT)
}

#[derive(Serialize, Deserialize)]
pub struct GalleryDeleteQuery {
    pub url: String,
}

pub async fn delete_gallery_item(
    ConnectInfo(addr): ConnectInfo<SocketAddr>,
    headers: HeaderMap,
    Query(item): Query<GalleryDeleteQuery>,
    Path(string): Path<String>,
    Extension(pool): Extension<PgPool>,
    Extension(redis): Extension<RedisPool>,
    Extension(file_host): Extension<Arc<dyn FileHost + Send + Sync>>,
    Extension(session_queue): Extension<Arc<AuthQueue>>,
) -> Result<StatusCode, ApiError> {
    let user = get_user_from_headers(
        &addr,
        &headers,
        &pool,
        &redis,
        &session_queue,
        Some(&[Scopes::PROJECT_WRITE]),
    )
    .await?
    .1;

    let project_item = db_models::Project::get(&string, &pool, &redis)
        .await?
        .ok_or_else(|| {
            ApiError::InvalidInput("The specified project does not exist!".to_string())
        })?;

    if !user.role.is_mod() {
        let (team_member, organization_team_member) =
            db_models::TeamMember::get_for_project_permissions(
                &project_item.inner,
                user.id.into(),
                &pool,
            )
            .await?;

        // Hide the project
        if team_member.is_none() && organization_team_member.is_none() {
            return Err(ApiError::CustomAuthentication(
                "The specified project does not exist!".to_string(),
            ));
        }

        let permissions = ProjectPermissions::get_permissions_by_role(
            &user.role,
            &team_member,
            &organization_team_member,
        )
        .unwrap_or_default();

        if !permissions.contains(ProjectPermissions::EDIT_DETAILS) {
            return Err(ApiError::CustomAuthentication(
                "You don't have permission to edit this project's gallery.".to_string(),
            ));
        }
    }
    let mut transaction = pool.begin().await?;

    let id = sqlx::query!(
        "
        SELECT id FROM mods_gallery
        WHERE image_url = $1
        ",
        item.url
    )
    .fetch_optional(&mut *transaction)
    .await?
    .ok_or_else(|| {
        ApiError::InvalidInput(format!(
            "Gallery item at URL {} is not part of the project's gallery.",
            item.url
        ))
    })?
    .id;

    let cdn_url = dotenvy::var("CDN_URL")?;
    let name = item.url.split(&format!("{cdn_url}/")).nth(1);

    if let Some(icon_path) = name {
        file_host.delete_file_version("", icon_path).await?;
    }

    let mut transaction = pool.begin().await?;

    sqlx::query!(
        "
        DELETE FROM mods_gallery
        WHERE id = $1
        ",
        id
    )
    .execute(&mut *transaction)
    .await?;

    transaction.commit().await?;

    db_models::Project::clear_cache(project_item.inner.id, project_item.inner.slug, None, &redis)
        .await?;

    Ok(StatusCode::NO_CONTENT)
}

pub async fn project_delete(
    ConnectInfo(addr): ConnectInfo<SocketAddr>,
    headers: HeaderMap,
    Path(string): Path<String>,
    Extension(pool): Extension<PgPool>,
    Extension(redis): Extension<RedisPool>,
    Extension(search_config): Extension<SearchConfig>,
    Extension(session_queue): Extension<Arc<AuthQueue>>,
) -> Result<StatusCode, ApiError> {
    let user = get_user_from_headers(
        &addr,
        &headers,
        &pool,
        &redis,
        &session_queue,
        Some(&[Scopes::PROJECT_DELETE]),
    )
    .await?
    .1;

    let project = db_models::Project::get(&string, &pool, &redis)
        .await?
        .ok_or_else(|| {
            ApiError::InvalidInput("The specified project does not exist!".to_string())
        })?;

    if !user.role.is_admin() {
        let (team_member, organization_team_member) =
            db_models::TeamMember::get_for_project_permissions(
                &project.inner,
                user.id.into(),
                &pool,
            )
            .await?;

        // Hide the project
        if team_member.is_none() && organization_team_member.is_none() {
            return Err(ApiError::CustomAuthentication(
                "The specified project does not exist!".to_string(),
            ));
        }

        let permissions = ProjectPermissions::get_permissions_by_role(
            &user.role,
            &team_member,
            &organization_team_member,
        )
        .unwrap_or_default();

        if !permissions.contains(ProjectPermissions::DELETE_PROJECT) {
            return Err(ApiError::CustomAuthentication(
                "You don't have permission to delete this project!".to_string(),
            ));
        }
    }

    //
    let mut transaction = pool.begin().await?;
    let context = ImageContext::Project {
        project_id: Some(project.inner.id.into()),
    };
    let uploaded_images = db_models::Image::get_many_contexted(context, &mut transaction).await?;
    for image in uploaded_images {
        image_item::Image::remove(image.id, &mut transaction, &redis).await?;
    }

    sqlx::query!(
        "
        DELETE FROM collections_mods
        WHERE mod_id = $1
        ",
        project.inner.id as db_ids::ProjectId,
    )
    .execute(&mut *transaction)
    .await?;

    let result = db_models::Project::remove(project.inner.id, &mut transaction, &redis).await?;

    transaction.commit().await?;

    remove_documents(
        &project
            .versions
            .into_iter()
            .map(|x| x.into())
            .collect::<Vec<_>>(),
        &search_config,
    )
    .await?;

    if result.is_some() {
        Ok(StatusCode::NO_CONTENT)
    } else {
        Err(ApiError::NotFound)
    }
}

pub async fn project_follow(
    ConnectInfo(addr): ConnectInfo<SocketAddr>,
    headers: HeaderMap,
    Path(string): Path<String>,
    Extension(pool): Extension<PgPool>,
    Extension(redis): Extension<RedisPool>,
    Extension(session_queue): Extension<Arc<AuthQueue>>,
) -> Result<StatusCode, ApiError> {
    let user = get_user_from_headers(
        &addr,
        &headers,
        &pool,
        &redis,
        &session_queue,
        Some(&[Scopes::USER_WRITE]),
    )
    .await?
    .1;

    let result = db_models::Project::get(&string, &pool, &redis)
        .await?
        .ok_or_else(|| {
            ApiError::InvalidInput("The specified project does not exist!".to_string())
        })?;

    let user_id: db_ids::UserId = user.id.into();
    let project_id: db_ids::ProjectId = result.inner.id;

    if !is_visible_project(&result.inner, &Some(user), &pool, false).await? {
        return Err(ApiError::NotFound);
    }

    let following = sqlx::query!(
        "
        SELECT EXISTS(SELECT 1 FROM mod_follows mf WHERE mf.follower_id = $1 AND mf.mod_id = $2)
        ",
        user_id as db_ids::UserId,
        project_id as db_ids::ProjectId
    )
    .fetch_one(&pool)
    .await?
    .exists
    .unwrap_or(false);

    if !following {
        let mut transaction = pool.begin().await?;

        sqlx::query!(
            "
            UPDATE mods
            SET follows = follows + 1
            WHERE id = $1
            ",
            project_id as db_ids::ProjectId,
        )
        .execute(&mut *transaction)
        .await?;

        sqlx::query!(
            "
            INSERT INTO mod_follows (follower_id, mod_id)
            VALUES ($1, $2)
            ",
            user_id as db_ids::UserId,
            project_id as db_ids::ProjectId
        )
        .execute(&mut *transaction)
        .await?;

        transaction.commit().await?;

        Ok(StatusCode::NO_CONTENT)
    } else {
        Err(ApiError::InvalidInput(
            "You are already following this project!".to_string(),
        ))
    }
}

pub async fn project_unfollow(
    ConnectInfo(addr): ConnectInfo<SocketAddr>,
    headers: HeaderMap,
    Path(string): Path<String>,
    Extension(pool): Extension<PgPool>,
    Extension(redis): Extension<RedisPool>,
    Extension(session_queue): Extension<Arc<AuthQueue>>,
) -> Result<StatusCode, ApiError> {
    let user = get_user_from_headers(
        &addr,
        &headers,
        &pool,
        &redis,
        &session_queue,
        Some(&[Scopes::USER_WRITE]),
    )
    .await?
    .1;

    let result = db_models::Project::get(&string, &pool, &redis)
        .await?
        .ok_or_else(|| {
            ApiError::InvalidInput("The specified project does not exist!".to_string())
        })?;

    let user_id: db_ids::UserId = user.id.into();
    let project_id = result.inner.id;

    let following = sqlx::query!(
        "
        SELECT EXISTS(SELECT 1 FROM mod_follows mf WHERE mf.follower_id = $1 AND mf.mod_id = $2)
        ",
        user_id as db_ids::UserId,
        project_id as db_ids::ProjectId
    )
    .fetch_one(&pool)
    .await?
    .exists
    .unwrap_or(false);

    if following {
        let mut transaction = pool.begin().await?;

        sqlx::query!(
            "
            UPDATE mods
            SET follows = follows - 1
            WHERE id = $1
            ",
            project_id as db_ids::ProjectId,
        )
        .execute(&mut *transaction)
        .await?;

        sqlx::query!(
            "
            DELETE FROM mod_follows
            WHERE follower_id = $1 AND mod_id = $2
            ",
            user_id as db_ids::UserId,
            project_id as db_ids::ProjectId
        )
        .execute(&mut *transaction)
        .await?;

        transaction.commit().await?;

        Ok(StatusCode::NO_CONTENT)
    } else {
        Err(ApiError::InvalidInput(
            "You are not following this project!".to_string(),
        ))
    }
}

pub async fn project_get_organization(
    ConnectInfo(addr): ConnectInfo<SocketAddr>,
    headers: HeaderMap,
    Path(string): Path<String>,
    Extension(pool): Extension<PgPool>,
    Extension(redis): Extension<RedisPool>,
    Extension(session_queue): Extension<Arc<AuthQueue>>,
) -> Result<Json<models::organizations::Organization>, ApiError> {
    let current_user = get_user_from_headers(
        &addr,
        &headers,
        &pool,
        &redis,
        &session_queue,
        Some(&[Scopes::PROJECT_READ, Scopes::ORGANIZATION_READ]),
    )
    .await
    .map(|x| x.1)
    .ok();
    let user_id = current_user.as_ref().map(|x| x.id.into());

    let result = db_models::Project::get(&string, &pool, &redis)
        .await?
        .ok_or_else(|| {
            ApiError::InvalidInput("The specified project does not exist!".to_string())
        })?;

    if !is_visible_project(&result.inner, &current_user, &pool, false).await? {
        Err(ApiError::InvalidInput(
            "The specified project does not exist!".to_string(),
        ))
    } else if let Some(organization_id) = result.inner.organization_id {
        let organization = db_models::Organization::get_id(organization_id, &pool, &redis)
            .await?
            .ok_or_else(|| {
                ApiError::InvalidInput("The attached organization does not exist!".to_string())
            })?;

        let members_data =
            TeamMember::get_from_team_full(organization.team_id, &pool, &redis).await?;

        let users = crate::database::models::User::get_many_ids(
            &members_data.iter().map(|x| x.user_id).collect::<Vec<_>>(),
            &pool,
            &redis,
        )
        .await?;
        let logged_in = current_user
            .as_ref()
            .and_then(|user| {
                members_data
                    .iter()
                    .find(|x| x.user_id == user.id.into() && x.accepted)
            })
            .is_some();
        let team_members: Vec<_> = members_data
            .into_iter()
            .filter(|x| {
                logged_in
                    || x.accepted
                    || user_id
                        .map(|y: crate::database::models::UserId| y == x.user_id)
                        .unwrap_or(false)
            })
            .flat_map(|data| {
                users.iter().find(|x| x.id == data.user_id).map(|user| {
                    crate::models::teams::TeamMember::from(data, user.clone(), !logged_in)
                })
            })
            .collect();

        let organization = models::organizations::Organization::from(organization, team_members);
        return Ok(Json(organization));
    } else {
        Err(ApiError::NotFound)
    }
}<|MERGE_RESOLUTION|>--- conflicted
+++ resolved
@@ -171,11 +171,7 @@
 
     if let Some(data) = project_data {
         if is_visible_project(&data.inner, &user_option, &pool, false).await? {
-<<<<<<< HEAD
             return Ok(Json(Project::from(data)));
-=======
-            return Ok(HttpResponse::Ok().json(Project::from(data)));
->>>>>>> 0a0837ea
         }
     }
     Err(ApiError::NotFound)
@@ -241,7 +237,6 @@
 
 #[allow(clippy::too_many_arguments)]
 pub async fn project_edit(
-<<<<<<< HEAD
     ConnectInfo(addr): ConnectInfo<SocketAddr>,
     headers: HeaderMap,
     Path(string): Path<String>,
@@ -249,19 +244,9 @@
     Extension(search_config): Extension<SearchConfig>,
     Extension(redis): Extension<RedisPool>,
     Extension(session_queue): Extension<Arc<AuthQueue>>,
+    Extension(moderation_queue): Extension<Arc<AutomatedModerationQueue>>,
     Json(new_project): Json<EditProject>,
 ) -> Result<StatusCode, ApiError> {
-=======
-    req: HttpRequest,
-    info: web::Path<(String,)>,
-    pool: web::Data<PgPool>,
-    search_config: web::Data<SearchConfig>,
-    new_project: web::Json<EditProject>,
-    redis: web::Data<RedisPool>,
-    session_queue: web::Data<AuthQueue>,
-    moderation_queue: web::Data<AutomatedModerationQueue>,
-) -> Result<HttpResponse, ApiError> {
->>>>>>> 0a0837ea
     let user = get_user_from_headers(
         &addr,
         &headers,
