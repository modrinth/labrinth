use crate::auth::{get_user_from_headers, is_authorized};
use crate::database;
use crate::database::models::project_item::{GalleryItem, ModCategory};
use crate::database::models::{image_item, project_item, version_item};
use crate::database::redis::RedisPool;
use crate::file_hosting::FileHost;
use crate::models;
use crate::models::images::ImageContext;
use crate::models::pats::Scopes;
use crate::models::projects::{
    DonationLink, MonetizationStatus, Project, ProjectId, ProjectStatus, SearchRequest, SideType,
};
use crate::models::teams::ProjectPermissions;
use crate::models::v2::projects::LegacyProject;
use crate::queue::session::AuthQueue;
use crate::routes::v3::projects::{delete_from_index, ProjectIds};
use crate::routes::{v2_reroute, v3, ApiError};
use crate::search::{search_for_project, SearchConfig, SearchError};
use crate::util::routes::read_from_payload;
use crate::util::validate::validation_errors_to_string;
use actix_web::{delete, get, patch, post, web, HttpRequest, HttpResponse};
use chrono::{DateTime, Utc};
use serde::{Deserialize, Serialize};
use serde_json::json;
use sqlx::PgPool;
use std::collections::HashMap;
use std::sync::Arc;
use validator::Validate;

use database::models as db_models;
use db_models::ids as db_ids;

pub fn config(cfg: &mut web::ServiceConfig) {
    cfg.service(project_search);
    cfg.service(projects_get);
    cfg.service(projects_edit);
    cfg.service(random_projects_get);

    cfg.service(
        web::scope("project")
            .service(project_get)
            .service(project_get_check)
            .service(project_delete)
            .service(project_edit)
            .service(project_icon_edit)
            .service(delete_project_icon)
            .service(add_gallery_item)
            .service(edit_gallery_item)
            .service(delete_gallery_item)
            .service(project_follow)
            .service(project_unfollow)
            .service(project_schedule)
            .service(super::teams::team_members_get_project)
            .service(
                web::scope("{project_id}")
                    .service(super::versions::version_list)
                    .service(super::versions::version_project_get)
                    .service(dependency_list),
            ),
    );
}

#[get("search")]
pub async fn project_search(
    web::Query(info): web::Query<SearchRequest>,
    config: web::Data<SearchConfig>,
) -> Result<HttpResponse, SearchError> {
    // TODO: make this nicer
    // Search now uses loader_fields instead of explicit 'client_side' and 'server_side' fields
    // While the backend for this has changed, it doesnt affect much
    // in the API calls except that 'versions:x' is now 'game_versions:x'
    let facets: Option<Vec<Vec<String>>> = if let Some(facets) = info.facets {
        let facets = serde_json::from_str::<Vec<Vec<&str>>>(&facets)?;
        Some(
            facets
                .into_iter()
                .map(|facet| {
                    facet
                        .into_iter()
                        .map(|facet| {
                            let version = match facet.split(':').nth(1) {
                                Some(version) => version,
                                None => return facet.to_string(),
                            };

                            if facet.starts_with("versions:") {
                                format!("game_versions:{}", version)
                            } else {
                                facet.to_string()
                            }
                        })
                        .collect::<Vec<_>>()
                })
                .collect(),
        )
    } else {
        None
    };

    let info = SearchRequest {
        facets: facets.and_then(|x| serde_json::to_string(&x).ok()),
        ..info
    };

    let results = search_for_project(&info, &config).await?;

    // TODO: convert to v2 format-we may need a new v2 struct for this for 'original' format

    Ok(HttpResponse::Ok().json(results))
}

#[derive(Deserialize, Validate)]
pub struct RandomProjects {
    #[validate(range(min = 1, max = 100))]
    pub count: u32,
}

#[get("projects_random")]
pub async fn random_projects_get(
    web::Query(count): web::Query<RandomProjects>,
    pool: web::Data<PgPool>,
    redis: web::Data<RedisPool>,
) -> Result<HttpResponse, ApiError> {
    let count = v3::projects::RandomProjects { count: count.count };

    let response =
        v3::projects::random_projects_get(web::Query(count), pool.clone(), redis.clone()).await?;
    // Convert response to V2 format
    match v2_reroute::extract_ok_json::<Project>(response).await {
        Ok(project) => {
            let version_item = match project.versions.first() {
                Some(vid) => version_item::Version::get((*vid).into(), &**pool, &redis).await?,
                None => None,
            };
            let project = LegacyProject::from(project, version_item);
            Ok(HttpResponse::Ok().json(project))
        }
        Err(response) => Ok(response),
    }
}

#[get("projects")]
pub async fn projects_get(
    req: HttpRequest,
    web::Query(ids): web::Query<ProjectIds>,
    pool: web::Data<PgPool>,
    redis: web::Data<RedisPool>,
    session_queue: web::Data<AuthQueue>,
) -> Result<HttpResponse, ApiError> {
    // Call V3 project creation
    let response = v3::projects::projects_get(
        req,
        web::Query(ids),
        pool.clone(),
        redis.clone(),
        session_queue,
    )
    .await?;

    // Convert response to V2 format
    match v2_reroute::extract_ok_json::<Vec<Project>>(response).await {
        Ok(project) => {
            let legacy_projects = LegacyProject::from_many(project, &**pool, &redis).await?;
            Ok(HttpResponse::Ok().json(legacy_projects))
        }
        Err(response) => Ok(response),
    }
}

#[get("{id}")]
pub async fn project_get(
    req: HttpRequest,
    info: web::Path<(String,)>,
    pool: web::Data<PgPool>,
    redis: web::Data<RedisPool>,
    session_queue: web::Data<AuthQueue>,
) -> Result<HttpResponse, ApiError> {
    // Convert V2 data to V3 data

    // Call V3 project creation
    let response =
        v3::projects::project_get(req, info, pool.clone(), redis.clone(), session_queue).await?;

    // Convert response to V2 format
    match v2_reroute::extract_ok_json::<Project>(response).await {
        Ok(project) => {
            let version_item = match project.versions.first() {
                Some(vid) => version_item::Version::get((*vid).into(), &**pool, &redis).await?,
                None => None,
            };
            let project = LegacyProject::from(project, version_item);
            Ok(HttpResponse::Ok().json(project))
        }
        Err(response) => Ok(response),
    }
}

//checks the validity of a project id or slug
#[get("{id}/check")]
pub async fn project_get_check(
    info: web::Path<(String,)>,
    pool: web::Data<PgPool>,
    redis: web::Data<RedisPool>,
) -> Result<HttpResponse, ApiError> {
    let slug = info.into_inner().0;

    let project_data = db_models::Project::get(&slug, &**pool, &redis).await?;

    if let Some(project) = project_data {
        Ok(HttpResponse::Ok().json(json! ({
            "id": models::ids::ProjectId::from(project.inner.id)
        })))
    } else {
        Ok(HttpResponse::NotFound().body(""))
    }
}

#[derive(Serialize)]
struct DependencyInfo {
    pub projects: Vec<Project>,
    pub versions: Vec<models::projects::Version>,
}

#[get("dependencies")]
pub async fn dependency_list(
    req: HttpRequest,
    info: web::Path<(String,)>,
    pool: web::Data<PgPool>,
    redis: web::Data<RedisPool>,
    session_queue: web::Data<AuthQueue>,
) -> Result<HttpResponse, ApiError> {
    let string = info.into_inner().0;

    let result = db_models::Project::get(&string, &**pool, &redis).await?;

    let user_option = get_user_from_headers(
        &req,
        &**pool,
        &redis,
        &session_queue,
        Some(&[Scopes::PROJECT_READ]),
    )
    .await
    .map(|x| x.1)
    .ok();

    if let Some(project) = result {
        if !is_authorized(&project.inner, &user_option, &pool).await? {
            return Ok(HttpResponse::NotFound().body(""));
        }

        let dependencies =
            database::Project::get_dependencies(project.inner.id, &**pool, &redis).await?;

        let project_ids = dependencies
            .iter()
            .filter_map(|x| {
                if x.0.is_none() {
                    if let Some(mod_dependency_id) = x.2 {
                        Some(mod_dependency_id)
                    } else {
                        x.1
                    }
                } else {
                    x.1
                }
            })
            .collect::<Vec<_>>();

        let dep_version_ids = dependencies
            .iter()
            .filter_map(|x| x.0)
            .collect::<Vec<db_models::VersionId>>();
        let (projects_result, versions_result) = futures::future::try_join(
            database::Project::get_many_ids(&project_ids, &**pool, &redis),
            database::Version::get_many(&dep_version_ids, &**pool, &redis),
        )
        .await?;

        let mut projects = projects_result
            .into_iter()
            .map(models::projects::Project::from)
            .collect::<Vec<_>>();
        let mut versions = versions_result
            .into_iter()
            .map(models::projects::Version::from)
            .collect::<Vec<_>>();

        projects.sort_by(|a, b| b.published.cmp(&a.published));
        projects.dedup_by(|a, b| a.id == b.id);

        versions.sort_by(|a, b| b.date_published.cmp(&a.date_published));
        versions.dedup_by(|a, b| a.id == b.id);

        Ok(HttpResponse::Ok().json(DependencyInfo { projects, versions }))
    } else {
        Ok(HttpResponse::NotFound().body(""))
    }
}

#[derive(Serialize, Deserialize, Validate)]
pub struct EditProject {
    #[validate(
        length(min = 3, max = 64),
        custom(function = "crate::util::validate::validate_name")
    )]
    pub title: Option<String>,
    #[validate(length(min = 3, max = 256))]
    pub description: Option<String>,
    #[validate(length(max = 65536))]
    pub body: Option<String>,
    #[validate(length(max = 3))]
    pub categories: Option<Vec<String>>,
    #[validate(length(max = 256))]
    pub additional_categories: Option<Vec<String>>,
    #[serde(
        default,
        skip_serializing_if = "Option::is_none",
        with = "::serde_with::rust::double_option"
    )]
    #[validate(
        custom(function = "crate::util::validate::validate_url"),
        length(max = 2048)
    )]
    pub issues_url: Option<Option<String>>,
    #[serde(
        default,
        skip_serializing_if = "Option::is_none",
        with = "::serde_with::rust::double_option"
    )]
    #[validate(
        custom(function = "crate::util::validate::validate_url"),
        length(max = 2048)
    )]
    pub source_url: Option<Option<String>>,
    #[serde(
        default,
        skip_serializing_if = "Option::is_none",
        with = "::serde_with::rust::double_option"
    )]
    #[validate(
        custom(function = "crate::util::validate::validate_url"),
        length(max = 2048)
    )]
    pub wiki_url: Option<Option<String>>,
    #[serde(
        default,
        skip_serializing_if = "Option::is_none",
        with = "::serde_with::rust::double_option"
    )]
    #[validate(
        custom(function = "crate::util::validate::validate_url"),
        length(max = 2048)
    )]
    pub license_url: Option<Option<String>>,
    #[serde(
        default,
        skip_serializing_if = "Option::is_none",
        with = "::serde_with::rust::double_option"
    )]
    #[validate(
        custom(function = "crate::util::validate::validate_url"),
        length(max = 2048)
    )]
    pub discord_url: Option<Option<String>>,
    #[validate]
    pub donation_urls: Option<Vec<DonationLink>>,
    pub license_id: Option<String>,
    pub client_side: Option<SideType>,
    pub server_side: Option<SideType>,
    #[validate(
        length(min = 3, max = 64),
        regex = "crate::util::validate::RE_URL_SAFE"
    )]
    pub slug: Option<String>,
    pub status: Option<ProjectStatus>,
    #[serde(
        default,
        skip_serializing_if = "Option::is_none",
        with = "::serde_with::rust::double_option"
    )]
    pub requested_status: Option<Option<ProjectStatus>>,
    #[serde(
        default,
        skip_serializing_if = "Option::is_none",
        with = "::serde_with::rust::double_option"
    )]
    #[validate(length(max = 2000))]
    pub moderation_message: Option<Option<String>>,
    #[serde(
        default,
        skip_serializing_if = "Option::is_none",
        with = "::serde_with::rust::double_option"
    )]
    #[validate(length(max = 65536))]
    pub moderation_message_body: Option<Option<String>>,
    pub monetization_status: Option<MonetizationStatus>,
}

#[patch("{id}")]
pub async fn project_edit(
    req: HttpRequest,
    info: web::Path<(String,)>,
    pool: web::Data<PgPool>,
    config: web::Data<SearchConfig>,
    new_project: web::Json<EditProject>,
    redis: web::Data<RedisPool>,
    session_queue: web::Data<AuthQueue>,
) -> Result<HttpResponse, ApiError> {
    let v2_new_project = new_project.into_inner();
    let client_side = v2_new_project.client_side.clone();
    let server_side = v2_new_project.server_side.clone();
    let new_slug = v2_new_project.slug.clone();

    let new_project = v3::projects::EditProject {
        title: v2_new_project.title,
        description: v2_new_project.description,
        body: v2_new_project.body,
        categories: v2_new_project.categories,
        additional_categories: v2_new_project.additional_categories,
        issues_url: v2_new_project.issues_url,
        source_url: v2_new_project.source_url,
        wiki_url: v2_new_project.wiki_url,
        license_url: v2_new_project.license_url,
        discord_url: v2_new_project.discord_url,
        donation_urls: v2_new_project.donation_urls,
        license_id: v2_new_project.license_id,
        slug: v2_new_project.slug,
        status: v2_new_project.status,
        requested_status: v2_new_project.requested_status,
        moderation_message: v2_new_project.moderation_message,
        moderation_message_body: v2_new_project.moderation_message_body,
        monetization_status: v2_new_project.monetization_status,
    };

    // This returns 204 or failure so we don't need to do anything with it
    let project_id = info.clone().0;
    let mut response = v3::projects::project_edit(
        req.clone(),
        info,
        pool.clone(),
        config,
        web::Json(new_project),
        redis.clone(),
        session_queue.clone(),
    )
    .await?;

    // If client and server side were set, we will call
    // the version setting route for each version to set the side types for each of them.
    if response.status().is_success() && (client_side.is_some() || server_side.is_some()) {
        let project_item =
            project_item::Project::get(&new_slug.unwrap_or(project_id), &**pool, &redis).await?;
        let version_ids = project_item.map(|x| x.versions).unwrap_or_default();
        let versions = version_item::Version::get_many(&version_ids, &**pool, &redis).await?;
        for version in versions {
            let mut fields = HashMap::new();
            fields.insert("client_side".to_string(), json!(client_side));
            fields.insert("server_side".to_string(), json!(server_side));
            response = v3::versions::version_edit_helper(
                req.clone(),
                (version.inner.id.into(),),
                pool.clone(),
                redis.clone(),
                v3::versions::EditVersion {
                    fields,
                    ..Default::default()
                },
                session_queue.clone(),
            )
            .await?;
        }
    }
    Ok(response)
}

#[derive(derive_new::new)]
pub struct CategoryChanges<'a> {
    pub categories: &'a Option<Vec<String>>,
    pub add_categories: &'a Option<Vec<String>>,
    pub remove_categories: &'a Option<Vec<String>>,
}

#[derive(Deserialize, Validate)]
pub struct BulkEditProject {
    #[validate(length(max = 3))]
    pub categories: Option<Vec<String>>,
    #[validate(length(max = 3))]
    pub add_categories: Option<Vec<String>>,
    pub remove_categories: Option<Vec<String>>,

    #[validate(length(max = 256))]
    pub additional_categories: Option<Vec<String>>,
    #[validate(length(max = 3))]
    pub add_additional_categories: Option<Vec<String>>,
    pub remove_additional_categories: Option<Vec<String>>,

    #[validate]
    pub donation_urls: Option<Vec<DonationLink>>,
    #[validate]
    pub add_donation_urls: Option<Vec<DonationLink>>,
    #[validate]
    pub remove_donation_urls: Option<Vec<DonationLink>>,

    #[serde(
        default,
        skip_serializing_if = "Option::is_none",
        with = "::serde_with::rust::double_option"
    )]
    #[validate(
        custom(function = "crate::util::validate::validate_url"),
        length(max = 2048)
    )]
    pub issues_url: Option<Option<String>>,
    #[serde(
        default,
        skip_serializing_if = "Option::is_none",
        with = "::serde_with::rust::double_option"
    )]
    #[validate(
        custom(function = "crate::util::validate::validate_url"),
        length(max = 2048)
    )]
    pub source_url: Option<Option<String>>,
    #[serde(
        default,
        skip_serializing_if = "Option::is_none",
        with = "::serde_with::rust::double_option"
    )]
    #[validate(
        custom(function = "crate::util::validate::validate_url"),
        length(max = 2048)
    )]
    pub wiki_url: Option<Option<String>>,
    #[serde(
        default,
        skip_serializing_if = "Option::is_none",
        with = "::serde_with::rust::double_option"
    )]
    #[validate(
        custom(function = "crate::util::validate::validate_url"),
        length(max = 2048)
    )]
    pub discord_url: Option<Option<String>>,
}

#[patch("projects")]
pub async fn projects_edit(
    req: HttpRequest,
    web::Query(ids): web::Query<ProjectIds>,
    pool: web::Data<PgPool>,
    bulk_edit_project: web::Json<BulkEditProject>,
    redis: web::Data<RedisPool>,
    session_queue: web::Data<AuthQueue>,
) -> Result<HttpResponse, ApiError> {
    let user = get_user_from_headers(
        &req,
        &**pool,
        &redis,
        &session_queue,
        Some(&[Scopes::PROJECT_WRITE]),
    )
    .await?
    .1;

    bulk_edit_project
        .validate()
        .map_err(|err| ApiError::Validation(validation_errors_to_string(err, None)))?;

    let project_ids: Vec<db_ids::ProjectId> = serde_json::from_str::<Vec<ProjectId>>(&ids.ids)?
        .into_iter()
        .map(|x| x.into())
        .collect();

    let projects_data = db_models::Project::get_many_ids(&project_ids, &**pool, &redis).await?;

    if let Some(id) = project_ids
        .iter()
        .find(|x| !projects_data.iter().any(|y| x == &&y.inner.id))
    {
        return Err(ApiError::InvalidInput(format!(
            "Project {} not found",
            ProjectId(id.0 as u64)
        )));
    }

    let team_ids = projects_data
        .iter()
        .map(|x| x.inner.team_id)
        .collect::<Vec<db_models::TeamId>>();
    let team_members =
        db_models::TeamMember::get_from_team_full_many(&team_ids, &**pool, &redis).await?;

    let organization_ids = projects_data
        .iter()
        .filter_map(|x| x.inner.organization_id)
        .collect::<Vec<db_models::OrganizationId>>();
    let organizations =
        db_models::Organization::get_many_ids(&organization_ids, &**pool, &redis).await?;

    let organization_team_ids = organizations
        .iter()
        .map(|x| x.team_id)
        .collect::<Vec<db_models::TeamId>>();
    let organization_team_members =
        db_models::TeamMember::get_from_team_full_many(&organization_team_ids, &**pool, &redis)
            .await?;

    let categories = db_models::categories::Category::list(&**pool, &redis).await?;
    let donation_platforms = db_models::categories::DonationPlatform::list(&**pool, &redis).await?;

    let mut transaction = pool.begin().await?;

    for project in projects_data {
        if !user.role.is_mod() {
            let team_member = team_members
                .iter()
                .find(|x| x.team_id == project.inner.team_id && x.user_id == user.id.into());

            let organization = project
                .inner
                .organization_id
                .and_then(|oid| organizations.iter().find(|x| x.id == oid));

            let organization_team_member = if let Some(organization) = organization {
                organization_team_members
                    .iter()
                    .find(|x| x.team_id == organization.team_id && x.user_id == user.id.into())
            } else {
                None
            };

            let permissions = ProjectPermissions::get_permissions_by_role(
                &user.role,
                &team_member.cloned(),
                &organization_team_member.cloned(),
            )
            .unwrap_or_default();

            if team_member.is_some() {
                if !permissions.contains(ProjectPermissions::EDIT_DETAILS) {
                    return Err(ApiError::CustomAuthentication(format!(
                        "You do not have the permissions to bulk edit project {}!",
                        project.inner.title
                    )));
                }
            } else if project.inner.status.is_hidden() {
                return Err(ApiError::InvalidInput(format!(
                    "Project {} not found",
                    ProjectId(project.inner.id.0 as u64)
                )));
            } else {
                return Err(ApiError::CustomAuthentication(format!(
                    "You are not a member of project {}!",
                    project.inner.title
                )));
            };
        }

        bulk_edit_project_categories(
            &categories,
            &project.categories,
            project.inner.id as db_ids::ProjectId,
            CategoryChanges::new(
                &bulk_edit_project.categories,
                &bulk_edit_project.add_categories,
                &bulk_edit_project.remove_categories,
            ),
            3,
            false,
            &mut transaction,
        )
        .await?;

        bulk_edit_project_categories(
            &categories,
            &project.additional_categories,
            project.inner.id as db_ids::ProjectId,
            CategoryChanges::new(
                &bulk_edit_project.additional_categories,
                &bulk_edit_project.add_additional_categories,
                &bulk_edit_project.remove_additional_categories,
            ),
            256,
            true,
            &mut transaction,
        )
        .await?;

        let project_donations: Vec<DonationLink> = project
            .donation_urls
            .into_iter()
            .map(|d| DonationLink {
                id: d.platform_short,
                platform: d.platform_name,
                url: d.url,
            })
            .collect();
        let mut set_donation_links =
            if let Some(donation_links) = bulk_edit_project.donation_urls.clone() {
                donation_links
            } else {
                project_donations.clone()
            };

        if let Some(delete_donations) = &bulk_edit_project.remove_donation_urls {
            for donation in delete_donations {
                if let Some(pos) = set_donation_links
                    .iter()
                    .position(|x| donation.url == x.url && donation.id == x.id)
                {
                    set_donation_links.remove(pos);
                }
            }
        }

        if let Some(add_donations) = &bulk_edit_project.add_donation_urls {
            set_donation_links.append(&mut add_donations.clone());
        }

        if set_donation_links != project_donations {
            sqlx::query!(
                "
                DELETE FROM mods_donations
                WHERE joining_mod_id = $1
                ",
                project.inner.id as db_ids::ProjectId,
            )
            .execute(&mut *transaction)
            .await?;

            for donation in set_donation_links {
                let platform_id = donation_platforms
                    .iter()
                    .find(|x| x.short == donation.id)
                    .ok_or_else(|| {
                        ApiError::InvalidInput(format!(
                            "Platform {} does not exist.",
                            donation.id.clone()
                        ))
                    })?
                    .id;

                sqlx::query!(
                    "
                    INSERT INTO mods_donations (joining_mod_id, joining_platform_id, url)
                    VALUES ($1, $2, $3)
                    ",
                    project.inner.id as db_ids::ProjectId,
                    platform_id as db_ids::DonationPlatformId,
                    donation.url
                )
                .execute(&mut *transaction)
                .await?;
            }
        }

        if let Some(issues_url) = &bulk_edit_project.issues_url {
            sqlx::query!(
                "
                UPDATE mods
                SET issues_url = $1
                WHERE (id = $2)
                ",
                issues_url.as_deref(),
                project.inner.id as db_ids::ProjectId,
            )
            .execute(&mut *transaction)
            .await?;
        }

        if let Some(source_url) = &bulk_edit_project.source_url {
            sqlx::query!(
                "
                UPDATE mods
                SET source_url = $1
                WHERE (id = $2)
                ",
                source_url.as_deref(),
                project.inner.id as db_ids::ProjectId,
            )
            .execute(&mut *transaction)
            .await?;
        }

        if let Some(wiki_url) = &bulk_edit_project.wiki_url {
            sqlx::query!(
                "
                UPDATE mods
                SET wiki_url = $1
                WHERE (id = $2)
                ",
                wiki_url.as_deref(),
                project.inner.id as db_ids::ProjectId,
            )
            .execute(&mut *transaction)
            .await?;
        }

        if let Some(discord_url) = &bulk_edit_project.discord_url {
            sqlx::query!(
                "
                UPDATE mods
                SET discord_url = $1
                WHERE (id = $2)
                ",
                discord_url.as_deref(),
                project.inner.id as db_ids::ProjectId,
            )
            .execute(&mut *transaction)
            .await?;
        }

        db_models::Project::clear_cache(project.inner.id, project.inner.slug, None, &redis).await?;
    }

    transaction.commit().await?;

    Ok(HttpResponse::NoContent().body(""))
}

pub async fn bulk_edit_project_categories(
    all_db_categories: &[db_models::categories::Category],
    project_categories: &Vec<String>,
    project_id: db_ids::ProjectId,
    bulk_changes: CategoryChanges<'_>,
    max_num_categories: usize,
    is_additional: bool,
    transaction: &mut sqlx::Transaction<'_, sqlx::Postgres>,
) -> Result<(), ApiError> {
    let mut set_categories = if let Some(categories) = bulk_changes.categories.clone() {
        categories
    } else {
        project_categories.clone()
    };

    if let Some(delete_categories) = &bulk_changes.remove_categories {
        for category in delete_categories {
            if let Some(pos) = set_categories.iter().position(|x| x == category) {
                set_categories.remove(pos);
            }
        }
    }

    if let Some(add_categories) = &bulk_changes.add_categories {
        for category in add_categories {
            if set_categories.len() < max_num_categories {
                set_categories.push(category.clone());
            } else {
                break;
            }
        }
    }

    if &set_categories != project_categories {
        sqlx::query!(
            "
            DELETE FROM mods_categories
            WHERE joining_mod_id = $1 AND is_additional = $2
            ",
            project_id as db_ids::ProjectId,
            is_additional
        )
        .execute(&mut **transaction)
        .await?;

        let mut mod_categories = Vec::new();
        for category in set_categories {
            let category_id = all_db_categories
                .iter()
                .find(|x| x.category == category)
                .ok_or_else(|| {
                    ApiError::InvalidInput(format!("Category {} does not exist.", category.clone()))
                })?
                .id;
            mod_categories.push(ModCategory::new(project_id, category_id, is_additional));
        }
        ModCategory::insert_many(mod_categories, &mut *transaction).await?;
    }

    Ok(())
}

<<<<<<< HEAD
=======
pub async fn edit_project_categories(
    categories: &Vec<String>,
    perms: &ProjectPermissions,
    project_id: db_ids::ProjectId,
    additional: bool,
    transaction: &mut sqlx::Transaction<'_, sqlx::Postgres>,
) -> Result<(), ApiError> {
    if !perms.contains(ProjectPermissions::EDIT_DETAILS) {
        let additional_str = if additional { "additional " } else { "" };
        return Err(ApiError::CustomAuthentication(format!(
            "You do not have the permissions to edit the {additional_str}categories of this project!"
        )));
    }

    let mut mod_categories = Vec::new();
    for category in categories {
        let category_id = db_models::categories::Category::get_id(category, &mut **transaction)
            .await?
            .ok_or_else(|| {
                ApiError::InvalidInput(format!("Category {} does not exist.", category.clone()))
            })?;
        mod_categories.push(ModCategory::new(project_id, category_id, additional));
    }
    ModCategory::insert_many(mod_categories, &mut *transaction).await?;

    Ok(())
}

>>>>>>> 8803e119
#[derive(Deserialize)]
pub struct SchedulingData {
    pub time: DateTime<Utc>,
    pub requested_status: ProjectStatus,
}

#[post("{id}/schedule")]
pub async fn project_schedule(
    req: HttpRequest,
    info: web::Path<(String,)>,
    pool: web::Data<PgPool>,
    redis: web::Data<RedisPool>,
    session_queue: web::Data<AuthQueue>,
    scheduling_data: web::Json<SchedulingData>,
) -> Result<HttpResponse, ApiError> {
    let user = get_user_from_headers(
        &req,
        &**pool,
        &redis,
        &session_queue,
        Some(&[Scopes::PROJECT_WRITE]),
    )
    .await?
    .1;

    if scheduling_data.time < Utc::now() {
        return Err(ApiError::InvalidInput(
            "You cannot schedule a project to be released in the past!".to_string(),
        ));
    }

    if !scheduling_data.requested_status.can_be_requested() {
        return Err(ApiError::InvalidInput(
            "Specified requested status cannot be requested!".to_string(),
        ));
    }

    let string = info.into_inner().0;
    let result = db_models::Project::get(&string, &**pool, &redis).await?;

    if let Some(project_item) = result {
        let (team_member, organization_team_member) =
            db_models::TeamMember::get_for_project_permissions(
                &project_item.inner,
                user.id.into(),
                &**pool,
            )
            .await?;

        let permissions = ProjectPermissions::get_permissions_by_role(
            &user.role,
            &team_member.clone(),
            &organization_team_member.clone(),
        )
        .unwrap_or_default();

        if !user.role.is_mod() && !permissions.contains(ProjectPermissions::EDIT_DETAILS) {
            return Err(ApiError::CustomAuthentication(
                "You do not have permission to edit this project's scheduling data!".to_string(),
            ));
        }

        if !project_item.inner.status.is_approved() {
            return Err(ApiError::InvalidInput(
                "This project has not been approved yet. Submit to the queue with the private status to schedule it in the future!".to_string(),
            ));
        }

        sqlx::query!(
            "
            UPDATE mods
            SET status = $1, approved = $2
            WHERE (id = $3)
            ",
            ProjectStatus::Scheduled.as_str(),
            scheduling_data.time,
            project_item.inner.id as db_ids::ProjectId,
        )
        .execute(&**pool)
        .await?;

        db_models::Project::clear_cache(
            project_item.inner.id,
            project_item.inner.slug,
            None,
            &redis,
        )
        .await?;

        Ok(HttpResponse::NoContent().body(""))
    } else {
        Ok(HttpResponse::NotFound().body(""))
    }
}

#[derive(Serialize, Deserialize)]
pub struct Extension {
    pub ext: String,
}

#[patch("{id}/icon")]
#[allow(clippy::too_many_arguments)]
pub async fn project_icon_edit(
    web::Query(ext): web::Query<Extension>,
    req: HttpRequest,
    info: web::Path<(String,)>,
    pool: web::Data<PgPool>,
    redis: web::Data<RedisPool>,
    file_host: web::Data<Arc<dyn FileHost + Send + Sync>>,
    mut payload: web::Payload,
    session_queue: web::Data<AuthQueue>,
) -> Result<HttpResponse, ApiError> {
    if let Some(content_type) = crate::util::ext::get_image_content_type(&ext.ext) {
        let cdn_url = dotenvy::var("CDN_URL")?;
        let user = get_user_from_headers(
            &req,
            &**pool,
            &redis,
            &session_queue,
            Some(&[Scopes::PROJECT_WRITE]),
        )
        .await?
        .1;
        let string = info.into_inner().0;

        let project_item = db_models::Project::get(&string, &**pool, &redis)
            .await?
            .ok_or_else(|| {
                ApiError::InvalidInput("The specified project does not exist!".to_string())
            })?;

        if !user.role.is_mod() {
            let (team_member, organization_team_member) =
                db_models::TeamMember::get_for_project_permissions(
                    &project_item.inner,
                    user.id.into(),
                    &**pool,
                )
                .await?;

            // Hide the project
            if team_member.is_none() && organization_team_member.is_none() {
                return Err(ApiError::CustomAuthentication(
                    "The specified project does not exist!".to_string(),
                ));
            }

            let permissions = ProjectPermissions::get_permissions_by_role(
                &user.role,
                &team_member,
                &organization_team_member,
            )
            .unwrap_or_default();

            if !permissions.contains(ProjectPermissions::EDIT_DETAILS) {
                return Err(ApiError::CustomAuthentication(
                    "You don't have permission to edit this project's icon.".to_string(),
                ));
            }
        }

        if let Some(icon) = project_item.inner.icon_url {
            let name = icon.split(&format!("{cdn_url}/")).nth(1);

            if let Some(icon_path) = name {
                file_host.delete_file_version("", icon_path).await?;
            }
        }

        let bytes =
            read_from_payload(&mut payload, 262144, "Icons must be smaller than 256KiB").await?;

        let color = crate::util::img::get_color_from_img(&bytes)?;

        let hash = sha1::Sha1::from(&bytes).hexdigest();
        let project_id: ProjectId = project_item.inner.id.into();
        let upload_data = file_host
            .upload_file(
                content_type,
                &format!("data/{}/{}.{}", project_id, hash, ext.ext),
                bytes.freeze(),
            )
            .await?;

        let mut transaction = pool.begin().await?;

        sqlx::query!(
            "
            UPDATE mods
            SET icon_url = $1, color = $2
            WHERE (id = $3)
            ",
            format!("{}/{}", cdn_url, upload_data.file_name),
            color.map(|x| x as i32),
            project_item.inner.id as db_ids::ProjectId,
        )
        .execute(&mut *transaction)
        .await?;

        db_models::Project::clear_cache(
            project_item.inner.id,
            project_item.inner.slug,
            None,
            &redis,
        )
        .await?;

        transaction.commit().await?;

        Ok(HttpResponse::NoContent().body(""))
    } else {
        Err(ApiError::InvalidInput(format!(
            "Invalid format for project icon: {}",
            ext.ext
        )))
    }
}

#[delete("{id}/icon")]
pub async fn delete_project_icon(
    req: HttpRequest,
    info: web::Path<(String,)>,
    pool: web::Data<PgPool>,
    redis: web::Data<RedisPool>,
    file_host: web::Data<Arc<dyn FileHost + Send + Sync>>,
    session_queue: web::Data<AuthQueue>,
) -> Result<HttpResponse, ApiError> {
    let user = get_user_from_headers(
        &req,
        &**pool,
        &redis,
        &session_queue,
        Some(&[Scopes::PROJECT_WRITE]),
    )
    .await?
    .1;
    let string = info.into_inner().0;

    let project_item = db_models::Project::get(&string, &**pool, &redis)
        .await?
        .ok_or_else(|| {
            ApiError::InvalidInput("The specified project does not exist!".to_string())
        })?;

    if !user.role.is_mod() {
        let (team_member, organization_team_member) =
            db_models::TeamMember::get_for_project_permissions(
                &project_item.inner,
                user.id.into(),
                &**pool,
            )
            .await?;

        // Hide the project
        if team_member.is_none() && organization_team_member.is_none() {
            return Err(ApiError::CustomAuthentication(
                "The specified project does not exist!".to_string(),
            ));
        }
        let permissions = ProjectPermissions::get_permissions_by_role(
            &user.role,
            &team_member,
            &organization_team_member,
        )
        .unwrap_or_default();

        if !permissions.contains(ProjectPermissions::EDIT_DETAILS) {
            return Err(ApiError::CustomAuthentication(
                "You don't have permission to edit this project's icon.".to_string(),
            ));
        }
    }

    let cdn_url = dotenvy::var("CDN_URL")?;
    if let Some(icon) = project_item.inner.icon_url {
        let name = icon.split(&format!("{cdn_url}/")).nth(1);

        if let Some(icon_path) = name {
            file_host.delete_file_version("", icon_path).await?;
        }
    }

    let mut transaction = pool.begin().await?;

    sqlx::query!(
        "
        UPDATE mods
        SET icon_url = NULL, color = NULL
        WHERE (id = $1)
        ",
        project_item.inner.id as db_ids::ProjectId,
    )
    .execute(&mut *transaction)
    .await?;

    db_models::Project::clear_cache(project_item.inner.id, project_item.inner.slug, None, &redis)
        .await?;

    transaction.commit().await?;

    Ok(HttpResponse::NoContent().body(""))
}

#[derive(Serialize, Deserialize, Validate)]
pub struct GalleryCreateQuery {
    pub featured: bool,
    #[validate(length(min = 1, max = 255))]
    pub title: Option<String>,
    #[validate(length(min = 1, max = 2048))]
    pub description: Option<String>,
    pub ordering: Option<i64>,
}

#[post("{id}/gallery")]
#[allow(clippy::too_many_arguments)]
pub async fn add_gallery_item(
    web::Query(ext): web::Query<Extension>,
    req: HttpRequest,
    web::Query(item): web::Query<GalleryCreateQuery>,
    info: web::Path<(String,)>,
    pool: web::Data<PgPool>,
    redis: web::Data<RedisPool>,
    file_host: web::Data<Arc<dyn FileHost + Send + Sync>>,
    mut payload: web::Payload,
    session_queue: web::Data<AuthQueue>,
) -> Result<HttpResponse, ApiError> {
    if let Some(content_type) = crate::util::ext::get_image_content_type(&ext.ext) {
        item.validate()
            .map_err(|err| ApiError::Validation(validation_errors_to_string(err, None)))?;

        let cdn_url = dotenvy::var("CDN_URL")?;
        let user = get_user_from_headers(
            &req,
            &**pool,
            &redis,
            &session_queue,
            Some(&[Scopes::PROJECT_WRITE]),
        )
        .await?
        .1;
        let string = info.into_inner().0;

        let project_item = db_models::Project::get(&string, &**pool, &redis)
            .await?
            .ok_or_else(|| {
                ApiError::InvalidInput("The specified project does not exist!".to_string())
            })?;

        if project_item.gallery_items.len() > 64 {
            return Err(ApiError::CustomAuthentication(
                "You have reached the maximum of gallery images to upload.".to_string(),
            ));
        }

        if !user.role.is_admin() {
            let (team_member, organization_team_member) =
                db_models::TeamMember::get_for_project_permissions(
                    &project_item.inner,
                    user.id.into(),
                    &**pool,
                )
                .await?;

            // Hide the project
            if team_member.is_none() && organization_team_member.is_none() {
                return Err(ApiError::CustomAuthentication(
                    "The specified project does not exist!".to_string(),
                ));
            }

            let permissions = ProjectPermissions::get_permissions_by_role(
                &user.role,
                &team_member,
                &organization_team_member,
            )
            .unwrap_or_default();

            if !permissions.contains(ProjectPermissions::EDIT_DETAILS) {
                return Err(ApiError::CustomAuthentication(
                    "You don't have permission to edit this project's gallery.".to_string(),
                ));
            }
        }

        let bytes = read_from_payload(
            &mut payload,
            5 * (1 << 20),
            "Gallery image exceeds the maximum of 5MiB.",
        )
        .await?;
        let hash = sha1::Sha1::from(&bytes).hexdigest();

        let id: ProjectId = project_item.inner.id.into();
        let url = format!("data/{}/images/{}.{}", id, hash, &*ext.ext);

        let file_url = format!("{cdn_url}/{url}");
        if project_item
            .gallery_items
            .iter()
            .any(|x| x.image_url == file_url)
        {
            return Err(ApiError::InvalidInput(
                "You may not upload duplicate gallery images!".to_string(),
            ));
        }

        file_host
            .upload_file(content_type, &url, bytes.freeze())
            .await?;

        let mut transaction = pool.begin().await?;

        if item.featured {
            sqlx::query!(
                "
                UPDATE mods_gallery
                SET featured = $2
                WHERE mod_id = $1
                ",
                project_item.inner.id as db_ids::ProjectId,
                false,
            )
            .execute(&mut *transaction)
            .await?;
        }

        let gallery_item = vec![db_models::project_item::GalleryItem {
            image_url: file_url,
            featured: item.featured,
            title: item.title,
            description: item.description,
            created: Utc::now(),
            ordering: item.ordering.unwrap_or(0),
        }];
        GalleryItem::insert_many(gallery_item, project_item.inner.id, &mut transaction).await?;

        db_models::Project::clear_cache(
            project_item.inner.id,
            project_item.inner.slug,
            None,
            &redis,
        )
        .await?;

        transaction.commit().await?;

        Ok(HttpResponse::NoContent().body(""))
    } else {
        Err(ApiError::InvalidInput(format!(
            "Invalid format for gallery image: {}",
            ext.ext
        )))
    }
}

#[derive(Serialize, Deserialize, Validate)]
pub struct GalleryEditQuery {
    /// The url of the gallery item to edit
    pub url: String,
    pub featured: Option<bool>,
    #[serde(
        default,
        skip_serializing_if = "Option::is_none",
        with = "::serde_with::rust::double_option"
    )]
    #[validate(length(min = 1, max = 255))]
    pub title: Option<Option<String>>,
    #[serde(
        default,
        skip_serializing_if = "Option::is_none",
        with = "::serde_with::rust::double_option"
    )]
    #[validate(length(min = 1, max = 2048))]
    pub description: Option<Option<String>>,
    pub ordering: Option<i64>,
}

#[patch("{id}/gallery")]
pub async fn edit_gallery_item(
    req: HttpRequest,
    web::Query(item): web::Query<GalleryEditQuery>,
    info: web::Path<(String,)>,
    pool: web::Data<PgPool>,
    redis: web::Data<RedisPool>,
    session_queue: web::Data<AuthQueue>,
) -> Result<HttpResponse, ApiError> {
    let user = get_user_from_headers(
        &req,
        &**pool,
        &redis,
        &session_queue,
        Some(&[Scopes::PROJECT_WRITE]),
    )
    .await?
    .1;
    let string = info.into_inner().0;

    item.validate()
        .map_err(|err| ApiError::Validation(validation_errors_to_string(err, None)))?;

    let project_item = db_models::Project::get(&string, &**pool, &redis)
        .await?
        .ok_or_else(|| {
            ApiError::InvalidInput("The specified project does not exist!".to_string())
        })?;

    if !user.role.is_mod() {
        let (team_member, organization_team_member) =
            db_models::TeamMember::get_for_project_permissions(
                &project_item.inner,
                user.id.into(),
                &**pool,
            )
            .await?;

        // Hide the project
        if team_member.is_none() && organization_team_member.is_none() {
            return Err(ApiError::CustomAuthentication(
                "The specified project does not exist!".to_string(),
            ));
        }
        let permissions = ProjectPermissions::get_permissions_by_role(
            &user.role,
            &team_member,
            &organization_team_member,
        )
        .unwrap_or_default();

        if !permissions.contains(ProjectPermissions::EDIT_DETAILS) {
            return Err(ApiError::CustomAuthentication(
                "You don't have permission to edit this project's gallery.".to_string(),
            ));
        }
    }
    let mut transaction = pool.begin().await?;

    let id = sqlx::query!(
        "
        SELECT id FROM mods_gallery
        WHERE image_url = $1
        ",
        item.url
    )
    .fetch_optional(&mut *transaction)
    .await?
    .ok_or_else(|| {
        ApiError::InvalidInput(format!(
            "Gallery item at URL {} is not part of the project's gallery.",
            item.url
        ))
    })?
    .id;

    let mut transaction = pool.begin().await?;

    if let Some(featured) = item.featured {
        if featured {
            sqlx::query!(
                "
                UPDATE mods_gallery
                SET featured = $2
                WHERE mod_id = $1
                ",
                project_item.inner.id as db_ids::ProjectId,
                false,
            )
            .execute(&mut *transaction)
            .await?;
        }

        sqlx::query!(
            "
            UPDATE mods_gallery
            SET featured = $2
            WHERE id = $1
            ",
            id,
            featured
        )
        .execute(&mut *transaction)
        .await?;
    }
    if let Some(title) = item.title {
        sqlx::query!(
            "
            UPDATE mods_gallery
            SET title = $2
            WHERE id = $1
            ",
            id,
            title
        )
        .execute(&mut *transaction)
        .await?;
    }
    if let Some(description) = item.description {
        sqlx::query!(
            "
            UPDATE mods_gallery
            SET description = $2
            WHERE id = $1
            ",
            id,
            description
        )
        .execute(&mut *transaction)
        .await?;
    }
    if let Some(ordering) = item.ordering {
        sqlx::query!(
            "
            UPDATE mods_gallery
            SET ordering = $2
            WHERE id = $1
            ",
            id,
            ordering
        )
        .execute(&mut *transaction)
        .await?;
    }

    db_models::Project::clear_cache(project_item.inner.id, project_item.inner.slug, None, &redis)
        .await?;

    transaction.commit().await?;

    Ok(HttpResponse::NoContent().body(""))
}

#[derive(Serialize, Deserialize)]
pub struct GalleryDeleteQuery {
    pub url: String,
}

#[delete("{id}/gallery")]
pub async fn delete_gallery_item(
    req: HttpRequest,
    web::Query(item): web::Query<GalleryDeleteQuery>,
    info: web::Path<(String,)>,
    pool: web::Data<PgPool>,
    redis: web::Data<RedisPool>,
    file_host: web::Data<Arc<dyn FileHost + Send + Sync>>,
    session_queue: web::Data<AuthQueue>,
) -> Result<HttpResponse, ApiError> {
    let user = get_user_from_headers(
        &req,
        &**pool,
        &redis,
        &session_queue,
        Some(&[Scopes::PROJECT_WRITE]),
    )
    .await?
    .1;
    let string = info.into_inner().0;

    let project_item = db_models::Project::get(&string, &**pool, &redis)
        .await?
        .ok_or_else(|| {
            ApiError::InvalidInput("The specified project does not exist!".to_string())
        })?;

    if !user.role.is_mod() {
        let (team_member, organization_team_member) =
            db_models::TeamMember::get_for_project_permissions(
                &project_item.inner,
                user.id.into(),
                &**pool,
            )
            .await?;

        // Hide the project
        if team_member.is_none() && organization_team_member.is_none() {
            return Err(ApiError::CustomAuthentication(
                "The specified project does not exist!".to_string(),
            ));
        }

        let permissions = ProjectPermissions::get_permissions_by_role(
            &user.role,
            &team_member,
            &organization_team_member,
        )
        .unwrap_or_default();

        if !permissions.contains(ProjectPermissions::EDIT_DETAILS) {
            return Err(ApiError::CustomAuthentication(
                "You don't have permission to edit this project's gallery.".to_string(),
            ));
        }
    }
    let mut transaction = pool.begin().await?;

    let id = sqlx::query!(
        "
        SELECT id FROM mods_gallery
        WHERE image_url = $1
        ",
        item.url
    )
    .fetch_optional(&mut *transaction)
    .await?
    .ok_or_else(|| {
        ApiError::InvalidInput(format!(
            "Gallery item at URL {} is not part of the project's gallery.",
            item.url
        ))
    })?
    .id;

    let cdn_url = dotenvy::var("CDN_URL")?;
    let name = item.url.split(&format!("{cdn_url}/")).nth(1);

    if let Some(icon_path) = name {
        file_host.delete_file_version("", icon_path).await?;
    }

    let mut transaction = pool.begin().await?;

    sqlx::query!(
        "
        DELETE FROM mods_gallery
        WHERE id = $1
        ",
        id
    )
    .execute(&mut *transaction)
    .await?;

    db_models::Project::clear_cache(project_item.inner.id, project_item.inner.slug, None, &redis)
        .await?;

    transaction.commit().await?;

    Ok(HttpResponse::NoContent().body(""))
}

#[delete("{id}")]
pub async fn project_delete(
    req: HttpRequest,
    info: web::Path<(String,)>,
    pool: web::Data<PgPool>,
    redis: web::Data<RedisPool>,
    config: web::Data<SearchConfig>,
    session_queue: web::Data<AuthQueue>,
) -> Result<HttpResponse, ApiError> {
    let user = get_user_from_headers(
        &req,
        &**pool,
        &redis,
        &session_queue,
        Some(&[Scopes::PROJECT_DELETE]),
    )
    .await?
    .1;
    let string = info.into_inner().0;

    let project = db_models::Project::get(&string, &**pool, &redis)
        .await?
        .ok_or_else(|| {
            ApiError::InvalidInput("The specified project does not exist!".to_string())
        })?;

    if !user.role.is_admin() {
        let (team_member, organization_team_member) =
            db_models::TeamMember::get_for_project_permissions(
                &project.inner,
                user.id.into(),
                &**pool,
            )
            .await?;

        // Hide the project
        if team_member.is_none() && organization_team_member.is_none() {
            return Err(ApiError::CustomAuthentication(
                "The specified project does not exist!".to_string(),
            ));
        }

        let permissions = ProjectPermissions::get_permissions_by_role(
            &user.role,
            &team_member,
            &organization_team_member,
        )
        .unwrap_or_default();

        if !permissions.contains(ProjectPermissions::DELETE_PROJECT) {
            return Err(ApiError::CustomAuthentication(
                "You don't have permission to delete this project!".to_string(),
            ));
        }
    }

    let mut transaction = pool.begin().await?;
    let context = ImageContext::Project {
        project_id: Some(project.inner.id.into()),
    };
    let uploaded_images = db_models::Image::get_many_contexted(context, &mut transaction).await?;
    for image in uploaded_images {
        image_item::Image::remove(image.id, &mut transaction, &redis).await?;
    }

    sqlx::query!(
        "
        DELETE FROM collections_mods
        WHERE mod_id = $1
        ",
        project.inner.id as db_ids::ProjectId,
    )
    .execute(&mut *transaction)
    .await?;

    let result = db_models::Project::remove(project.inner.id, &mut transaction, &redis).await?;

    transaction.commit().await?;

    delete_from_index(project.inner.id.into(), config).await?;

    if result.is_some() {
        Ok(HttpResponse::NoContent().body(""))
    } else {
        Ok(HttpResponse::NotFound().body(""))
    }
}

#[post("{id}/follow")]
pub async fn project_follow(
    req: HttpRequest,
    info: web::Path<(String,)>,
    pool: web::Data<PgPool>,
    redis: web::Data<RedisPool>,
    session_queue: web::Data<AuthQueue>,
) -> Result<HttpResponse, ApiError> {
    let user = get_user_from_headers(
        &req,
        &**pool,
        &redis,
        &session_queue,
        Some(&[Scopes::USER_WRITE]),
    )
    .await?
    .1;
    let string = info.into_inner().0;

    let result = db_models::Project::get(&string, &**pool, &redis)
        .await?
        .ok_or_else(|| {
            ApiError::InvalidInput("The specified project does not exist!".to_string())
        })?;

    let user_id: db_ids::UserId = user.id.into();
    let project_id: db_ids::ProjectId = result.inner.id;

    if !is_authorized(&result.inner, &Some(user), &pool).await? {
        return Ok(HttpResponse::NotFound().body(""));
    }

    let following = sqlx::query!(
        "
        SELECT EXISTS(SELECT 1 FROM mod_follows mf WHERE mf.follower_id = $1 AND mf.mod_id = $2)
        ",
        user_id as db_ids::UserId,
        project_id as db_ids::ProjectId
    )
    .fetch_one(&**pool)
    .await?
    .exists
    .unwrap_or(false);

    if !following {
        let mut transaction = pool.begin().await?;

        sqlx::query!(
            "
            UPDATE mods
            SET follows = follows + 1
            WHERE id = $1
            ",
            project_id as db_ids::ProjectId,
        )
        .execute(&mut *transaction)
        .await?;

        sqlx::query!(
            "
            INSERT INTO mod_follows (follower_id, mod_id)
            VALUES ($1, $2)
            ",
            user_id as db_ids::UserId,
            project_id as db_ids::ProjectId
        )
        .execute(&mut *transaction)
        .await?;

        transaction.commit().await?;

        Ok(HttpResponse::NoContent().body(""))
    } else {
        Err(ApiError::InvalidInput(
            "You are already following this project!".to_string(),
        ))
    }
}

#[delete("{id}/follow")]
pub async fn project_unfollow(
    req: HttpRequest,
    info: web::Path<(String,)>,
    pool: web::Data<PgPool>,
    redis: web::Data<RedisPool>,
    session_queue: web::Data<AuthQueue>,
) -> Result<HttpResponse, ApiError> {
    let user = get_user_from_headers(
        &req,
        &**pool,
        &redis,
        &session_queue,
        Some(&[Scopes::USER_WRITE]),
    )
    .await?
    .1;
    let string = info.into_inner().0;

    let result = db_models::Project::get(&string, &**pool, &redis)
        .await?
        .ok_or_else(|| {
            ApiError::InvalidInput("The specified project does not exist!".to_string())
        })?;

    let user_id: db_ids::UserId = user.id.into();
    let project_id = result.inner.id;

    let following = sqlx::query!(
        "
        SELECT EXISTS(SELECT 1 FROM mod_follows mf WHERE mf.follower_id = $1 AND mf.mod_id = $2)
        ",
        user_id as db_ids::UserId,
        project_id as db_ids::ProjectId
    )
    .fetch_one(&**pool)
    .await?
    .exists
    .unwrap_or(false);

    if following {
        let mut transaction = pool.begin().await?;

        sqlx::query!(
            "
            UPDATE mods
            SET follows = follows - 1
            WHERE id = $1
            ",
            project_id as db_ids::ProjectId,
        )
        .execute(&mut *transaction)
        .await?;

        sqlx::query!(
            "
            DELETE FROM mod_follows
            WHERE follower_id = $1 AND mod_id = $2
            ",
            user_id as db_ids::UserId,
            project_id as db_ids::ProjectId
        )
        .execute(&mut *transaction)
        .await?;

        transaction.commit().await?;

        Ok(HttpResponse::NoContent().body(""))
    } else {
        Err(ApiError::InvalidInput(
            "You are not following this project!".to_string(),
        ))
    }
}<|MERGE_RESOLUTION|>--- conflicted
+++ resolved
@@ -881,37 +881,6 @@
     Ok(())
 }
 
-<<<<<<< HEAD
-=======
-pub async fn edit_project_categories(
-    categories: &Vec<String>,
-    perms: &ProjectPermissions,
-    project_id: db_ids::ProjectId,
-    additional: bool,
-    transaction: &mut sqlx::Transaction<'_, sqlx::Postgres>,
-) -> Result<(), ApiError> {
-    if !perms.contains(ProjectPermissions::EDIT_DETAILS) {
-        let additional_str = if additional { "additional " } else { "" };
-        return Err(ApiError::CustomAuthentication(format!(
-            "You do not have the permissions to edit the {additional_str}categories of this project!"
-        )));
-    }
-
-    let mut mod_categories = Vec::new();
-    for category in categories {
-        let category_id = db_models::categories::Category::get_id(category, &mut **transaction)
-            .await?
-            .ok_or_else(|| {
-                ApiError::InvalidInput(format!("Category {} does not exist.", category.clone()))
-            })?;
-        mod_categories.push(ModCategory::new(project_id, category_id, additional));
-    }
-    ModCategory::insert_many(mod_categories, &mut *transaction).await?;
-
-    Ok(())
-}
-
->>>>>>> 8803e119
 #[derive(Deserialize)]
 pub struct SchedulingData {
     pub time: DateTime<Utc>,
