--- conflicted
+++ resolved
@@ -1,19 +1,8 @@
 #![allow(dead_code)]
 
-<<<<<<< HEAD
 use std::{rc::Rc, sync::Arc};
 
 use super::{database::TemporaryDatabase, dummy_data};
-=======
-use std::rc::Rc;
-
-use super::{
-    api_v2::ApiV2,
-    asserts::assert_status,
-    database::{TemporaryDatabase, FRIEND_USER_ID, USER_USER_PAT},
-    dummy_data,
-};
->>>>>>> abf4cd71
 use crate::common::setup;
 use actix_http::StatusCode;
 use actix_web::{dev::ServiceResponse, test, App};
@@ -37,11 +26,7 @@
 // Use .call(req) on it directly to make a test call as if test::call_service(req) were being used.
 #[derive(Clone)]
 pub struct TestEnvironment {
-<<<<<<< HEAD
-    test_app: Rc<dyn LocalService>, // Rc as it's not Send
-=======
-    test_app: Rc<Box<dyn LocalService>>,
->>>>>>> abf4cd71
+    test_app: Rc<Rc<dyn LocalService>>, // Rc as it's not Send
     pub db: TemporaryDatabase,
     pub v2: ApiV2,
 
@@ -63,14 +48,10 @@
         let app = App::new().configure(|cfg| labrinth::app_config(cfg, labrinth_config.clone()));
         let test_app: Rc<Box<dyn LocalService>> = Rc::new(Box::new(test::init_service(app).await));
         Self {
-<<<<<<< HEAD
-            test_app: Rc::new(test_app),
-=======
             v2: ApiV2 {
                 test_app: test_app.clone(),
             },
             test_app,
->>>>>>> abf4cd71
             db,
             dummy: None,
         }
