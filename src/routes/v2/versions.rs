--- conflicted
+++ resolved
@@ -64,7 +64,6 @@
         None
     };
 
-<<<<<<< HEAD
     let filters = v3::versions::VersionListFilters {
         loader_fields,
         loaders: filters.loaders,
@@ -73,9 +72,6 @@
         limit: filters.limit,
         offset: filters.offset,
     };
-=======
-        versions.sort();
->>>>>>> aab95444
 
     let response =
         v3::versions::version_list(req, info, web::Query(filters), pool, redis, session_queue)
@@ -90,19 +86,7 @@
                 .collect::<Vec<_>>();
             Ok(HttpResponse::Ok().json(v2_versions))
         }
-<<<<<<< HEAD
-        Err(response) => Ok(response),
-=======
-
-        response.sort();
-        response.dedup_by(|a, b| a.inner.id == b.inner.id);
-
-        let response = filter_authorized_versions(response, &user_option, &pool).await?;
-
-        Ok(HttpResponse::Ok().json(response))
-    } else {
-        Ok(HttpResponse::NotFound().body(""))
->>>>>>> aab95444
+        Err(response) => Ok(response),
     }
 }
 
@@ -234,7 +218,6 @@
         );
     }
 
-<<<<<<< HEAD
     let new_version = v3::versions::EditVersion {
         name: new_version.name,
         version_number: new_version.version_number,
@@ -255,340 +238,9 @@
                 })
                 .collect::<Vec<_>>()
         }),
+        ordering: new_version.ordering,
         fields,
     };
-=======
-        if let Some(perms) = permissions {
-            if !perms.contains(ProjectPermissions::UPLOAD_VERSION) {
-                return Err(ApiError::CustomAuthentication(
-                    "You do not have the permissions to edit this version!".to_string(),
-                ));
-            }
-
-            let mut transaction = pool.begin().await?;
-
-            if let Some(name) = &new_version.name {
-                sqlx::query!(
-                    "
-                    UPDATE versions
-                    SET name = $1
-                    WHERE (id = $2)
-                    ",
-                    name.trim(),
-                    id as database::models::ids::VersionId,
-                )
-                .execute(&mut *transaction)
-                .await?;
-            }
-
-            if let Some(number) = &new_version.version_number {
-                sqlx::query!(
-                    "
-                    UPDATE versions
-                    SET version_number = $1
-                    WHERE (id = $2)
-                    ",
-                    number,
-                    id as database::models::ids::VersionId,
-                )
-                .execute(&mut *transaction)
-                .await?;
-            }
-
-            if let Some(version_type) = &new_version.version_type {
-                sqlx::query!(
-                    "
-                    UPDATE versions
-                    SET version_type = $1
-                    WHERE (id = $2)
-                    ",
-                    version_type.as_str(),
-                    id as database::models::ids::VersionId,
-                )
-                .execute(&mut *transaction)
-                .await?;
-            }
-
-            if let Some(dependencies) = &new_version.dependencies {
-                if let Some(project) = project_item {
-                    if project.project_type != "modpack" {
-                        sqlx::query!(
-                            "
-                            DELETE FROM dependencies WHERE dependent_id = $1
-                            ",
-                            id as database::models::ids::VersionId,
-                        )
-                        .execute(&mut *transaction)
-                        .await?;
-
-                        let builders = dependencies
-                            .iter()
-                            .map(|x| database::models::version_item::DependencyBuilder {
-                                project_id: x.project_id.map(|x| x.into()),
-                                version_id: x.version_id.map(|x| x.into()),
-                                file_name: x.file_name.clone(),
-                                dependency_type: x.dependency_type.to_string(),
-                            })
-                            .collect::<Vec<database::models::version_item::DependencyBuilder>>();
-
-                        DependencyBuilder::insert_many(
-                            builders,
-                            version_item.inner.id,
-                            &mut transaction,
-                        )
-                        .await?;
-                    }
-                }
-            }
-
-            if let Some(game_versions) = &new_version.game_versions {
-                sqlx::query!(
-                    "
-                    DELETE FROM game_versions_versions WHERE joining_version_id = $1
-                    ",
-                    id as database::models::ids::VersionId,
-                )
-                .execute(&mut *transaction)
-                .await?;
-
-                let mut version_versions = Vec::new();
-                for game_version in game_versions {
-                    let game_version_id = database::models::categories::GameVersion::get_id(
-                        &game_version.0,
-                        &mut *transaction,
-                    )
-                    .await?
-                    .ok_or_else(|| {
-                        ApiError::InvalidInput(
-                            "No database entry for game version provided.".to_string(),
-                        )
-                    })?;
-
-                    version_versions.push(VersionVersion::new(game_version_id, id));
-                }
-                VersionVersion::insert_many(version_versions, &mut transaction).await?;
-
-                database::models::Project::update_game_versions(
-                    version_item.inner.project_id,
-                    &mut transaction,
-                )
-                .await?;
-            }
-
-            if let Some(loaders) = &new_version.loaders {
-                sqlx::query!(
-                    "
-                    DELETE FROM loaders_versions WHERE version_id = $1
-                    ",
-                    id as database::models::ids::VersionId,
-                )
-                .execute(&mut *transaction)
-                .await?;
-
-                let mut loader_versions = Vec::new();
-                for loader in loaders {
-                    let loader_id =
-                        database::models::categories::Loader::get_id(&loader.0, &mut *transaction)
-                            .await?
-                            .ok_or_else(|| {
-                                ApiError::InvalidInput(
-                                    "No database entry for loader provided.".to_string(),
-                                )
-                            })?;
-                    loader_versions.push(LoaderVersion::new(loader_id, id));
-                }
-                LoaderVersion::insert_many(loader_versions, &mut transaction).await?;
-
-                database::models::Project::update_loaders(
-                    version_item.inner.project_id,
-                    &mut transaction,
-                )
-                .await?;
-            }
-
-            if let Some(featured) = &new_version.featured {
-                sqlx::query!(
-                    "
-                    UPDATE versions
-                    SET featured = $1
-                    WHERE (id = $2)
-                    ",
-                    featured,
-                    id as database::models::ids::VersionId,
-                )
-                .execute(&mut *transaction)
-                .await?;
-            }
-
-            if let Some(primary_file) = &new_version.primary_file {
-                let result = sqlx::query!(
-                    "
-                    SELECT f.id id FROM hashes h
-                    INNER JOIN files f ON h.file_id = f.id
-                    WHERE h.algorithm = $2 AND h.hash = $1
-                    ",
-                    primary_file.1.as_bytes(),
-                    primary_file.0
-                )
-                .fetch_optional(&**pool)
-                .await?
-                .ok_or_else(|| {
-                    ApiError::InvalidInput(format!(
-                        "Specified file with hash {} does not exist.",
-                        primary_file.1.clone()
-                    ))
-                })?;
-
-                sqlx::query!(
-                    "
-                    UPDATE files
-                    SET is_primary = FALSE
-                    WHERE (version_id = $1)
-                    ",
-                    id as database::models::ids::VersionId,
-                )
-                .execute(&mut *transaction)
-                .await?;
-
-                sqlx::query!(
-                    "
-                    UPDATE files
-                    SET is_primary = TRUE
-                    WHERE (id = $1)
-                    ",
-                    result.id,
-                )
-                .execute(&mut *transaction)
-                .await?;
-            }
-
-            if let Some(body) = &new_version.changelog {
-                sqlx::query!(
-                    "
-                    UPDATE versions
-                    SET changelog = $1
-                    WHERE (id = $2)
-                    ",
-                    body,
-                    id as database::models::ids::VersionId,
-                )
-                .execute(&mut *transaction)
-                .await?;
-            }
-
-            if let Some(downloads) = &new_version.downloads {
-                if !user.role.is_mod() {
-                    return Err(ApiError::CustomAuthentication(
-                        "You don't have permission to set the downloads of this mod".to_string(),
-                    ));
-                }
-
-                sqlx::query!(
-                    "
-                    UPDATE versions
-                    SET downloads = $1
-                    WHERE (id = $2)
-                    ",
-                    *downloads as i32,
-                    id as database::models::ids::VersionId,
-                )
-                .execute(&mut *transaction)
-                .await?;
-
-                let diff = *downloads - (version_item.inner.downloads as u32);
-
-                sqlx::query!(
-                    "
-                    UPDATE mods
-                    SET downloads = downloads + $1
-                    WHERE (id = $2)
-                    ",
-                    diff as i32,
-                    version_item.inner.project_id as database::models::ids::ProjectId,
-                )
-                .execute(&mut *transaction)
-                .await?;
-            }
-
-            if let Some(status) = &new_version.status {
-                if !status.can_be_requested() {
-                    return Err(ApiError::InvalidInput(
-                        "The requested status cannot be set!".to_string(),
-                    ));
-                }
-
-                sqlx::query!(
-                    "
-                    UPDATE versions
-                    SET status = $1
-                    WHERE (id = $2)
-                    ",
-                    status.as_str(),
-                    id as database::models::ids::VersionId,
-                )
-                .execute(&mut *transaction)
-                .await?;
-            }
-
-            if let Some(file_types) = &new_version.file_types {
-                for file_type in file_types {
-                    let result = sqlx::query!(
-                        "
-                        SELECT f.id id FROM hashes h
-                        INNER JOIN files f ON h.file_id = f.id
-                        WHERE h.algorithm = $2 AND h.hash = $1
-                        ",
-                        file_type.hash.as_bytes(),
-                        file_type.algorithm
-                    )
-                    .fetch_optional(&**pool)
-                    .await?
-                    .ok_or_else(|| {
-                        ApiError::InvalidInput(format!(
-                            "Specified file with hash {} does not exist.",
-                            file_type.algorithm.clone()
-                        ))
-                    })?;
-
-                    sqlx::query!(
-                        "
-                        UPDATE files
-                        SET file_type = $2
-                        WHERE (id = $1)
-                        ",
-                        result.id,
-                        file_type.file_type.as_ref().map(|x| x.as_str()),
-                    )
-                    .execute(&mut *transaction)
-                    .await?;
-                }
-            }
-
-            if let Some(ordering) = &new_version.ordering {
-                sqlx::query!(
-                    "
-                    UPDATE versions
-                    SET ordering = $1
-                    WHERE (id = $2)
-                    ",
-                    ordering.to_owned() as Option<i32>,
-                    id as database::models::ids::VersionId,
-                )
-                .execute(&mut *transaction)
-                .await?;
-            }
-
-            // delete any images no longer in the changelog
-            let checkable_strings: Vec<&str> = vec![&new_version.changelog]
-                .into_iter()
-                .filter_map(|x| x.as_ref().map(|y| y.as_str()))
-                .collect();
-            let context = ImageContext::Version {
-                version_id: Some(version_item.inner.id.into()),
-            };
-
-            img::delete_unused_images(context, checkable_strings, &mut transaction, &redis).await?;
->>>>>>> aab95444
 
     let response = v3::versions::version_edit(
         req,
