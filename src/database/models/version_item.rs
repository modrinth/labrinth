use super::ids::*;
use super::loader_fields::VersionField;
use super::DatabaseError;
use crate::database::redis::RedisPool;
use crate::models::projects::{FileType, VersionStatus};
use chrono::{DateTime, Utc};
use itertools::Itertools;
use serde::{Deserialize, Serialize};
use std::cmp::Ordering;
use std::collections::HashMap;
use std::iter;

pub const VERSIONS_NAMESPACE: &str = "versions";
const VERSION_FILES_NAMESPACE: &str = "versions_files";

#[derive(Clone)]
pub struct VersionBuilder {
    pub version_id: VersionId,
    pub project_id: ProjectId,
    pub author_id: UserId,
    pub name: String,
    pub version_number: String,
    pub changelog: String,
    pub files: Vec<VersionFileBuilder>,
    pub dependencies: Vec<DependencyBuilder>,
    pub loaders: Vec<LoaderId>,
    pub version_fields: Vec<VersionField>,
    pub version_type: String,
    pub featured: bool,
    pub status: VersionStatus,
    pub requested_status: Option<VersionStatus>,
    pub ordering: Option<i32>,
}

#[derive(Clone)]
pub struct DependencyBuilder {
    pub project_id: Option<ProjectId>,
    pub version_id: Option<VersionId>,
    pub file_name: Option<String>,
    pub dependency_type: String,
}

impl DependencyBuilder {
    pub async fn insert_many(
        builders: Vec<Self>,
        version_id: VersionId,
        transaction: &mut sqlx::Transaction<'_, sqlx::Postgres>,
    ) -> Result<(), DatabaseError> {
        let mut project_ids = Vec::new();
        for dependency in builders.iter() {
            project_ids.push(
                dependency
                    .try_get_project_id(transaction)
                    .await?
                    .map(|id| id.0),
            );
        }

        let (version_ids, dependency_types, dependency_ids, filenames): (
            Vec<_>,
            Vec<_>,
            Vec<_>,
            Vec<_>,
        ) = builders
            .into_iter()
            .map(|d| {
                (
                    version_id.0,
                    d.dependency_type,
                    d.version_id.map(|v| v.0),
                    d.file_name,
                )
            })
            .multiunzip();
        sqlx::query!(
            "
            INSERT INTO dependencies (dependent_id, dependency_type, dependency_id, mod_dependency_id, dependency_file_name)
            SELECT * FROM UNNEST ($1::bigint[], $2::varchar[], $3::bigint[], $4::bigint[], $5::varchar[])
            ",
            &version_ids[..],
            &dependency_types[..],
            &dependency_ids[..] as &[Option<i64>],
            &project_ids[..] as &[Option<i64>],
            &filenames[..] as &[Option<String>],
        )
        .execute(&mut **transaction)
        .await?;

        Ok(())
    }

    async fn try_get_project_id(
        &self,
        transaction: &mut sqlx::Transaction<'_, sqlx::Postgres>,
    ) -> Result<Option<ProjectId>, DatabaseError> {
        Ok(if let Some(project_id) = self.project_id {
            Some(project_id)
        } else if let Some(version_id) = self.version_id {
            sqlx::query!(
                "
                SELECT mod_id FROM versions WHERE id = $1
                ",
                version_id as VersionId,
            )
            .fetch_optional(&mut **transaction)
            .await?
            .map(|x| ProjectId(x.mod_id))
        } else {
            None
        })
    }
}

#[derive(Clone, Debug)]
pub struct VersionFileBuilder {
    pub url: String,
    pub filename: String,
    pub hashes: Vec<HashBuilder>,
    pub primary: bool,
    pub size: u32,
    pub file_type: Option<FileType>,
}

impl VersionFileBuilder {
    pub async fn insert_many(
        version_files: Vec<Self>,
        version_id: VersionId,
        transaction: &mut sqlx::Transaction<'_, sqlx::Postgres>,
    ) -> Result<FileId, DatabaseError> {
        let file_id = generate_file_id(transaction).await?;

        let (file_ids, version_ids, urls, filenames, primary, sizes, file_types): (
            Vec<_>,
            Vec<_>,
            Vec<_>,
            Vec<_>,
            Vec<_>,
            Vec<_>,
            Vec<_>,
        ) = version_files
            .iter()
            .map(|f| {
                (
                    file_id.0,
                    version_id.0,
                    f.url.clone(),
                    f.filename.clone(),
                    f.primary,
                    f.size as i32,
                    f.file_type.map(|x| x.to_string()),
                )
            })
            .multiunzip();
        sqlx::query!(
            "
            INSERT INTO files (id, version_id, url, filename, is_primary, size, file_type)
            SELECT * FROM UNNEST($1::bigint[], $2::bigint[], $3::varchar[], $4::varchar[], $5::bool[], $6::integer[], $7::varchar[])
            ",
            &file_ids[..],
            &version_ids[..],
            &urls[..],
            &filenames[..],
            &primary[..],
            &sizes[..],
            &file_types[..] as &[Option<String>],
        )
        .execute(&mut **transaction)
        .await?;

        let (file_ids, algorithms, hashes): (Vec<_>, Vec<_>, Vec<_>) = version_files
            .into_iter()
            .flat_map(|f| {
                f.hashes
                    .into_iter()
                    .map(|h| (file_id.0, h.algorithm, h.hash))
            })
            .multiunzip();
        sqlx::query!(
            "
            INSERT INTO hashes (file_id, algorithm, hash)
            SELECT * FROM UNNEST($1::bigint[], $2::varchar[], $3::bytea[])
            ",
            &file_ids[..],
            &algorithms[..],
            &hashes[..],
        )
        .execute(&mut **transaction)
        .await?;

        Ok(file_id)
    }
}

#[derive(Clone, Debug)]
pub struct HashBuilder {
    pub algorithm: String,
    pub hash: Vec<u8>,
}

impl VersionBuilder {
    pub async fn insert(
        self,
        transaction: &mut sqlx::Transaction<'_, sqlx::Postgres>,
    ) -> Result<VersionId, DatabaseError> {
        let version = Version {
            id: self.version_id,
            project_id: self.project_id,
            author_id: self.author_id,
            name: self.name,
            version_number: self.version_number,
            changelog: self.changelog,
            changelog_url: None,
            date_published: Utc::now(),
            downloads: 0,
            featured: self.featured,
            version_type: self.version_type,
            status: self.status,
            requested_status: self.requested_status,
            ordering: self.ordering,
        };

        version.insert(transaction).await?;

        sqlx::query!(
            "
            UPDATE mods
            SET updated = NOW()
            WHERE id = $1
            ",
            self.project_id as ProjectId,
        )
        .execute(&mut **transaction)
        .await?;

        let VersionBuilder {
            dependencies,
            loaders,
            files,
            version_id,
            ..
        } = self;
        VersionFileBuilder::insert_many(files, self.version_id, transaction).await?;

        DependencyBuilder::insert_many(dependencies, self.version_id, transaction).await?;

        let loader_versions = loaders
            .iter()
            .map(|l| LoaderVersion::new(*l, version_id))
            .collect_vec();
        LoaderVersion::insert_many(loader_versions, transaction).await?;

        VersionField::insert_many(self.version_fields, transaction).await?;

        Ok(self.version_id)
    }
}

#[derive(derive_new::new, Serialize, Deserialize)]
pub struct LoaderVersion {
    pub loader_id: LoaderId,
    pub version_id: VersionId,
}

impl LoaderVersion {
    pub async fn insert_many(
        items: Vec<Self>,
        transaction: &mut sqlx::Transaction<'_, sqlx::Postgres>,
    ) -> Result<(), DatabaseError> {
        let (loader_ids, version_ids): (Vec<_>, Vec<_>) = items
            .iter()
            .map(|l| (l.loader_id.0, l.version_id.0))
            .unzip();
        sqlx::query!(
            "
            INSERT INTO loaders_versions (loader_id, version_id)
            SELECT * FROM UNNEST($1::integer[], $2::bigint[])
            ",
            &loader_ids[..],
            &version_ids[..],
        )
        .execute(&mut **transaction)
        .await?;

        Ok(())
    }
}

<<<<<<< HEAD
#[derive(Clone, Deserialize, Serialize)]
=======
#[derive(derive_new::new)]
pub struct VersionVersion {
    pub game_version_id: GameVersionId,
    pub joining_version_id: VersionId,
}

impl VersionVersion {
    pub async fn insert_many(
        items: Vec<Self>,
        transaction: &mut sqlx::Transaction<'_, sqlx::Postgres>,
    ) -> Result<(), DatabaseError> {
        let (game_version_ids, version_ids): (Vec<_>, Vec<_>) = items
            .into_iter()
            .map(|i| (i.game_version_id.0, i.joining_version_id.0))
            .unzip();
        sqlx::query!(
            "
            INSERT INTO game_versions_versions (game_version_id, joining_version_id)
            SELECT * FROM UNNEST($1::integer[], $2::bigint[])
            ",
            &game_version_ids[..],
            &version_ids[..],
        )
        .execute(&mut **transaction)
        .await?;

        Ok(())
    }
}

#[derive(Clone, Deserialize, Serialize, PartialEq, Eq)]
>>>>>>> aab95444
pub struct Version {
    pub id: VersionId,
    pub project_id: ProjectId,
    pub author_id: UserId,
    pub name: String,
    pub version_number: String,
    pub changelog: String,
    pub changelog_url: Option<String>,
    pub date_published: DateTime<Utc>,
    pub downloads: i32,
    pub version_type: String,
    pub featured: bool,
    pub status: VersionStatus,
    pub requested_status: Option<VersionStatus>,
    pub ordering: Option<i32>,
}

impl Version {
    pub async fn insert(
        &self,
        transaction: &mut sqlx::Transaction<'_, sqlx::Postgres>,
    ) -> Result<(), sqlx::error::Error> {
        sqlx::query!(
            "
            INSERT INTO versions (
                id, mod_id, author_id, name, version_number,
                changelog, date_published, downloads,
                version_type, featured, status, ordering
            )
            VALUES (
                $1, $2, $3, $4, $5,
                $6, $7, $8,
                $9, $10, $11, $12
            )
            ",
            self.id as VersionId,
            self.project_id as ProjectId,
            self.author_id as UserId,
            &self.name,
            &self.version_number,
            self.changelog,
            self.date_published,
            self.downloads,
            &self.version_type,
            self.featured,
            self.status.as_str(),
            self.ordering
        )
        .execute(&mut **transaction)
        .await?;

        Ok(())
    }

    pub async fn remove_full(
        id: VersionId,
        redis: &RedisPool,
        transaction: &mut sqlx::Transaction<'_, sqlx::Postgres>,
    ) -> Result<Option<()>, DatabaseError> {
        let result = Self::get(id, &mut **transaction, redis).await?;

        let result = if let Some(result) = result {
            result
        } else {
            return Ok(None);
        };

        Version::clear_cache(&result, redis).await?;

        sqlx::query!(
            "
            DELETE FROM reports
            WHERE version_id = $1
            ",
            id as VersionId,
        )
        .execute(&mut **transaction)
        .await?;

        sqlx::query!(
            "
            DELETE FROM version_fields vf
            WHERE vf.version_id = $1
            ",
            id as VersionId,
        )
        .execute(&mut **transaction)
        .await?;

        sqlx::query!(
            "
            DELETE FROM loaders_versions
            WHERE loaders_versions.version_id = $1
            ",
            id as VersionId,
        )
        .execute(&mut **transaction)
        .await?;

        sqlx::query!(
            "
            DELETE FROM hashes
            WHERE EXISTS(
                SELECT 1 FROM files WHERE
                    (files.version_id = $1) AND
                    (hashes.file_id = files.id)
            )
            ",
            id as VersionId
        )
        .execute(&mut **transaction)
        .await?;

        sqlx::query!(
            "
            DELETE FROM files
            WHERE files.version_id = $1
            ",
            id as VersionId,
        )
        .execute(&mut **transaction)
        .await?;

        // Sync dependencies

        let project_id = sqlx::query!(
            "
            SELECT mod_id FROM versions WHERE id = $1
            ",
            id as VersionId,
        )
        .fetch_one(&mut **transaction)
        .await?;

        sqlx::query!(
            "
            UPDATE dependencies
            SET dependency_id = NULL, mod_dependency_id = $2
            WHERE dependency_id = $1
            ",
            id as VersionId,
            project_id.mod_id,
        )
        .execute(&mut **transaction)
        .await?;

        sqlx::query!(
            "
            DELETE FROM dependencies WHERE mod_dependency_id = NULL AND dependency_id = NULL AND dependency_file_name = NULL
            ",
        )
        .execute(&mut **transaction)
        .await?;

        sqlx::query!(
            "
            DELETE FROM dependencies WHERE dependent_id = $1
            ",
            id as VersionId,
        )
        .execute(&mut **transaction)
        .await?;

        // delete version

        sqlx::query!(
            "
            DELETE FROM versions WHERE id = $1
            ",
            id as VersionId,
        )
        .execute(&mut **transaction)
        .await?;

        crate::database::models::Project::clear_cache(
            ProjectId(project_id.mod_id),
            None,
            None,
            redis,
        )
        .await?;

        Ok(Some(()))
    }

    pub async fn get<'a, 'b, E>(
        id: VersionId,
        executor: E,
        redis: &RedisPool,
    ) -> Result<Option<QueryVersion>, DatabaseError>
    where
        E: sqlx::Executor<'a, Database = sqlx::Postgres>,
    {
        Self::get_many(&[id], executor, redis)
            .await
            .map(|x| x.into_iter().next())
    }

    pub async fn get_many<'a, E>(
        version_ids: &[VersionId],
        exec: E,
        redis: &RedisPool,
    ) -> Result<Vec<QueryVersion>, DatabaseError>
    where
        E: sqlx::Executor<'a, Database = sqlx::Postgres>,
    {
        if version_ids.is_empty() {
            return Ok(Vec::new());
        }

        use futures::stream::TryStreamExt;

        let mut version_ids_parsed: Vec<i64> = version_ids.iter().map(|x| x.0).collect();

        let mut found_versions = Vec::new();

        let versions = redis
            .multi_get::<String, _>(VERSIONS_NAMESPACE, version_ids_parsed.clone())
            .await?;

        for version in versions {
            if let Some(version) =
                version.and_then(|x| serde_json::from_str::<QueryVersion>(&x).ok())
            {
                version_ids_parsed.retain(|x| &version.inner.id.0 != x);
                found_versions.push(version);
                continue;
            }
        }

        if !version_ids_parsed.is_empty() {
            let db_versions: Vec<QueryVersion> = sqlx::query!(
                "
                SELECT v.id id, v.mod_id mod_id, v.author_id author_id, v.name version_name, v.version_number version_number,
                v.changelog changelog, v.date_published date_published, v.downloads downloads,
<<<<<<< HEAD
                v.version_type version_type, v.featured featured, v.status status, v.requested_status requested_status,
=======
                v.version_type version_type, v.featured featured, v.status status, v.requested_status requested_status, v.ordering ordering,
                JSONB_AGG(DISTINCT jsonb_build_object('version', gv.version, 'created', gv.created)) filter (where gv.version is not null) game_versions,
>>>>>>> aab95444
                ARRAY_AGG(DISTINCT l.loader) filter (where l.loader is not null) loaders,
                ARRAY_AGG(DISTINCT pt.name) filter (where pt.name is not null) project_types,
                ARRAY_AGG(DISTINCT g.name) filter (where g.name is not null) games,
                JSONB_AGG(DISTINCT jsonb_build_object('id', f.id, 'url', f.url, 'filename', f.filename, 'primary', f.is_primary, 'size', f.size, 'file_type', f.file_type))  filter (where f.id is not null) files,
                JSONB_AGG(DISTINCT jsonb_build_object('algorithm', h.algorithm, 'hash', encode(h.hash, 'escape'), 'file_id', h.file_id)) filter (where h.hash is not null) hashes,
                JSONB_AGG(DISTINCT jsonb_build_object('project_id', d.mod_dependency_id, 'version_id', d.dependency_id, 'dependency_type', d.dependency_type,'file_name', dependency_file_name)) filter (where d.dependency_type is not null) dependencies,
                
                JSONB_AGG(
                    DISTINCT jsonb_build_object(
                    'field_id', vf.field_id,
                    'int_value', vf.int_value,
                    'enum_value', vf.enum_value,
                    'string_value', vf.string_value
                    )
                ) filter (where vf.field_id is not null) version_fields,
                JSONB_AGG(
                    DISTINCT jsonb_build_object(
                        'lf_id', lf.id,
                        'loader_name', l.loader,
                        'field', lf.field,
                        'field_type', lf.field_type,
                        'enum_type', lf.enum_type,
                        'min_val', lf.min_val,
                        'max_val', lf.max_val,
                        'optional', lf.optional
                    )
                ) filter (where lf.id is not null) loader_fields,
                JSONB_AGG(
                    DISTINCT jsonb_build_object(
                        'id', lfev.id,
                        'enum_id', lfev.enum_id,
                        'value', lfev.value,
                        'ordering', lfev.ordering,
                        'created', lfev.created,
                        'metadata', lfev.metadata
                    )  
                ) filter (where lfev.id is not null) loader_field_enum_values
                                    
                FROM versions v
                LEFT OUTER JOIN loaders_versions lv on v.id = lv.version_id
                LEFT OUTER JOIN loaders l on lv.loader_id = l.id
                LEFT OUTER JOIN loaders_project_types lpt on l.id = lpt.joining_loader_id
                LEFT JOIN project_types pt on lpt.joining_project_type_id = pt.id
                LEFT OUTER JOIN loaders_project_types_games lptg on l.id = lptg.loader_id AND pt.id = lptg.project_type_id
                LEFT JOIN games g on lptg.game_id = g.id
                LEFT OUTER JOIN files f on v.id = f.version_id
                LEFT OUTER JOIN hashes h on f.id = h.file_id
                LEFT OUTER JOIN dependencies d on v.id = d.dependent_id
                LEFT OUTER JOIN version_fields vf on v.id = vf.version_id
                LEFT OUTER JOIN loader_fields lf on vf.field_id = lf.id
                LEFT OUTER JOIN loader_field_enums lfe on lf.enum_type = lfe.id
                LEFT OUTER JOIN loader_field_enum_values lfev on lfe.id = lfev.enum_id

                WHERE v.id = ANY($1)
                GROUP BY v.id
                ORDER BY v.ordering ASC NULLS LAST, v.date_published ASC;
                ",
                &version_ids_parsed
            )
                .fetch_many(exec)
                .try_filter_map(|e| async {
                    Ok(e.right().map(|v|
                        QueryVersion {
                            inner: Version {
                                id: VersionId(v.id),
                                project_id: ProjectId(v.mod_id),
                                author_id: UserId(v.author_id),
                                name: v.version_name,
                                version_number: v.version_number,
                                changelog: v.changelog,
                                changelog_url: None,
                                date_published: v.date_published,
                                downloads: v.downloads,
                                version_type: v.version_type,
                                featured: v.featured,
                                status: VersionStatus::from_string(&v.status),
                                requested_status: v.requested_status
                                    .map(|x| VersionStatus::from_string(&x)),
                                ordering: v.ordering,
                            },
                            files: {
                                #[derive(Deserialize)]
                                struct Hash {
                                    pub file_id: FileId,
                                    pub algorithm: String,
                                    pub hash: String,
                                }

                                #[derive(Deserialize)]
                                struct File {
                                    pub id: FileId,
                                    pub url: String,
                                    pub filename: String,
                                    pub primary: bool,
                                    pub size: u32,
                                    pub file_type: Option<FileType>,
                                }

                                let hashes: Vec<Hash> = serde_json::from_value(
                                    v.hashes.unwrap_or_default(),
                                )
                                    .ok()
                                    .unwrap_or_default();

                                let files: Vec<File> = serde_json::from_value(
                                    v.files.unwrap_or_default(),
                                )
                                    .ok()
                                    .unwrap_or_default();

                                let mut files = files.into_iter().map(|x| {
                                    let mut file_hashes = HashMap::new();

                                    for hash in &hashes {
                                        if hash.file_id == x.id {
                                            file_hashes.insert(
                                                hash.algorithm.clone(),
                                                hash.hash.clone(),
                                            );
                                        }
                                    }

                                    QueryFile {
                                        id: x.id,
                                        url: x.url,
                                        filename: x.filename,
                                        hashes: file_hashes,
                                        primary: x.primary,
                                        size: x.size,
                                        file_type: x.file_type,
                                    }
                                }).collect::<Vec<_>>();

                                files.sort_by(|a, b| {
                                    if a.primary {
                                        Ordering::Less
                                    } else if b.primary {
                                        Ordering::Greater
                                    } else {
                                        a.filename.cmp(&b.filename)
                                    }
                                });

                                files
                            },
                            version_fields: VersionField::from_query_json(v.id, v.loader_fields, v.version_fields, v.loader_field_enum_values),
                            loaders: v.loaders.unwrap_or_default(),
                            project_types: v.project_types.unwrap_or_default(),
                            games: v.games.unwrap_or_default(),
                            dependencies: serde_json::from_value(
                                v.dependencies.unwrap_or_default(),
                            )
                                .ok()
                                .unwrap_or_default(),
                        }
                    ))
                })
                .try_collect::<Vec<QueryVersion>>()
                .await?;

            for version in db_versions {
                redis
                    .set_serialized_to_json(VERSIONS_NAMESPACE, version.inner.id.0, &version, None)
                    .await?;

                found_versions.push(version);
            }
        }

        Ok(found_versions)
    }

    pub async fn get_file_from_hash<'a, 'b, E>(
        algo: String,
        hash: String,
        version_id: Option<VersionId>,
        executor: E,
        redis: &RedisPool,
    ) -> Result<Option<SingleFile>, DatabaseError>
    where
        E: sqlx::Executor<'a, Database = sqlx::Postgres> + Copy,
    {
        Self::get_files_from_hash(algo, &[hash], executor, redis)
            .await
            .map(|x| {
                x.into_iter()
                    .find_or_first(|x| Some(x.version_id) == version_id)
            })
    }

    pub async fn get_files_from_hash<'a, 'b, E>(
        algorithm: String,
        hashes: &[String],
        executor: E,
        redis: &RedisPool,
    ) -> Result<Vec<SingleFile>, DatabaseError>
    where
        E: sqlx::Executor<'a, Database = sqlx::Postgres> + Copy,
    {
        if hashes.is_empty() {
            return Ok(Vec::new());
        }

        use futures::stream::TryStreamExt;

        let mut file_ids_parsed = hashes.to_vec();

        let mut found_files = Vec::new();

        let files = redis
            .multi_get::<String, _>(
                VERSION_FILES_NAMESPACE,
                file_ids_parsed
                    .iter()
                    .map(|hash| format!("{}_{}", algorithm, hash))
                    .collect::<Vec<_>>(),
            )
            .await?;
        for file in files {
            if let Some(mut file) =
                file.and_then(|x| serde_json::from_str::<Vec<SingleFile>>(&x).ok())
            {
                file_ids_parsed.retain(|x| {
                    !file
                        .iter()
                        .any(|y| y.hashes.iter().any(|z| z.0 == &algorithm && z.1 == x))
                });
                found_files.append(&mut file);
                continue;
            }
        }

        if !file_ids_parsed.is_empty() {
            let db_files: Vec<SingleFile> = sqlx::query!(
                "
                SELECT f.id, f.version_id, v.mod_id, f.url, f.filename, f.is_primary, f.size, f.file_type,
                JSONB_AGG(DISTINCT jsonb_build_object('algorithm', h.algorithm, 'hash', encode(h.hash, 'escape'))) filter (where h.hash is not null) hashes
                FROM files f
                INNER JOIN versions v on v.id = f.version_id
                INNER JOIN hashes h on h.file_id = f.id
                WHERE h.algorithm = $1 AND h.hash = ANY($2)
                GROUP BY f.id, v.mod_id, v.date_published
                ORDER BY v.date_published
                ",
                algorithm,
                &file_ids_parsed.into_iter().map(|x| x.as_bytes().to_vec()).collect::<Vec<_>>(),
            )
                .fetch_many(executor)
                .try_filter_map(|e| async {
                    Ok(e.right().map(|f| {
                        #[derive(Deserialize)]
                        struct Hash {
                            pub algorithm: String,
                            pub hash: String,
                        }

                        SingleFile {
                            id: FileId(f.id),
                            version_id: VersionId(f.version_id),
                            project_id: ProjectId(f.mod_id),
                            url: f.url,
                            filename: f.filename,
                            hashes: serde_json::from_value::<Vec<Hash>>(
                                f.hashes.unwrap_or_default(),
                            )
                                .ok()
                                .unwrap_or_default().into_iter().map(|x| (x.algorithm, x.hash)).collect(),
                            primary: f.is_primary,
                            size: f.size as u32,
                            file_type: f.file_type.map(|x| FileType::from_string(&x)),
                        }
                    }
                    ))
                })
                .try_collect::<Vec<SingleFile>>()
                .await?;

            let mut save_files: HashMap<String, Vec<SingleFile>> = HashMap::new();

            for file in db_files {
                for (algo, hash) in &file.hashes {
                    let key = format!("{}_{}", algo, hash);

                    if let Some(files) = save_files.get_mut(&key) {
                        files.push(file.clone());
                    } else {
                        save_files.insert(key, vec![file.clone()]);
                    }
                }
            }

            for (key, mut files) in save_files {
                redis
                    .set_serialized_to_json(VERSION_FILES_NAMESPACE, key, &files, None)
                    .await?;

                found_files.append(&mut files);
            }
        }

        Ok(found_files)
    }

    pub async fn clear_cache(
        version: &QueryVersion,
        redis: &RedisPool,
    ) -> Result<(), DatabaseError> {
        redis
            .delete_many(
                iter::once((VERSIONS_NAMESPACE, Some(version.inner.id.0.to_string()))).chain(
                    version.files.iter().flat_map(|file| {
                        file.hashes.iter().map(|(algo, hash)| {
                            (VERSION_FILES_NAMESPACE, Some(format!("{}_{}", algo, hash)))
                        })
                    }),
                ),
            )
            .await?;
        Ok(())
    }
}

#[derive(Clone, Deserialize, Serialize, PartialEq, Eq)]
pub struct QueryVersion {
    pub inner: Version,

    pub files: Vec<QueryFile>,
    pub version_fields: Vec<VersionField>,
    pub loaders: Vec<String>,
    pub project_types: Vec<String>,
    pub games: Vec<String>,
    pub dependencies: Vec<QueryDependency>,
}

#[derive(Clone, Deserialize, Serialize, PartialEq, Eq)]
pub struct QueryDependency {
    pub project_id: Option<ProjectId>,
    pub version_id: Option<VersionId>,
    pub file_name: Option<String>,
    pub dependency_type: String,
}

#[derive(Clone, Deserialize, Serialize, PartialEq, Eq)]
pub struct QueryFile {
    pub id: FileId,
    pub url: String,
    pub filename: String,
    pub hashes: HashMap<String, String>,
    pub primary: bool,
    pub size: u32,
    pub file_type: Option<FileType>,
}

#[derive(Clone, Deserialize, Serialize)]
pub struct SingleFile {
    pub id: FileId,
    pub version_id: VersionId,
    pub project_id: ProjectId,
    pub url: String,
    pub filename: String,
    pub hashes: HashMap<String, String>,
    pub primary: bool,
    pub size: u32,
    pub file_type: Option<FileType>,
}

impl std::cmp::Ord for QueryVersion {
    fn cmp(&self, other: &Self) -> std::cmp::Ordering {
        self.inner.cmp(&other.inner)
    }
}

impl std::cmp::PartialOrd for QueryVersion {
    fn partial_cmp(&self, other: &Self) -> Option<Ordering> {
        Some(self.cmp(other))
    }
}

impl std::cmp::Ord for Version {
    fn cmp(&self, other: &Self) -> Ordering {
        let ordering_order = match (self.ordering, other.ordering) {
            (None, None) => Ordering::Equal,
            (None, Some(_)) => Ordering::Greater,
            (Some(_), None) => Ordering::Less,
            (Some(a), Some(b)) => a.cmp(&b),
        };

        match ordering_order {
            Ordering::Equal => self.date_published.cmp(&other.date_published),
            ordering => ordering,
        }
    }
}

impl std::cmp::PartialOrd for Version {
    fn partial_cmp(&self, other: &Self) -> Option<Ordering> {
        Some(self.cmp(other))
    }
}

#[cfg(test)]
mod tests {
    use chrono::Months;

    use super::*;

    #[test]
    fn test_version_sorting() {
        let versions = vec![
            get_version(4, None, months_ago(6)),
            get_version(3, None, months_ago(7)),
            get_version(2, Some(1), months_ago(6)),
            get_version(1, Some(0), months_ago(4)),
            get_version(0, Some(0), months_ago(5)),
        ];

        let sorted = versions.iter().cloned().sorted().collect_vec();

        let expected_sorted_ids = vec![0, 1, 2, 3, 4];
        let actual_sorted_ids = sorted.iter().map(|v| v.id.0).collect_vec();
        assert_eq!(expected_sorted_ids, actual_sorted_ids);
    }

    fn months_ago(months: u32) -> DateTime<Utc> {
        Utc::now().checked_sub_months(Months::new(months)).unwrap()
    }

    fn get_version(id: i64, ordering: Option<i32>, date_published: DateTime<Utc>) -> Version {
        Version {
            id: VersionId(id),
            ordering,
            date_published,
            project_id: ProjectId(0),
            author_id: UserId(0),
            name: Default::default(),
            version_number: Default::default(),
            changelog: Default::default(),
            changelog_url: Default::default(),
            downloads: Default::default(),
            version_type: Default::default(),
            featured: Default::default(),
            status: VersionStatus::Listed,
            requested_status: Default::default(),
        }
    }
}<|MERGE_RESOLUTION|>--- conflicted
+++ resolved
@@ -285,41 +285,7 @@
     }
 }
 
-<<<<<<< HEAD
-#[derive(Clone, Deserialize, Serialize)]
-=======
-#[derive(derive_new::new)]
-pub struct VersionVersion {
-    pub game_version_id: GameVersionId,
-    pub joining_version_id: VersionId,
-}
-
-impl VersionVersion {
-    pub async fn insert_many(
-        items: Vec<Self>,
-        transaction: &mut sqlx::Transaction<'_, sqlx::Postgres>,
-    ) -> Result<(), DatabaseError> {
-        let (game_version_ids, version_ids): (Vec<_>, Vec<_>) = items
-            .into_iter()
-            .map(|i| (i.game_version_id.0, i.joining_version_id.0))
-            .unzip();
-        sqlx::query!(
-            "
-            INSERT INTO game_versions_versions (game_version_id, joining_version_id)
-            SELECT * FROM UNNEST($1::integer[], $2::bigint[])
-            ",
-            &game_version_ids[..],
-            &version_ids[..],
-        )
-        .execute(&mut **transaction)
-        .await?;
-
-        Ok(())
-    }
-}
-
 #[derive(Clone, Deserialize, Serialize, PartialEq, Eq)]
->>>>>>> aab95444
 pub struct Version {
     pub id: VersionId,
     pub project_id: ProjectId,
@@ -555,12 +521,7 @@
                 "
                 SELECT v.id id, v.mod_id mod_id, v.author_id author_id, v.name version_name, v.version_number version_number,
                 v.changelog changelog, v.date_published date_published, v.downloads downloads,
-<<<<<<< HEAD
-                v.version_type version_type, v.featured featured, v.status status, v.requested_status requested_status,
-=======
                 v.version_type version_type, v.featured featured, v.status status, v.requested_status requested_status, v.ordering ordering,
-                JSONB_AGG(DISTINCT jsonb_build_object('version', gv.version, 'created', gv.created)) filter (where gv.version is not null) game_versions,
->>>>>>> aab95444
                 ARRAY_AGG(DISTINCT l.loader) filter (where l.loader is not null) loaders,
                 ARRAY_AGG(DISTINCT pt.name) filter (where pt.name is not null) project_types,
                 ARRAY_AGG(DISTINCT g.name) filter (where g.name is not null) games,
