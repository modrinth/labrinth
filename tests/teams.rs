use crate::common::{api_common::ApiTeams, database::*};
use common::{
    api_v3::ApiV3,
    environment::{with_test_environment, with_test_environment_all, TestEnvironment},
};
use labrinth::models::teams::{OrganizationPermissions, ProjectPermissions};
use rust_decimal::Decimal;
use serde_json::json;

mod common;

#[actix_rt::test]
async fn test_get_team() {
    // Test setup and dummy data
    // Perform get_team related tests for a project team
    //TODO: This needs to consider organizations now as well
    with_test_environment_all(None, |test_env| async move {
        let api = &test_env.api;
        let alpha_project_id = &test_env.dummy.project_alpha.project_id;
        let alpha_team_id = &test_env.dummy.project_alpha.team_id;

        // A non-member of the team should get basic info but not be able to see private data
        let members = api
            .get_team_members_deserialized_common(alpha_team_id, FRIEND_USER_PAT)
            .await;
        assert_eq!(members.len(), 1);
        assert_eq!(members[0].user.id.0, USER_USER_ID_PARSED as u64);
        assert!(members[0].permissions.is_none());

        let members = api
            .get_project_members_deserialized_common(alpha_project_id, FRIEND_USER_PAT)
            .await;
        assert_eq!(members.len(), 1);
        assert_eq!(members[0].user.id.0, USER_USER_ID_PARSED as u64);

        // A non-accepted member of the team should:
        // - not be able to see private data about the team, but see all members including themselves
        // - should not appear in the team members list to enemy users
        let resp = api
            .add_user_to_team(alpha_team_id, FRIEND_USER_ID, None, None, USER_USER_PAT)
            .await;
        assert_eq!(resp.status(), 204);

        // Team check directly
        let members = api
            .get_team_members_deserialized_common(alpha_team_id, FRIEND_USER_PAT)
            .await;
        assert!(members.len() == 2); // USER_USER_ID and FRIEND_USER_ID should be in the team
        let user_user = members
            .iter()
            .find(|x| x.user.id.0 == USER_USER_ID_PARSED as u64)
            .unwrap();
        let friend_user = members
            .iter()
            .find(|x| x.user.id.0 == FRIEND_USER_ID_PARSED as u64)
            .unwrap();
        assert_eq!(user_user.user.id.0, USER_USER_ID_PARSED as u64);
        assert!(user_user.permissions.is_none()); // Should not see private data of the team
        assert_eq!(friend_user.user.id.0, FRIEND_USER_ID_PARSED as u64);
        assert!(friend_user.permissions.is_none());

        // team check via association
        let members = api
            .get_project_members_deserialized_common(alpha_project_id, FRIEND_USER_PAT)
            .await;
        assert!(members.len() == 2); // USER_USER_ID and FRIEND_USER_ID should be in the team
        let user_user = members
            .iter()
            .find(|x| x.user.id.0 == USER_USER_ID_PARSED as u64)
            .unwrap();
        let friend_user = members
            .iter()
            .find(|x| x.user.id.0 == FRIEND_USER_ID_PARSED as u64)
            .unwrap();
        assert_eq!(user_user.user.id.0, USER_USER_ID_PARSED as u64);
        assert!(user_user.permissions.is_none()); // Should not see private data of the team
        assert_eq!(friend_user.user.id.0, FRIEND_USER_ID_PARSED as u64);
        assert!(friend_user.permissions.is_none());

        // enemy team check directly
        let members = api
            .get_team_members_deserialized_common(alpha_team_id, ENEMY_USER_PAT)
            .await;
        assert_eq!(members.len(), 1); // Only USER_USER_ID should be in the team

        // enemy team check via association
        let members = api
            .get_project_members_deserialized_common(alpha_project_id, ENEMY_USER_PAT)
            .await;
        assert_eq!(members.len(), 1); // Only USER_USER_ID should be in the team

        // An accepted member of the team should appear in the team members list
        // and should be able to see private data about the team
        let resp = api.join_team(alpha_team_id, FRIEND_USER_PAT).await;
        assert_eq!(resp.status(), 204);

        // Team check directly
        let members = api
            .get_team_members_deserialized_common(alpha_team_id, FRIEND_USER_PAT)
            .await;
        assert!(members.len() == 2); // USER_USER_ID and FRIEND_USER_ID should be in the team
        let user_user = members
            .iter()
            .find(|x| x.user.id.0 == USER_USER_ID_PARSED as u64)
            .unwrap();
        let friend_user = members
            .iter()
            .find(|x| x.user.id.0 == FRIEND_USER_ID_PARSED as u64)
            .unwrap();
        assert_eq!(user_user.user.id.0, USER_USER_ID_PARSED as u64);
        assert!(user_user.permissions.is_some()); // SHOULD see private data of the team
        assert_eq!(friend_user.user.id.0, FRIEND_USER_ID_PARSED as u64);
        assert!(friend_user.permissions.is_some());

        // team check via association
        let members = api
            .get_project_members_deserialized_common(alpha_project_id, FRIEND_USER_PAT)
            .await;
        assert!(members.len() == 2); // USER_USER_ID and FRIEND_USER_ID should be in the team
        let user_user = members
            .iter()
            .find(|x| x.user.id.0 == USER_USER_ID_PARSED as u64)
            .unwrap();
        let friend_user = members
            .iter()
            .find(|x| x.user.id.0 == FRIEND_USER_ID_PARSED as u64)
            .unwrap();
        assert_eq!(user_user.user.id.0, USER_USER_ID_PARSED as u64);
        assert!(user_user.permissions.is_some()); // SHOULD see private data of the team
        assert_eq!(friend_user.user.id.0, FRIEND_USER_ID_PARSED as u64);
        assert!(friend_user.permissions.is_some());
    })
    .await;
}

#[actix_rt::test]
async fn test_get_team_organization() {
    // Test setup and dummy data
    // Perform get_team related tests for an organization team
    //TODO: This needs to consider users in organizations now and how they perceive as well
    with_test_environment(None, |test_env: TestEnvironment<ApiV3>| async move {
        let api = &test_env.api;
        let zeta_organization_id = &test_env.dummy.organization_zeta.organization_id;
        let zeta_team_id = &test_env.dummy.organization_zeta.team_id;

        // A non-member of the team should get basic info but not be able to see private data
        let members = api
            .get_team_members_deserialized_common(zeta_team_id, FRIEND_USER_PAT)
            .await;
        assert_eq!(members.len(), 1);
        assert_eq!(members[0].user.id.0, USER_USER_ID_PARSED as u64);
        assert!(members[0].permissions.is_none());

        let members = api
            .get_organization_members_deserialized_common(zeta_organization_id, FRIEND_USER_PAT)
            .await;
        assert_eq!(members.len(), 1);
        assert_eq!(members[0].user.id.0, USER_USER_ID_PARSED as u64);

        // A non-accepted member of the team should:
        // - not be able to see private data about the team, but see all members including themselves
        // - should not appear in the team members list to enemy users
        let resp = api
            .add_user_to_team(zeta_team_id, FRIEND_USER_ID, None, None, USER_USER_PAT)
            .await;
        assert_eq!(resp.status(), 204);

        // Team check directly
        let members = api
            .get_team_members_deserialized_common(zeta_team_id, FRIEND_USER_PAT)
            .await;
        assert!(members.len() == 2); // USER_USER_ID and FRIEND_USER_ID should be in the team
        let user_user = members
            .iter()
            .find(|x| x.user.id.0 == USER_USER_ID_PARSED as u64)
            .unwrap();
        let friend_user = members
            .iter()
            .find(|x| x.user.id.0 == FRIEND_USER_ID_PARSED as u64)
            .unwrap();
        assert_eq!(user_user.user.id.0, USER_USER_ID_PARSED as u64);
        assert!(user_user.permissions.is_none()); // Should not see private data of the team
        assert_eq!(friend_user.user.id.0, FRIEND_USER_ID_PARSED as u64);
        assert!(friend_user.permissions.is_none());

        // team check via association
        let members = api
            .get_organization_members_deserialized_common(zeta_organization_id, FRIEND_USER_PAT)
            .await;

        assert!(members.len() == 2); // USER_USER_ID and FRIEND_USER_ID should be in the team
        let user_user = members
            .iter()
            .find(|x| x.user.id.0 == USER_USER_ID_PARSED as u64)
            .unwrap();
        let friend_user = members
            .iter()
            .find(|x| x.user.id.0 == FRIEND_USER_ID_PARSED as u64)
            .unwrap();
        assert_eq!(user_user.user.id.0, USER_USER_ID_PARSED as u64);
        assert!(user_user.permissions.is_none()); // Should not see private data of the team
        assert_eq!(friend_user.user.id.0, FRIEND_USER_ID_PARSED as u64);
        assert!(friend_user.permissions.is_none());

        // enemy team check directly
        let members = api
            .get_team_members_deserialized_common(zeta_team_id, ENEMY_USER_PAT)
            .await;
        assert_eq!(members.len(), 1); // Only USER_USER_ID should be in the team

        // enemy team check via association
        let members = api
            .get_organization_members_deserialized_common(zeta_organization_id, ENEMY_USER_PAT)
            .await;
        assert_eq!(members.len(), 1); // Only USER_USER_ID should be in the team

        // An accepted member of the team should appear in the team members list
        // and should be able to see private data about the team
        let resp = api.join_team(zeta_team_id, FRIEND_USER_PAT).await;
        assert_eq!(resp.status(), 204);

        // Team check directly
        let members = api
            .get_team_members_deserialized_common(zeta_team_id, FRIEND_USER_PAT)
            .await;
        assert!(members.len() == 2); // USER_USER_ID and FRIEND_USER_ID should be in the team
        let user_user = members
            .iter()
            .find(|x| x.user.id.0 == USER_USER_ID_PARSED as u64)
            .unwrap();
        let friend_user = members
            .iter()
            .find(|x| x.user.id.0 == FRIEND_USER_ID_PARSED as u64)
            .unwrap();
        assert_eq!(user_user.user.id.0, USER_USER_ID_PARSED as u64);
        assert!(user_user.permissions.is_some()); // SHOULD see private data of the team
        assert_eq!(friend_user.user.id.0, FRIEND_USER_ID_PARSED as u64);
        assert!(friend_user.permissions.is_some());

        // team check via association
        let members = api
            .get_organization_members_deserialized_common(zeta_organization_id, FRIEND_USER_PAT)
            .await;
        assert!(members.len() == 2); // USER_USER_ID and FRIEND_USER_ID should be in the team
        let user_user = members
            .iter()
            .find(|x| x.user.id.0 == USER_USER_ID_PARSED as u64)
            .unwrap();
        let friend_user = members
            .iter()
            .find(|x| x.user.id.0 == FRIEND_USER_ID_PARSED as u64)
            .unwrap();
        assert_eq!(user_user.user.id.0, USER_USER_ID_PARSED as u64);
        assert!(user_user.permissions.is_some()); // SHOULD see private data of the team
        assert_eq!(friend_user.user.id.0, FRIEND_USER_ID_PARSED as u64);
        assert!(friend_user.permissions.is_some());
    })
    .await;
}

#[actix_rt::test]
async fn test_get_team_project_orgs() {
    // Test setup and dummy data
    with_test_environment(None, |test_env: TestEnvironment<ApiV3>| async move {
        let alpha_project_id = &test_env.dummy.project_alpha.project_id;
        let alpha_team_id = &test_env.dummy.project_alpha.team_id;
        let zeta_organization_id = &test_env.dummy.organization_zeta.organization_id;
        let zeta_team_id = &test_env.dummy.organization_zeta.team_id;

        // Attach alpha to zeta
        let resp = test_env
            .api
            .organization_add_project(zeta_organization_id, alpha_project_id, USER_USER_PAT)
            .await;
        assert_eq!(resp.status(), 200);

        // Invite and add friend to zeta
        let resp = test_env
            .api
            .add_user_to_team(zeta_team_id, FRIEND_USER_ID, None, None, USER_USER_PAT)
            .await;
        assert_eq!(resp.status(), 204);

        let resp = test_env.api.join_team(zeta_team_id, FRIEND_USER_PAT).await;
        assert_eq!(resp.status(), 204);

        // The team members route from teams (on a project's team):
        // - the members of the project team specifically
        // - not the ones from the organization
<<<<<<< HEAD
        // - Remember: the owner of an org will not be included in the org's team members list
        let req = test::TestRequest::get()
            .uri(&format!("/v3/team/{alpha_team_id}/members"))
            .append_pat(FRIEND_USER_PAT)
            .to_request();
        let resp = test_env.call(req).await;
        assert_eq!(resp.status(), 200);
        let value: serde_json::Value = test::read_body_json(resp).await;
        let members = value.as_array().unwrap();
        assert_eq!(members.len(), 0);
=======
        let members = test_env
            .api
            .get_team_members_deserialized_common(alpha_team_id, FRIEND_USER_PAT)
            .await;
        assert_eq!(members.len(), 1);
>>>>>>> 60c535e8

        // The team members route from project should show:
        // - the members of the project team including the ones from the organization
        let members = test_env
            .api
            .get_project_members_deserialized_common(alpha_project_id, FRIEND_USER_PAT)
            .await;
        assert_eq!(members.len(), 2);
    })
    .await;
}

// edit team member (Varying permissions, varying roles)
#[actix_rt::test]
async fn test_patch_project_team_member() {
    // Test setup and dummy data
    with_test_environment_all(None, |test_env| async move {
        let api = &test_env.api;

        let alpha_team_id = &test_env.dummy.project_alpha.team_id;

        // Edit team as admin/mod but not a part of the team should be OK
        let resp = api.edit_team_member(alpha_team_id, USER_USER_ID, json!({}), ADMIN_USER_PAT).await;
        assert_eq!(resp.status(), 204);

        // As a non-owner with full permissions, attempt to edit the owner's permissions
        let resp = api.edit_team_member(alpha_team_id, USER_USER_ID, json!({
            "permissions": 0
        }), ADMIN_USER_PAT).await;
        assert_eq!(resp.status(), 400);

        // Should not be able to edit organization permissions of a project team
        let resp = api.edit_team_member(alpha_team_id, USER_USER_ID, json!({
            "organization_permissions": 0
        }), USER_USER_PAT).await;
        assert_eq!(resp.status(), 400);

        // Should not be able to add permissions to a user that the adding-user does not have
        // (true for both project and org)

        // first, invite friend
        let resp = api.add_user_to_team(alpha_team_id, FRIEND_USER_ID,
            Some(ProjectPermissions::EDIT_MEMBER | ProjectPermissions::EDIT_BODY),
            None, USER_USER_PAT).await;
        assert_eq!(resp.status(), 204);

        // accept
        let resp = api.join_team(alpha_team_id, FRIEND_USER_PAT).await;
        assert_eq!(resp.status(), 204);

        // try to add permissions
        let resp = api.edit_team_member(alpha_team_id, FRIEND_USER_ID, json!({
            "permissions": (ProjectPermissions::EDIT_MEMBER | ProjectPermissions::EDIT_DETAILS).bits()
        }), FRIEND_USER_PAT).await; // should this be friend_user_pat
        assert_eq!(resp.status(), 400);

        // Cannot set payouts outside of 0 and 5000
        for payout in [-1, 5001] {
            let resp = api.edit_team_member(alpha_team_id, FRIEND_USER_ID, json!({
                "payouts_split": payout
            }), USER_USER_PAT).await;
            assert_eq!(resp.status(), 400);
        }

        // Successful patch
        let resp = api.edit_team_member(alpha_team_id, FRIEND_USER_ID, json!({
                "payouts_split": 51,
                "permissions": ProjectPermissions::EDIT_MEMBER.bits(), // reduces permissions
                "role": "membe2r",
                "ordering": 5
        }), FRIEND_USER_PAT).await;
        assert_eq!(resp.status(), 204);

        // Check results
        let members = api.get_team_members_deserialized_common(alpha_team_id, FRIEND_USER_PAT).await;
        let member = members.iter().find(|x| x.user.id.0 == FRIEND_USER_ID_PARSED as u64).unwrap();
        assert_eq!(member.payouts_split, Decimal::from_f64_retain(51.0));
        assert_eq!(member.permissions.unwrap(), ProjectPermissions::EDIT_MEMBER);
        assert_eq!(member.role, "membe2r");
        assert_eq!(member.ordering, 5);
    }).await;
}

// edit team member (Varying permissions, varying roles)
#[actix_rt::test]
async fn test_patch_organization_team_member() {
    // Test setup and dummy data
    with_test_environment(None, |test_env: TestEnvironment<ApiV3>| async move {
        let zeta_team_id = &test_env.dummy.organization_zeta.team_id;

        // Edit team as admin/mod but not a part of the team should be OK
        let resp = test_env
            .api
            .edit_team_member(zeta_team_id, USER_USER_ID, json!({}), ADMIN_USER_PAT)
            .await;
        assert_eq!(resp.status(), 204);

        // As a non-owner with full permissions, attempt to edit the owner's permissions
        let resp = test_env
            .api
            .edit_team_member(zeta_team_id, USER_USER_ID, json!({ "permissions": 0 }), ADMIN_USER_PAT)
            .await;
        assert_eq!(resp.status(), 400);

        // Should not be able to add permissions to a user that the adding-user does not have
        // (true for both project and org)

        // first, invite friend
        let resp = test_env
            .api
            .add_user_to_team(zeta_team_id, FRIEND_USER_ID, None, Some(OrganizationPermissions::EDIT_MEMBER | OrganizationPermissions::EDIT_MEMBER_DEFAULT_PERMISSIONS), USER_USER_PAT)
            .await;
        assert_eq!(resp.status(), 204);

        // accept
        let resp = test_env.api.join_team(zeta_team_id, FRIEND_USER_PAT).await;
        assert_eq!(resp.status(), 204);

        // try to add permissions- fails, as we do not have EDIT_DETAILS
        let resp = test_env
            .api
            .edit_team_member(zeta_team_id, FRIEND_USER_ID, json!({ "organization_permissions": (OrganizationPermissions::EDIT_MEMBER | OrganizationPermissions::EDIT_DETAILS).bits() }), FRIEND_USER_PAT)
            .await;
        assert_eq!(resp.status(), 400);

        // Cannot set payouts outside of 0 and 5000
        for payout in [-1, 5001] {
            let resp = test_env
                .api
                .edit_team_member(zeta_team_id, FRIEND_USER_ID, json!({ "payouts_split": payout }), USER_USER_PAT)
                .await;
            assert_eq!(resp.status(), 400);
        }

        // Successful patch
        let resp = test_env
            .api
            .edit_team_member(
                zeta_team_id,
                FRIEND_USER_ID,
                json!({
                    "payouts_split": 51,
                    "organization_permissions": OrganizationPermissions::EDIT_MEMBER.bits(), // reduces permissions
                    "permissions": (ProjectPermissions::EDIT_MEMBER).bits(),
                    "role": "very-cool-member",
                    "ordering": 5
                }),
                FRIEND_USER_PAT,
            )
            .await;
        assert_eq!(resp.status(), 204);

        // Check results
        let members = test_env
            .api
            .get_team_members_deserialized(zeta_team_id, FRIEND_USER_PAT)
            .await;
        let member = members
            .iter()
            .find(|x| x.user.id.0 == FRIEND_USER_ID_PARSED as u64)
            .unwrap();
        assert_eq!(member.payouts_split.unwrap(), Decimal::from_f64_retain(51.0_f64).unwrap());
        assert_eq!(
            member.organization_permissions,
            Some(OrganizationPermissions::EDIT_MEMBER)
        );
        assert_eq!(
            member.permissions,
            Some(ProjectPermissions::EDIT_MEMBER)
        );
        assert_eq!(member.role, "very-cool-member");
        assert_eq!(member.ordering, 5);

    }).await;
}

// trasnfer ownership (requires being owner, etc)
#[actix_rt::test]
async fn transfer_ownership_v3() {
    // Test setup and dummy data
    with_test_environment(None, |test_env: TestEnvironment<ApiV3>| async move {
        let api = &test_env.api;

        let alpha_team_id = &test_env.dummy.project_alpha.team_id;

        // Cannot set friend as owner (not a member)
        let resp = api
            .transfer_team_ownership(alpha_team_id, FRIEND_USER_ID, USER_USER_PAT)
            .await;
        assert_eq!(resp.status(), 400);
        let resp = api
            .transfer_team_ownership(alpha_team_id, FRIEND_USER_ID, FRIEND_USER_PAT)
            .await;
        assert_eq!(resp.status(), 401);

        // first, invite friend
        let resp = api
            .add_user_to_team(alpha_team_id, FRIEND_USER_ID, None, None, USER_USER_PAT)
            .await;
        assert_eq!(resp.status(), 204);

        // still cannot set friend as owner (not accepted)
        let resp = api
            .transfer_team_ownership(alpha_team_id, FRIEND_USER_ID, USER_USER_PAT)
            .await;
        assert_eq!(resp.status(), 400);

        // accept
        let resp = api.join_team(alpha_team_id, FRIEND_USER_PAT).await;
        assert_eq!(resp.status(), 204);

        // Cannot set ourselves as owner if we are not owner
        let resp = api
            .transfer_team_ownership(alpha_team_id, FRIEND_USER_ID, FRIEND_USER_PAT)
            .await;
        assert_eq!(resp.status(), 401);

        // Can set friend as owner
        let resp = api
            .transfer_team_ownership(alpha_team_id, FRIEND_USER_ID, USER_USER_PAT)
            .await;
        assert_eq!(resp.status(), 204);

        // Check
        let members = api
            .get_team_members_deserialized(alpha_team_id, USER_USER_PAT)
            .await;
        let friend_member = members
            .iter()
            .find(|x| x.user.id.0 == FRIEND_USER_ID_PARSED as u64)
            .unwrap();
        assert_eq!(friend_member.role, "Member"); // her role does not actually change, but is_owner is set to true
        assert!(friend_member.is_owner);
        assert_eq!(
            friend_member.permissions.unwrap(),
            ProjectPermissions::all()
        );

        let user_member = members
            .iter()
            .find(|x| x.user.id.0 == USER_USER_ID_PARSED as u64)
            .unwrap();
        assert_eq!(user_member.role, "Owner"); // We are the 'owner', but we are not actually the owner!
        assert!(!user_member.is_owner);
        assert_eq!(user_member.permissions.unwrap(), ProjectPermissions::all());

        // Confirm that user, a user who still has full permissions, cannot then remove the owner
        let resp = api
            .remove_from_team(alpha_team_id, FRIEND_USER_ID, USER_USER_PAT)
            .await;
        assert_eq!(resp.status(), 401);

        // V3 only- confirm the owner can change their role without losing ownership
        let resp = api
            .edit_team_member(
                alpha_team_id,
                FRIEND_USER_ID,
                json!({
                    "role": "Member"
                }),
                FRIEND_USER_PAT,
            )
            .await;
        assert_eq!(resp.status(), 204);

        let members = api
            .get_team_members_deserialized(alpha_team_id, USER_USER_PAT)
            .await;
        let friend_member = members
            .iter()
            .find(|x| x.user.id.0 == FRIEND_USER_ID_PARSED as u64)
            .unwrap();
        assert_eq!(friend_member.role, "Member");
        assert!(friend_member.is_owner);
    })
    .await;
}

// This test is currently not working.
// #[actix_rt::test]
// pub async fn no_acceptance_permissions() {
//     // Adding a user to a project team in an organization, when that user is in the organization but not the team,
//     // should have those permissions apply regardless of whether the user has accepted the invite or not.

//     // This is because project-team permission overrriding must be possible, and this overriding can decrease the number of permissions a user has.

//     let test_env = TestEnvironment::build(None).await;
//     let api = &test_env.api;

//     let alpha_team_id = &test_env.dummy.project_alpha.team_id;
//     let alpha_project_id = &test_env.dummy.project_alpha.project_id;
//     let zeta_organization_id = &test_env.dummy.zeta_organization_id;
//     let zeta_team_id = &test_env.dummy.zeta_team_id;

//     // Link alpha team to zeta org
//     let resp = api.organization_add_project(zeta_organization_id, alpha_project_id, USER_USER_PAT).await;
//     assert_eq!(resp.status(), 200);

//     // Invite friend to zeta team with all project default permissions
//     let resp = api.add_user_to_team(&zeta_team_id, FRIEND_USER_ID, Some(ProjectPermissions::all()), Some(OrganizationPermissions::all()), USER_USER_PAT).await;
//     assert_eq!(resp.status(), 204);

//     // Accept invite to zeta team
//     let resp = api.join_team(&zeta_team_id, FRIEND_USER_PAT).await;
//     assert_eq!(resp.status(), 204);

//     // Attempt, as friend, to edit details of alpha project (should succeed, org invite accepted)
//     let resp = api.edit_project(alpha_project_id, json!({
//         "title": "new name"
//     }), FRIEND_USER_PAT).await;
//     assert_eq!(resp.status(), 204);

//     // Invite friend to alpha team with *no* project permissions
//     let resp = api.add_user_to_team(&alpha_team_id, FRIEND_USER_ID, Some(ProjectPermissions::empty()), None, USER_USER_PAT).await;
//     assert_eq!(resp.status(), 204);

//     // Do not accept invite to alpha team

//     // Attempt, as friend, to edit details of alpha project (should fail now, even though user has not accepted invite)
//     let resp = api.edit_project(alpha_project_id, json!({
//         "title": "new name"
//     }), FRIEND_USER_PAT).await;
//     assert_eq!(resp.status(), 401);

//     test_env.cleanup().await;
// }<|MERGE_RESOLUTION|>--- conflicted
+++ resolved
@@ -287,24 +287,12 @@
         // The team members route from teams (on a project's team):
         // - the members of the project team specifically
         // - not the ones from the organization
-<<<<<<< HEAD
         // - Remember: the owner of an org will not be included in the org's team members list
-        let req = test::TestRequest::get()
-            .uri(&format!("/v3/team/{alpha_team_id}/members"))
-            .append_pat(FRIEND_USER_PAT)
-            .to_request();
-        let resp = test_env.call(req).await;
-        assert_eq!(resp.status(), 200);
-        let value: serde_json::Value = test::read_body_json(resp).await;
-        let members = value.as_array().unwrap();
+        let members = test_env
+            .api
+            .get_team_members_deserialized_common(alpha_team_id, FRIEND_USER_PAT)
+            .await;
         assert_eq!(members.len(), 0);
-=======
-        let members = test_env
-            .api
-            .get_team_members_deserialized_common(alpha_team_id, FRIEND_USER_PAT)
-            .await;
-        assert_eq!(members.len(), 1);
->>>>>>> 60c535e8
 
         // The team members route from project should show:
         // - the members of the project team including the ones from the organization
