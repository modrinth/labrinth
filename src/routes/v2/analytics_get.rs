use super::ApiError;
use crate::database::redis::RedisPool;
use crate::routes::v3;
use crate::{models::ids::VersionId, queue::session::AuthQueue};
use actix_web::{get, web, HttpRequest, HttpResponse};
use chrono::{DateTime, Utc};
use serde::{Deserialize, Serialize};
use sqlx::PgPool;
use std::collections::HashMap;

pub fn config(cfg: &mut web::ServiceConfig) {
    cfg.service(
        web::scope("analytics")
            .service(playtimes_get)
            .service(views_get)
            .service(downloads_get)
            .service(revenue_get)
            .service(countries_downloads_get)
            .service(countries_views_get),
    );
}

/// The json data to be passed to fetch analytic data
/// Either a list of project_ids or version_ids can be used, but not both. Unauthorized projects/versions will be filtered out.
/// start_date and end_date are optional, and default to two weeks ago, and the maximum date respectively
/// start_date and end_date are inclusive
/// resolution_minutes is optional. This refers to the window by which we are looking (every day, every minute, etc) and defaults to 1440 (1 day)
#[derive(Serialize, Deserialize, Clone, Debug)]
pub struct GetData {
    // only one of project_ids or version_ids should be used
    // if neither are provided, all projects the user has access to will be used
    pub project_ids: Option<String>,
    pub version_ids: Option<String>,

    pub start_date: Option<DateTime<Utc>>, // defaults to 2 weeks ago
    pub end_date: Option<DateTime<Utc>>,   // defaults to now

    pub resolution_minutes: Option<u32>, // defaults to 1 day. Ignored in routes that do not aggregate over a resolution (eg: /countries)
}

/// Get playtime data for a set of projects or versions
/// Data is returned as a hashmap of project/version ids to a hashmap of days to playtime data
/// eg:
/// {
///     "4N1tEhnO": {
///         "20230824": 23
///    }
///}
/// Either a list of project_ids or version_ids can be used, but not both. Unauthorized projects/versions will be filtered out.
#[derive(Serialize, Deserialize, Clone)]
pub struct FetchedPlaytime {
    pub time: u64,
    pub total_seconds: u64,
    pub loader_seconds: HashMap<String, u64>,
    pub game_version_seconds: HashMap<String, u64>,
    pub parent_seconds: HashMap<VersionId, u64>,
}
#[get("playtime")]
pub async fn playtimes_get(
    req: HttpRequest,
    clickhouse: web::Data<clickhouse::Client>,
    data: web::Query<GetData>,
    session_queue: web::Data<AuthQueue>,
    pool: web::Data<PgPool>,
    redis: web::Data<RedisPool>,
) -> Result<HttpResponse, ApiError> {
    let data = data.into_inner();
    v3::analytics_get::playtimes_get(
        req,
        clickhouse,
        web::Query(v3::analytics_get::GetData {
            project_ids: data.project_ids,
            version_ids: data.version_ids,
            start_date: data.start_date,
            end_date: data.end_date,
            resolution_minutes: data.resolution_minutes,
        }),
        session_queue,
        pool,
        redis,
    )
    .await
}

/// Get view data for a set of projects or versions
/// Data is returned as a hashmap of project/version ids to a hashmap of days to views
/// eg:
/// {
///     "4N1tEhnO": {
///         "20230824": 1090
///    }
///}
/// Either a list of project_ids or version_ids can be used, but not both. Unauthorized projects/versions will be filtered out.
#[get("views")]
pub async fn views_get(
    req: HttpRequest,
    clickhouse: web::Data<clickhouse::Client>,
    data: web::Query<GetData>,
    session_queue: web::Data<AuthQueue>,
    pool: web::Data<PgPool>,
    redis: web::Data<RedisPool>,
) -> Result<HttpResponse, ApiError> {
    let data = data.into_inner();
    v3::analytics_get::views_get(
        req,
        clickhouse,
        web::Query(v3::analytics_get::GetData {
            project_ids: data.project_ids,
            version_ids: data.version_ids,
            start_date: data.start_date,
            end_date: data.end_date,
            resolution_minutes: data.resolution_minutes,
        }),
        session_queue,
        pool,
        redis,
    )
    .await
}

/// Get download data for a set of projects or versions
/// Data is returned as a hashmap of project/version ids to a hashmap of days to downloads
/// eg:
/// {
///     "4N1tEhnO": {
///         "20230824": 32
///    }
///}
/// Either a list of project_ids or version_ids can be used, but not both. Unauthorized projects/versions will be filtered out.
#[get("downloads")]
pub async fn downloads_get(
    req: HttpRequest,
    clickhouse: web::Data<clickhouse::Client>,
    data: web::Query<GetData>,
    session_queue: web::Data<AuthQueue>,
    pool: web::Data<PgPool>,
    redis: web::Data<RedisPool>,
) -> Result<HttpResponse, ApiError> {
    let data = data.into_inner();
    v3::analytics_get::downloads_get(
        req,
        clickhouse,
        web::Query(v3::analytics_get::GetData {
            project_ids: data.project_ids,
            version_ids: data.version_ids,
            start_date: data.start_date,
            end_date: data.end_date,
            resolution_minutes: data.resolution_minutes,
        }),
        session_queue,
        pool,
        redis,
    )
    .await
}

/// Get payout data for a set of projects
/// Data is returned as a hashmap of project ids to a hashmap of days to amount earned per day
/// eg:
/// {
///     "4N1tEhnO": {
///         "20230824": 0.001
///    }
///}
/// ONLY project IDs can be used. Unauthorized projects will be filtered out.
#[get("revenue")]
pub async fn revenue_get(
    req: HttpRequest,
    data: web::Query<GetData>,
    session_queue: web::Data<AuthQueue>,
    pool: web::Data<PgPool>,
    redis: web::Data<RedisPool>,
) -> Result<HttpResponse, ApiError> {
    let data = data.into_inner();
    v3::analytics_get::revenue_get(
        req,
        web::Query(v3::analytics_get::GetData {
            project_ids: data.project_ids,
            version_ids: None,
            start_date: data.start_date,
            end_date: data.end_date,
            resolution_minutes: data.resolution_minutes,
        }),
        session_queue,
        pool,
        redis,
    )
    .await
<<<<<<< HEAD
=======
    .map(|x| x.1)?;

    let project_ids = data
        .project_ids
        .as_ref()
        .map(|ids| serde_json::from_str::<Vec<String>>(ids))
        .transpose()?;

    let start_date = data.start_date.unwrap_or(Utc::now() - Duration::weeks(2));
    let end_date = data.end_date.unwrap_or(Utc::now());
    let resolution_minutes = data.resolution_minutes.unwrap_or(60 * 24);

    // Round up/down to nearest duration as we are using pgadmin, does not have rounding in the fetch command
    // Round start_date down to nearest resolution
    let diff = start_date.timestamp() % (resolution_minutes as i64 * 60);
    let start_date = start_date - Duration::seconds(diff);

    // Round end_date up to nearest resolution
    let diff = end_date.timestamp() % (resolution_minutes as i64 * 60);
    let end_date = end_date + Duration::seconds((resolution_minutes as i64 * 60) - diff);

    // Convert String list to list of ProjectIds or VersionIds
    // - Filter out unauthorized projects/versions
    // - If no project_ids or version_ids are provided, we default to all projects the user has access to
    let (project_ids, _) = filter_allowed_ids(project_ids, None, user, &pool, &redis).await?;

    let duration: PgInterval = Duration::minutes(resolution_minutes as i64)
        .try_into()
        .unwrap();
    // Get the revenue data
    let payouts_values = sqlx::query!(
        "
        SELECT mod_id, SUM(amount) amount_sum, DATE_BIN($4::interval, created, TIMESTAMP '2001-01-01') AS interval_start
        FROM payouts_values
        WHERE mod_id = ANY($1) AND created BETWEEN $2 AND $3
        GROUP by mod_id, interval_start ORDER BY interval_start
        ",
        &project_ids.unwrap_or_default().into_iter().map(|x| x.0 as i64).collect::<Vec<_>>(),
        start_date,
        end_date,
        duration,
    )
        .fetch_all(&**pool)
        .await?;

    let mut hm = HashMap::new();
    for value in payouts_values {
        if let Some(mod_id) = value.mod_id {
            if let Some(amount) = value.amount_sum {
                if let Some(interval_start) = value.interval_start {
                    let id_string = to_base62(mod_id as u64);
                    if !hm.contains_key(&id_string) {
                        hm.insert(id_string.clone(), HashMap::new());
                    }
                    if let Some(hm) = hm.get_mut(&id_string) {
                        hm.insert(interval_start.timestamp(), amount);
                    }
                }
            }
        }
    }

    Ok(HttpResponse::Ok().json(hm))
>>>>>>> aab95444
}

/// Get country data for a set of projects or versions
/// Data is returned as a hashmap of project/version ids to a hashmap of coutnry to downloads.
/// Unknown countries are labeled "".
/// This is usuable to see significant performing countries per project
/// eg:
/// {
///     "4N1tEhnO": {
///         "CAN":  22
///    }
///}
/// Either a list of project_ids or version_ids can be used, but not both. Unauthorized projects/versions will be filtered out.
/// For this endpoint, provided dates are a range to aggregate over, not specific days to fetch
#[get("countries/downloads")]
pub async fn countries_downloads_get(
    req: HttpRequest,
    clickhouse: web::Data<clickhouse::Client>,
    data: web::Query<GetData>,
    session_queue: web::Data<AuthQueue>,
    pool: web::Data<PgPool>,
    redis: web::Data<RedisPool>,
) -> Result<HttpResponse, ApiError> {
    let data = data.into_inner();
    v3::analytics_get::countries_downloads_get(
        req,
        clickhouse,
        web::Query(v3::analytics_get::GetData {
            project_ids: data.project_ids,
            version_ids: data.version_ids,
            start_date: data.start_date,
            end_date: data.end_date,
            resolution_minutes: data.resolution_minutes,
        }),
        session_queue,
        pool,
        redis,
    )
    .await
}

/// Get country data for a set of projects or versions
/// Data is returned as a hashmap of project/version ids to a hashmap of coutnry to views.
/// Unknown countries are labeled "".
/// This is usuable to see significant performing countries per project
/// eg:
/// {
///     "4N1tEhnO": {
///         "CAN":  56165
///    }
///}
/// Either a list of project_ids or version_ids can be used, but not both. Unauthorized projects/versions will be filtered out.
/// For this endpoint, provided dates are a range to aggregate over, not specific days to fetch
#[get("countries/views")]
pub async fn countries_views_get(
    req: HttpRequest,
    clickhouse: web::Data<clickhouse::Client>,
    data: web::Query<GetData>,
    session_queue: web::Data<AuthQueue>,
    pool: web::Data<PgPool>,
    redis: web::Data<RedisPool>,
) -> Result<HttpResponse, ApiError> {
    let data = data.into_inner();
    v3::analytics_get::countries_views_get(
        req,
        clickhouse,
        web::Query(v3::analytics_get::GetData {
            project_ids: data.project_ids,
            version_ids: data.version_ids,
            start_date: data.start_date,
            end_date: data.end_date,
            resolution_minutes: data.resolution_minutes,
        }),
        session_queue,
        pool,
        redis,
    )
    .await
}<|MERGE_RESOLUTION|>--- conflicted
+++ resolved
@@ -186,72 +186,6 @@
         redis,
     )
     .await
-<<<<<<< HEAD
-=======
-    .map(|x| x.1)?;
-
-    let project_ids = data
-        .project_ids
-        .as_ref()
-        .map(|ids| serde_json::from_str::<Vec<String>>(ids))
-        .transpose()?;
-
-    let start_date = data.start_date.unwrap_or(Utc::now() - Duration::weeks(2));
-    let end_date = data.end_date.unwrap_or(Utc::now());
-    let resolution_minutes = data.resolution_minutes.unwrap_or(60 * 24);
-
-    // Round up/down to nearest duration as we are using pgadmin, does not have rounding in the fetch command
-    // Round start_date down to nearest resolution
-    let diff = start_date.timestamp() % (resolution_minutes as i64 * 60);
-    let start_date = start_date - Duration::seconds(diff);
-
-    // Round end_date up to nearest resolution
-    let diff = end_date.timestamp() % (resolution_minutes as i64 * 60);
-    let end_date = end_date + Duration::seconds((resolution_minutes as i64 * 60) - diff);
-
-    // Convert String list to list of ProjectIds or VersionIds
-    // - Filter out unauthorized projects/versions
-    // - If no project_ids or version_ids are provided, we default to all projects the user has access to
-    let (project_ids, _) = filter_allowed_ids(project_ids, None, user, &pool, &redis).await?;
-
-    let duration: PgInterval = Duration::minutes(resolution_minutes as i64)
-        .try_into()
-        .unwrap();
-    // Get the revenue data
-    let payouts_values = sqlx::query!(
-        "
-        SELECT mod_id, SUM(amount) amount_sum, DATE_BIN($4::interval, created, TIMESTAMP '2001-01-01') AS interval_start
-        FROM payouts_values
-        WHERE mod_id = ANY($1) AND created BETWEEN $2 AND $3
-        GROUP by mod_id, interval_start ORDER BY interval_start
-        ",
-        &project_ids.unwrap_or_default().into_iter().map(|x| x.0 as i64).collect::<Vec<_>>(),
-        start_date,
-        end_date,
-        duration,
-    )
-        .fetch_all(&**pool)
-        .await?;
-
-    let mut hm = HashMap::new();
-    for value in payouts_values {
-        if let Some(mod_id) = value.mod_id {
-            if let Some(amount) = value.amount_sum {
-                if let Some(interval_start) = value.interval_start {
-                    let id_string = to_base62(mod_id as u64);
-                    if !hm.contains_key(&id_string) {
-                        hm.insert(id_string.clone(), HashMap::new());
-                    }
-                    if let Some(hm) = hm.get_mut(&id_string) {
-                        hm.insert(interval_start.timestamp(), amount);
-                    }
-                }
-            }
-        }
-    }
-
-    Ok(HttpResponse::Ok().json(hm))
->>>>>>> aab95444
 }
 
 /// Get country data for a set of projects or versions
