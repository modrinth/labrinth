use std::collections::HashSet;

use actix_http::StatusCode;
use actix_web::test;
use common::api_v3::ApiV3;
use common::environment::{with_test_environment, TestEnvironment};
<<<<<<< HEAD
use labrinth::database::models::legacy_loader_fields::MinecraftGameVersion;
=======
use itertools::Itertools;
use labrinth::models::v3;
>>>>>>> 76c885f0
use serde_json::json;

use crate::common::api_common::{ApiProject, ApiVersion};
use crate::common::api_v3::request_data::get_public_project_creation_data;
use crate::common::database::*;

use crate::common::dummy_data::{DummyProjectAlpha, DummyProjectBeta, TestFile};

// importing common module.
mod common;

#[actix_rt::test]

async fn creating_loader_fields() {
    with_test_environment(None, |test_env: TestEnvironment<ApiV3>| async move {
        let api = &test_env.api;
        let DummyProjectAlpha {
            project_id: alpha_project_id,
            project_id_parsed: alpha_project_id_parsed,
            version_id: alpha_version_id,
            ..
        } = &test_env.dummy.project_alpha;
        let DummyProjectBeta {
            project_id_parsed: beta_project_id_parsed,
            ..
        } = &test_env.dummy.project_beta;

        // ALL THE FOLLOWING FOR CREATE AND PATCH
        // Cannot create a version with an extra argument that cannot be tied to a loader field ("invalid loader field")
        // TODO: - Create project
        // - Create version
        let resp = api
            .add_public_version(
                *alpha_project_id_parsed,
                "1.0.0",
                TestFile::build_random_jar(),
                None,
                Some(
                    serde_json::from_value(json!([{
                            "op": "add",
                            "path": "/invalid",
                            "value": "invalid"
                    }]))
                    .unwrap(),
                ),
                USER_USER_PAT,
            )
            .await;
        assert_status!(&resp, StatusCode::BAD_REQUEST);
        // - Patch
        let resp = api
            .edit_version(
                alpha_version_id,
                json!({
                    "invalid": "invalid"
                }),
                USER_USER_PAT,
            )
            .await;
        assert_status!(&resp, StatusCode::BAD_REQUEST);

        // Cannot create a version with a loader field that isnt used by the loader
        // TODO: - Create project
        // - Create version
        let resp = api
            .add_public_version(
                *alpha_project_id_parsed,
                "1.0.0",
                TestFile::build_random_jar(),
                None,
                Some(
                    serde_json::from_value(json!([{
                        "op": "add",
                        "path": "/mrpack_loaders",
                        "value": ["fabric"]
                    }]))
                    .unwrap(),
                ),
                USER_USER_PAT,
            )
            .await;
        assert_status!(&resp, StatusCode::BAD_REQUEST);
        // - Patch
        let resp = api
            .edit_version(
                alpha_version_id,
                json!({
                    "mrpack_loaders": ["fabric"]
                }),
                USER_USER_PAT,
            )
            .await;
        assert_status!(&resp, StatusCode::BAD_REQUEST);

        // Cannot create a version without an applicable loader field that is not optional
        // TODO: - Create project
        // - Create version
        let resp = api
            .add_public_version(
                *alpha_project_id_parsed,
                "1.0.0",
                TestFile::build_random_jar(),
                None,
                Some(
                    serde_json::from_value(json!([{
                        "op": "remove",
                        "path": "/singleplayer"
                    }]))
                    .unwrap(),
                ),
                USER_USER_PAT,
            )
            .await;

        assert_status!(&resp, StatusCode::BAD_REQUEST);

        // Cannot create a version without a loader field array that has a minimum of 1
        // TODO: - Create project
        // - Create version
        let resp = api
            .add_public_version(
                *alpha_project_id_parsed,
                "1.0.0",
                TestFile::build_random_jar(),
                None,
                Some(
                    serde_json::from_value(json!([{
                        "op": "remove",
                        "path": "/game_versions"
                    }]))
                    .unwrap(),
                ),
                USER_USER_PAT,
            )
            .await;
        assert_status!(&resp, StatusCode::BAD_REQUEST);

        // TODO: Create a test for too many elements in the array when we have a LF that has a max (past max)
        // Cannot create a version with a loader field array that has fewer than the minimum elements
        // TODO: - Create project
        // - Create version
        let resp: actix_web::dev::ServiceResponse = api
            .add_public_version(
                *alpha_project_id_parsed,
                "1.0.0",
                TestFile::build_random_jar(),
                None,
                Some(
                    serde_json::from_value(json!([{
                        "op": "add",
                        "path": "/game_versions",
                        "value": []
                    }]))
                    .unwrap(),
                ),
                USER_USER_PAT,
            )
            .await;
        assert_status!(&resp, StatusCode::BAD_REQUEST);

        // - Patch
        let resp = api
            .edit_version(
                alpha_version_id,
                json!({
                    "game_versions": []
                }),
                USER_USER_PAT,
            )
            .await;
        assert_status!(&resp, StatusCode::BAD_REQUEST);

        // Cannot create an invalid data type for the loader field type (including bad variant for the type)
        for bad_type_game_versions in [
            json!(1),
            json!([1]),
            json!("1.20.1"),
            json!(["singleplayer"]),
        ] {
            // TODO: - Create project
            // - Create version
            let resp = api
                .add_public_version(
                    *alpha_project_id_parsed,
                    "1.0.0",
                    TestFile::build_random_jar(),
                    None,
                    Some(
                        serde_json::from_value(json!([{
                            "op": "add",
                            "path": "/game_versions",
                            "value": bad_type_game_versions
                        }]))
                        .unwrap(),
                    ),
                    USER_USER_PAT,
                )
                .await;
            assert_status!(&resp, StatusCode::BAD_REQUEST);

            // - Patch
            let resp = api
                .edit_version(
                    alpha_version_id,
                    json!({
                        "game_versions": bad_type_game_versions
                    }),
                    USER_USER_PAT,
                )
                .await;
            assert_status!(&resp, StatusCode::BAD_REQUEST);
        }

        // Can create with optional loader fields (other tests have checked if we can create without them)
        // TODO: - Create project
        // - Create version
        let v = api
            .add_public_version_deserialized(
                *alpha_project_id_parsed,
                "1.0.0",
                TestFile::build_random_jar(),
                None,
                Some(
                    serde_json::from_value(json!([{
                        "op": "add",
                        "path": "/test_fabric_optional",
                        "value": 555
                    }]))
                    .unwrap(),
                ),
                USER_USER_PAT,
            )
            .await;
        assert_eq!(v.fields.get("test_fabric_optional").unwrap(), &json!(555));
        // - Patch
        let resp = api
            .edit_version(
                alpha_version_id,
                json!({
                    "test_fabric_optional": 555
                }),
                USER_USER_PAT,
            )
            .await;
        assert_status!(&resp, StatusCode::NO_CONTENT);
        let v = api
            .get_version_deserialized(alpha_version_id, USER_USER_PAT)
            .await;
        assert_eq!(v.fields.get("test_fabric_optional").unwrap(), &json!(555));

        // Simply setting them as expected works
        // - Create
        let v = api
            .add_public_version_deserialized(
                *alpha_project_id_parsed,
                "1.0.0",
                TestFile::build_random_jar(),
                None,
                Some(
                    serde_json::from_value(json!([{
                        "op": "add",
                        "path": "/game_versions",
                        "value": ["1.20.1", "1.20.2"]
                    }, {
                        "op": "add",
                        "path": "/singleplayer",
                        "value": false
                    }, {
                        "op": "add",
                        "path": "/server_only",
                        "value": true
                    }]))
                    .unwrap(),
                ),
                USER_USER_PAT,
            )
            .await;
        assert_eq!(
            v.fields.get("game_versions").unwrap(),
            &json!(["1.20.1", "1.20.2"])
        );
        assert_eq!(v.fields.get("singleplayer").unwrap(), &json!(false));
        assert_eq!(v.fields.get("server_only").unwrap(), &json!(true));
        // - Patch
        let resp = api
            .edit_version(
                alpha_version_id,
                json!({
                    "game_versions": ["1.20.1", "1.20.2"],
                    "singleplayer": false,
                    "server_only": true
                }),
                USER_USER_PAT,
            )
            .await;
        assert_status!(&resp, StatusCode::NO_CONTENT);
        let v = api
            .get_version_deserialized(alpha_version_id, USER_USER_PAT)
            .await;
        assert_eq!(
            v.fields.get("game_versions").unwrap(),
            &json!(["1.20.1", "1.20.2"])
        );

        // Now that we've created a version, we need to make sure that the Project's loader fields are updated (aggregate)
        // First, add a new version
        api.add_public_version_deserialized(
            *alpha_project_id_parsed,
            "1.0.1",
            TestFile::build_random_jar(),
            None,
            Some(
                serde_json::from_value(json!([{
                    "op": "add",
                    "path": "/game_versions",
                    "value": ["1.20.5"]
                }, {
                    "op": "add",
                    "path": "/singleplayer",
                    "value": false
                }]))
                .unwrap(),
            ),
            USER_USER_PAT,
        )
        .await;

        // Also, add one to the beta project
        api.add_public_version_deserialized(
            *beta_project_id_parsed,
            "1.0.1",
            TestFile::build_random_jar(),
            None,
            Some(
                serde_json::from_value(json!([{
                    "op": "add",
                    "path": "/game_versions",
                    "value": ["1.20.4"]
                }]))
                .unwrap(),
            ),
            USER_USER_PAT,
        )
        .await;

        let project = api
            .get_project_deserialized(&alpha_project_id.to_string(), USER_USER_PAT)
            .await;
        assert_eq!(
            project.fields.get("game_versions").unwrap(),
            &[json!("1.20.1"), json!("1.20.2"), json!("1.20.5")]
        );
        assert!(project
            .fields
            .get("singleplayer")
            .unwrap()
            .contains(&json!(false)));
        assert!(project
            .fields
            .get("singleplayer")
            .unwrap()
            .contains(&json!(true)));
    })
    .await
}

#[actix_rt::test]
async fn get_loader_fields_variants() {
    with_test_environment(None, |test_env: TestEnvironment<ApiV3>| async move {
        let api = &test_env.api;

        let game_versions = api
            .get_loader_field_variants_deserialized("game_versions")
            .await;

        // These tests match dummy data and will need to be updated if the dummy data changes
        // Versions should be ordered by:
        // - ordering
        // - ordering ties settled by date added to database
        // - We also expect presentation of NEWEST to OLDEST
        // - All null orderings are treated as older than any non-null ordering
        // (for this test, the 1.20.1, etc, versions are all null ordering)
        let game_version_versions = game_versions
            .into_iter()
            .map(|x| x.value)
            .collect::<Vec<_>>();
        assert_eq!(
            game_version_versions,
            [
                "Ordering_Negative1",
                "Ordering_Positive100",
                "1.20.5",
                "1.20.4",
                "1.20.3",
                "1.20.2",
                "1.20.1"
            ]
        );
    })
    .await
}

#[actix_rt::test]
async fn get_available_loader_fields() {
    // Get available loader fields for a given loader
    // (ie: which fields are relevant for 'fabric', etc)
    with_test_environment(None, |test_env: TestEnvironment<ApiV3>| async move {
        let api = &test_env.api;
        let loaders = api.get_loaders_deserialized().await;

        let fabric_loader_fields = loaders
            .iter()
            .find(|x| x.name == "fabric")
            .unwrap()
            .supported_fields
            .clone()
            .into_iter()
            .collect::<HashSet<_>>();
        assert_eq!(
            fabric_loader_fields,
            [
                "game_versions",
                "singleplayer",
                "client_and_server",
                "client_only",
                "server_only",
                "test_fabric_optional" // exists for testing
            ]
            .iter()
            .map(|s| s.to_string())
            .collect()
        );

        let mrpack_loader_fields = loaders
            .iter()
            .find(|x| x.name == "mrpack")
            .unwrap()
            .supported_fields
            .clone()
            .into_iter()
            .collect::<HashSet<_>>();
        assert_eq!(
            mrpack_loader_fields,
            [
                "game_versions",
                "singleplayer",
                "client_and_server",
                "client_only",
                "server_only",
                // mrpack has all the general fields as well as this
                "mrpack_loaders"
            ]
            .iter()
            .map(|s| s.to_string())
            .collect()
        );
    })
    .await;
}

#[actix_rt::test]
<<<<<<< HEAD
async fn minecraft_game_version_update(){
    // We simulate adding a Minecraft game version, to ensure other data doesn't get overwritten
    // This is basically a test for the insertion/concatenation query
    // This doesn't use a route (as this behaviour isn't exposed via a route, but a scheduled URL call)
    // We just interact with the labrinth functions directly
    with_test_environment(None, |test_env: TestEnvironment<ApiV3>| async move {
        let api = &test_env.api;

        // First, get a list of all gameversions
        let game_versions = api
            .get_loader_field_variants_deserialized("game_versions")
            .await;

        // A couple specific checks- in the dummy data, all game versions are marked as major=false except 1.20.5
        let name_to_major = game_versions
            .iter()
            .map(|x| (x.value.clone(), x.metadata.get("major").unwrap().as_bool().unwrap()))
            .collect::<std::collections::HashMap<_, _>>();
        for (name, major) in name_to_major {
            if name == "1.20.5" {
                assert_eq!(major, true);
            } else {
                assert_eq!(major, false);
            }
        }

        // Now, we add a new game version, directly to the db
        let pool = test_env.db.pool.clone();
        let redis = test_env.db.redis_pool.clone();
        MinecraftGameVersion::builder()
            .version(&"1.20.6").unwrap()
            .version_type("release").unwrap()
            .created(
                // now
                &chrono::Utc::now()
            )
            .insert(&pool, &redis)
            .await.unwrap();

        // Check again
        let game_versions = api
            .get_loader_field_variants_deserialized("game_versions")
            .await;

        let name_to_major = game_versions
            .iter()
            .map(|x| (x.value.clone(), x.metadata.get("major").unwrap().as_bool().unwrap()))
            .collect::<std::collections::HashMap<_, _>>();
        // Confirm that the new version is there
        assert!(name_to_major.contains_key("1.20.6"));
        // Confirm metadata is unaltered
        for (name, major) in name_to_major {
            if name == "1.20.5" {
                assert_eq!(major, true);
            } else {
                assert_eq!(major, false);
            }
        }
    
    })
    .await
=======
async fn test_multi_get_redis_cache() {
    // Ensures a multi-project get including both modpacks and mods ddoes not
    // incorrectly cache loader fields
    with_test_environment(None, |test_env: TestEnvironment<ApiV3>| async move {
        let api = &test_env.api;

        // Create 5 modpacks
        let mut modpacks = Vec::new();
        for i in 0..5 {
            let slug = format!("test-modpack-{}", i);

            let creation_data = get_public_project_creation_data(
                &slug,
                Some(TestFile::build_random_mrpack()),
                None,
            );
            let resp = api.create_project(creation_data, USER_USER_PAT).await;
            assert_status!(&resp, StatusCode::OK);
            modpacks.push(slug);
        }

        // Create 5 mods
        let mut mods = Vec::new();
        for i in 0..5 {
            let slug = format!("test-mod-{}", i);

            let creation_data =
                get_public_project_creation_data(&slug, Some(TestFile::build_random_jar()), None);
            let resp = api.create_project(creation_data, USER_USER_PAT).await;
            assert_status!(&resp, StatusCode::OK);
            mods.push(slug);
        }

        // Get all 10 projects
        let project_slugs = modpacks
            .iter()
            .map(|x| x.as_str())
            .chain(mods.iter().map(|x| x.as_str()))
            .collect_vec();
        let resp = api.get_projects(&project_slugs, USER_USER_PAT).await;
        assert_status!(&resp, StatusCode::OK);
        let projects: Vec<v3::projects::Project> = test::read_body_json(resp).await;
        assert_eq!(projects.len(), 10);

        // Ensure all 5 modpacks have 'mrpack_loaders', and all 5 mods do not
        for project in projects.iter() {
            if modpacks.contains(project.slug.as_ref().unwrap()) {
                assert!(project.fields.contains_key("mrpack_loaders"));
            } else if mods.contains(project.slug.as_ref().unwrap()) {
                assert!(!project.fields.contains_key("mrpack_loaders"));
            } else {
                panic!("Unexpected project slug: {:?}", project.slug);
            }
        }

        // Get a version from each project
        let version_ids_modpacks = projects
            .iter()
            .filter(|x| modpacks.contains(x.slug.as_ref().unwrap()))
            .map(|x| x.versions[0])
            .collect_vec();
        let version_ids_mods = projects
            .iter()
            .filter(|x| mods.contains(x.slug.as_ref().unwrap()))
            .map(|x| x.versions[0])
            .collect_vec();
        let version_ids = version_ids_modpacks
            .iter()
            .chain(version_ids_mods.iter())
            .map(|x| x.to_string())
            .collect_vec();
        let resp = api.get_versions(version_ids, USER_USER_PAT).await;
        assert_status!(&resp, StatusCode::OK);
        let versions: Vec<v3::projects::Version> = test::read_body_json(resp).await;
        assert_eq!(versions.len(), 10);

        // Ensure all 5 versions from modpacks have 'mrpack_loaders', and all 5 versions from mods do not
        for version in versions.iter() {
            if version_ids_modpacks.contains(&version.id) {
                assert!(version.fields.contains_key("mrpack_loaders"));
            } else if version_ids_mods.contains(&version.id) {
                assert!(!version.fields.contains_key("mrpack_loaders"));
            } else {
                panic!("Unexpected version id: {:?}", version.id);
            }
        }
    })
    .await;
>>>>>>> 76c885f0
}<|MERGE_RESOLUTION|>--- conflicted
+++ resolved
@@ -4,12 +4,9 @@
 use actix_web::test;
 use common::api_v3::ApiV3;
 use common::environment::{with_test_environment, TestEnvironment};
-<<<<<<< HEAD
 use labrinth::database::models::legacy_loader_fields::MinecraftGameVersion;
-=======
 use itertools::Itertools;
 use labrinth::models::v3;
->>>>>>> 76c885f0
 use serde_json::json;
 
 use crate::common::api_common::{ApiProject, ApiVersion};
@@ -471,7 +468,188 @@
 }
 
 #[actix_rt::test]
-<<<<<<< HEAD
+async fn test_multi_get_redis_cache() {
+    // Ensures a multi-project get including both modpacks and mods ddoes not
+    // incorrectly cache loader fields
+    with_test_environment(None, |test_env: TestEnvironment<ApiV3>| async move {
+        let api = &test_env.api;
+
+        // Create 5 modpacks
+        let mut modpacks = Vec::new();
+        for i in 0..5 {
+            let slug = format!("test-modpack-{}", i);
+
+            let creation_data = get_public_project_creation_data(
+                &slug,
+                Some(TestFile::build_random_mrpack()),
+                None,
+            );
+            let resp = api.create_project(creation_data, USER_USER_PAT).await;
+            assert_status!(&resp, StatusCode::OK);
+            modpacks.push(slug);
+        }
+
+        // Create 5 mods
+        let mut mods = Vec::new();
+        for i in 0..5 {
+            let slug = format!("test-mod-{}", i);
+
+            let creation_data =
+                get_public_project_creation_data(&slug, Some(TestFile::build_random_jar()), None);
+            let resp = api.create_project(creation_data, USER_USER_PAT).await;
+            assert_status!(&resp, StatusCode::OK);
+            mods.push(slug);
+        }
+
+        // Get all 10 projects
+        let project_slugs = modpacks
+            .iter()
+            .map(|x| x.as_str())
+            .chain(mods.iter().map(|x| x.as_str()))
+            .collect_vec();
+        let resp = api.get_projects(&project_slugs, USER_USER_PAT).await;
+        assert_status!(&resp, StatusCode::OK);
+        let projects: Vec<v3::projects::Project> = test::read_body_json(resp).await;
+        assert_eq!(projects.len(), 10);
+
+        // Ensure all 5 modpacks have 'mrpack_loaders', and all 5 mods do not
+        for project in projects.iter() {
+            if modpacks.contains(project.slug.as_ref().unwrap()) {
+                assert!(project.fields.contains_key("mrpack_loaders"));
+            } else if mods.contains(project.slug.as_ref().unwrap()) {
+                assert!(!project.fields.contains_key("mrpack_loaders"));
+            } else {
+                panic!("Unexpected project slug: {:?}", project.slug);
+            }
+        }
+
+        // Get a version from each project
+        let version_ids_modpacks = projects
+            .iter()
+            .filter(|x| modpacks.contains(x.slug.as_ref().unwrap()))
+            .map(|x| x.versions[0])
+            .collect_vec();
+        let version_ids_mods = projects
+            .iter()
+            .filter(|x| mods.contains(x.slug.as_ref().unwrap()))
+            .map(|x| x.versions[0])
+            .collect_vec();
+        let version_ids = version_ids_modpacks
+            .iter()
+            .chain(version_ids_mods.iter())
+            .map(|x| x.to_string())
+            .collect_vec();
+        let resp = api.get_versions(version_ids, USER_USER_PAT).await;
+        assert_status!(&resp, StatusCode::OK);
+        let versions: Vec<v3::projects::Version> = test::read_body_json(resp).await;
+        assert_eq!(versions.len(), 10);
+
+        // Ensure all 5 versions from modpacks have 'mrpack_loaders', and all 5 versions from mods do not
+        for version in versions.iter() {
+            if version_ids_modpacks.contains(&version.id) {
+                assert!(version.fields.contains_key("mrpack_loaders"));
+            } else if version_ids_mods.contains(&version.id) {
+                assert!(!version.fields.contains_key("mrpack_loaders"));
+            } else {
+                panic!("Unexpected version id: {:?}", version.id);
+            }
+        }
+    })
+    .await;
+}
+
+#[actix_rt::test]
+async fn test_multi_get_redis_cache() {
+    // Ensures a multi-project get including both modpacks and mods ddoes not
+    // incorrectly cache loader fields
+    with_test_environment(None, |test_env: TestEnvironment<ApiV3>| async move {
+        let api = &test_env.api;
+
+        // Create 5 modpacks
+        let mut modpacks = Vec::new();
+        for i in 0..5 {
+            let slug = format!("test-modpack-{}", i);
+
+            let creation_data = get_public_project_creation_data(
+                &slug,
+                Some(TestFile::build_random_mrpack()),
+                None,
+            );
+            let resp = api.create_project(creation_data, USER_USER_PAT).await;
+            assert_status!(&resp, StatusCode::OK);
+            modpacks.push(slug);
+        }
+
+        // Create 5 mods
+        let mut mods = Vec::new();
+        for i in 0..5 {
+            let slug = format!("test-mod-{}", i);
+
+            let creation_data =
+                get_public_project_creation_data(&slug, Some(TestFile::build_random_jar()), None);
+            let resp = api.create_project(creation_data, USER_USER_PAT).await;
+            assert_status!(&resp, StatusCode::OK);
+            mods.push(slug);
+        }
+
+        // Get all 10 projects
+        let project_slugs = modpacks
+            .iter()
+            .map(|x| x.as_str())
+            .chain(mods.iter().map(|x| x.as_str()))
+            .collect_vec();
+        let resp = api.get_projects(&project_slugs, USER_USER_PAT).await;
+        assert_status!(&resp, StatusCode::OK);
+        let projects: Vec<v3::projects::Project> = test::read_body_json(resp).await;
+        assert_eq!(projects.len(), 10);
+
+        // Ensure all 5 modpacks have 'mrpack_loaders', and all 5 mods do not
+        for project in projects.iter() {
+            if modpacks.contains(project.slug.as_ref().unwrap()) {
+                assert!(project.fields.contains_key("mrpack_loaders"));
+            } else if mods.contains(project.slug.as_ref().unwrap()) {
+                assert!(!project.fields.contains_key("mrpack_loaders"));
+            } else {
+                panic!("Unexpected project slug: {:?}", project.slug);
+            }
+        }
+
+        // Get a version from each project
+        let version_ids_modpacks = projects
+            .iter()
+            .filter(|x| modpacks.contains(x.slug.as_ref().unwrap()))
+            .map(|x| x.versions[0])
+            .collect_vec();
+        let version_ids_mods = projects
+            .iter()
+            .filter(|x| mods.contains(x.slug.as_ref().unwrap()))
+            .map(|x| x.versions[0])
+            .collect_vec();
+        let version_ids = version_ids_modpacks
+            .iter()
+            .chain(version_ids_mods.iter())
+            .map(|x| x.to_string())
+            .collect_vec();
+        let resp = api.get_versions(version_ids, USER_USER_PAT).await;
+        assert_status!(&resp, StatusCode::OK);
+        let versions: Vec<v3::projects::Version> = test::read_body_json(resp).await;
+        assert_eq!(versions.len(), 10);
+
+        // Ensure all 5 versions from modpacks have 'mrpack_loaders', and all 5 versions from mods do not
+        for version in versions.iter() {
+            if version_ids_modpacks.contains(&version.id) {
+                assert!(version.fields.contains_key("mrpack_loaders"));
+            } else if version_ids_mods.contains(&version.id) {
+                assert!(!version.fields.contains_key("mrpack_loaders"));
+            } else {
+                panic!("Unexpected version id: {:?}", version.id);
+            }
+        }
+    })
+    .await;
+}
+
+#[actix_rt::test]
 async fn minecraft_game_version_update(){
     // We simulate adding a Minecraft game version, to ensure other data doesn't get overwritten
     // This is basically a test for the insertion/concatenation query
@@ -533,94 +711,4 @@
     
     })
     .await
-=======
-async fn test_multi_get_redis_cache() {
-    // Ensures a multi-project get including both modpacks and mods ddoes not
-    // incorrectly cache loader fields
-    with_test_environment(None, |test_env: TestEnvironment<ApiV3>| async move {
-        let api = &test_env.api;
-
-        // Create 5 modpacks
-        let mut modpacks = Vec::new();
-        for i in 0..5 {
-            let slug = format!("test-modpack-{}", i);
-
-            let creation_data = get_public_project_creation_data(
-                &slug,
-                Some(TestFile::build_random_mrpack()),
-                None,
-            );
-            let resp = api.create_project(creation_data, USER_USER_PAT).await;
-            assert_status!(&resp, StatusCode::OK);
-            modpacks.push(slug);
-        }
-
-        // Create 5 mods
-        let mut mods = Vec::new();
-        for i in 0..5 {
-            let slug = format!("test-mod-{}", i);
-
-            let creation_data =
-                get_public_project_creation_data(&slug, Some(TestFile::build_random_jar()), None);
-            let resp = api.create_project(creation_data, USER_USER_PAT).await;
-            assert_status!(&resp, StatusCode::OK);
-            mods.push(slug);
-        }
-
-        // Get all 10 projects
-        let project_slugs = modpacks
-            .iter()
-            .map(|x| x.as_str())
-            .chain(mods.iter().map(|x| x.as_str()))
-            .collect_vec();
-        let resp = api.get_projects(&project_slugs, USER_USER_PAT).await;
-        assert_status!(&resp, StatusCode::OK);
-        let projects: Vec<v3::projects::Project> = test::read_body_json(resp).await;
-        assert_eq!(projects.len(), 10);
-
-        // Ensure all 5 modpacks have 'mrpack_loaders', and all 5 mods do not
-        for project in projects.iter() {
-            if modpacks.contains(project.slug.as_ref().unwrap()) {
-                assert!(project.fields.contains_key("mrpack_loaders"));
-            } else if mods.contains(project.slug.as_ref().unwrap()) {
-                assert!(!project.fields.contains_key("mrpack_loaders"));
-            } else {
-                panic!("Unexpected project slug: {:?}", project.slug);
-            }
-        }
-
-        // Get a version from each project
-        let version_ids_modpacks = projects
-            .iter()
-            .filter(|x| modpacks.contains(x.slug.as_ref().unwrap()))
-            .map(|x| x.versions[0])
-            .collect_vec();
-        let version_ids_mods = projects
-            .iter()
-            .filter(|x| mods.contains(x.slug.as_ref().unwrap()))
-            .map(|x| x.versions[0])
-            .collect_vec();
-        let version_ids = version_ids_modpacks
-            .iter()
-            .chain(version_ids_mods.iter())
-            .map(|x| x.to_string())
-            .collect_vec();
-        let resp = api.get_versions(version_ids, USER_USER_PAT).await;
-        assert_status!(&resp, StatusCode::OK);
-        let versions: Vec<v3::projects::Version> = test::read_body_json(resp).await;
-        assert_eq!(versions.len(), 10);
-
-        // Ensure all 5 versions from modpacks have 'mrpack_loaders', and all 5 versions from mods do not
-        for version in versions.iter() {
-            if version_ids_modpacks.contains(&version.id) {
-                assert!(version.fields.contains_key("mrpack_loaders"));
-            } else if version_ids_mods.contains(&version.id) {
-                assert!(!version.fields.contains_key("mrpack_loaders"));
-            } else {
-                panic!("Unexpected version id: {:?}", version.id);
-            }
-        }
-    })
-    .await;
->>>>>>> 76c885f0
 }