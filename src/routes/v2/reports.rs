--- conflicted
+++ resolved
@@ -19,14 +19,10 @@
     Router::new()
         .route("/report", get(reports).post(report_create))
         .route("/reports", get(reports_get))
-<<<<<<< HEAD
-        .route("/report/:id", get(report_get).patch(report_edit).delete(report_delete))
-=======
         .route(
-            "/report/{id}",
+            "/report/:id",
             get(report_get).patch(report_edit).delete(report_delete),
         )
->>>>>>> f82418c3
 }
 #[derive(Deserialize, Validate)]
 pub struct CreateReport {
