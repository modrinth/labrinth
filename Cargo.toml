--- conflicted
+++ resolved
@@ -109,13 +109,9 @@
 
 [dev-dependencies]
 actix-http = "3.4.0"
-<<<<<<< HEAD
 json-patch = "*"
-=======
-
 [profile.dev]
 opt-level = 0                # Minimal optimization, speeds up compilation
 lto = false                  # Disables Link Time Optimization
 incremental = true           # Enables incremental compilation
-codegen-units = 16           # Higher number can improve compile times but reduce runtime performance
->>>>>>> ade8c162
+codegen-units = 16           # Higher number can improve compile times but reduce runtime performance