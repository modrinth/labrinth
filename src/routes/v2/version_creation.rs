--- conflicted
+++ resolved
@@ -105,41 +105,16 @@
             for file_part in &legacy_create.file_parts {
                 if let Some(ext) = file_part.split('.').last() {
                     match ext {
-<<<<<<< HEAD
-                        "jar" => {
-                            project_type = Some("mod");
-                            break;
-                        }
-                        "mrpack" | "zip" => {
-                            project_type = Some("modpack");
-                            break;
-                        }
-=======
                         "mrpack" => {
                             project_type = Some("modpack");
                             break;
                         }
                         // No other type matters
->>>>>>> ade8c162
                         _ => {}
                     }
                     break;
                 }
             }
-<<<<<<< HEAD
-            let project_type = project_type.ok_or(CreateError::InvalidInput(
-                "Could not determine project type from file parts for v2 version creation."
-                    .to_string(),
-            ))?;
-
-            // Modpacks now use the "mrpack" loader, and loaders are converted to loader fields.
-            // Setting of 'project_type' directly is removed, it's loader-based now.
-            if project_type == "modpack" {
-                fields.insert("mrpack_loaders".to_string(), json!(legacy_create.loaders));
-            }
-
-            let loaders = if project_type == "modpack" {
-=======
 
             // Modpacks now use the "mrpack" loader, and loaders are converted to loader fields.
             // Setting of 'project_type' directly is removed, it's loader-based now.
@@ -148,7 +123,6 @@
             }
 
             let loaders = if project_type == Some("modpack") {
->>>>>>> ade8c162
                 vec![Loader("mrpack".to_string())]
             } else {
                 legacy_create.loaders
