use std::collections::HashMap;
use std::sync::Arc;

use dashmap::DashSet;
use futures::TryStreamExt;
use log::info;

use super::IndexingError;
use crate::database::models::{project_item, version_item, ProjectId, VersionId};
use crate::database::redis::RedisPool;
use crate::models;
use crate::search::UploadSearchProject;
use sqlx::postgres::PgPool;

pub async fn index_local(
    pool: PgPool,
    redis: &RedisPool,
) -> Result<(Vec<UploadSearchProject>, Vec<String>), IndexingError> {
    info!("Indexing local projects!");
    let loader_field_keys: Arc<DashSet<String>> = Arc::new(DashSet::new());
<<<<<<< HEAD

    let all_visible_ids: HashMap<VersionId, (ProjectId, String)> = sqlx::query!(
        "
        SELECT v.id id, m.id mod_id, u.username owner_username
        
        FROM versions v
        INNER JOIN mods m ON v.mod_id = m.id AND m.status = ANY($2)
        INNER JOIN team_members tm ON tm.team_id = m.team_id AND tm.role = $3 AND tm.accepted = TRUE
        INNER JOIN users u ON tm.user_id = u.id
        WHERE v.status != ANY($1)
        GROUP BY v.id, m.id, u.id
        ORDER BY m.id DESC;
        ",
        &*crate::models::projects::VersionStatus::iterator()
            .filter(|x| x.is_hidden())
            .map(|x| x.to_string())
            .collect::<Vec<String>>(),
        &*crate::models::projects::ProjectStatus::iterator()
            .filter(|x| x.is_searchable())
            .map(|x| x.to_string())
            .collect::<Vec<String>>(),
        crate::models::teams::OWNER_ROLE,
    )
    .fetch_many(&pool)
    .try_filter_map(|e| async move {
        Ok(e.right().map(|m| {
            let project_id: ProjectId = ProjectId(m.mod_id);
            let version_id: VersionId = VersionId(m.id);
            (version_id, (project_id, m.owner_username))
        }))
    })
    .try_collect::<HashMap<_, _>>()
    .await?;

    let project_ids = all_visible_ids
        .values()
        .map(|(project_id, _)| project_id)
        .cloned()
        .collect::<Vec<_>>();
    let projects: HashMap<_, _> = project_item::Project::get_many_ids(&project_ids, &pool, redis)
        .await?
        .into_iter()
        .map(|p| (p.inner.id, p))
        .collect();

    let version_ids = all_visible_ids.keys().cloned().collect::<Vec<_>>();
    let versions: HashMap<_, _> = version_item::Version::get_many(&version_ids, &pool, redis)
        .await?
        .into_iter()
        .map(|v| (v.inner.id, v))
        .collect();

    let mut uploads = Vec::new();
    // TODO: could possibly clone less here?
    for (version_id, (project_id, owner_username)) in all_visible_ids {
        let m = projects.get(&project_id);
        let v = versions.get(&version_id);

        let m = match m {
            Some(m) => m,
            None => continue,
        };

        let v = match v {
            Some(v) => v,
            None => continue,
        };

        let version_id: crate::models::projects::VersionId = v.inner.id.into();
        let project_id: crate::models::projects::ProjectId = m.inner.id.into();
        let team_id: crate::models::teams::TeamId = m.inner.team_id.into();
        let organization_id: Option<crate::models::organizations::OrganizationId> =
            m.inner.organization_id.map(|x| x.into());
        let thread_id: crate::models::threads::ThreadId = m.thread_id.into();

        let all_version_ids = m
            .versions
            .iter()
            .map(|v| (*v).into())
            .collect::<Vec<crate::models::projects::VersionId>>();

        let mut additional_categories = m.additional_categories.clone();
        let mut categories = m.categories.clone();

        // Uses version loaders, not project loaders.
        categories.append(&mut v.loaders.clone());

        let display_categories = categories.clone();
        categories.append(&mut additional_categories);

        let version_fields = v.version_fields.clone();
        let loader_fields = models::projects::from_duplicate_version_fields(version_fields);
        for v in loader_fields.keys().cloned() {
            loader_field_keys.insert(v);
        }

        let license = match m.inner.license.split(' ').next() {
            Some(license) => license.to_string(),
            None => m.inner.license.clone(),
        };

        let open_source = match spdx::license_id(&license) {
            Some(id) => id.is_osi_approved(),
            _ => false,
        };

        // For loaders, get ALL loaders across ALL versions
        let mut loaders = all_version_ids
            .iter()
            .fold(vec![], |mut loaders, version_id| {
                let version = versions.get(&(*version_id).into());
                if let Some(version) = version {
                    loaders.extend(version.loaders.clone());
                }
                loaders
            });
        loaders.sort();
        loaders.dedup();

        // SPECIAL BEHAVIOUR
        // Todo: revisit.
        // For consistency with v2 searching, we consider the loader field 'mrpack_loaders' to be a category.
        // These were previously considered the loader, and in v2, the loader is a category for searching.
        // So to avoid breakage or awkward conversions, we just consider those loader_fields to be categories.
        // The loaders are kept in loader_fields as well, so that no information is lost on retrieval.
        let mrpack_loaders = loader_fields
            .get("mrpack_loaders")
            .cloned()
            .map(|x| {
                x.into_iter()
                    .filter_map(|x| x.as_str().map(String::from))
                    .collect::<Vec<_>>()
            })
            .unwrap_or_default();
        categories.extend(mrpack_loaders);

        let gallery = m
            .gallery_items
            .iter()
            .filter(|gi| !gi.featured)
            .map(|gi| gi.image_url.clone())
            .collect::<Vec<_>>();
        let featured_gallery = m
            .gallery_items
            .iter()
            .filter(|gi| gi.featured)
            .map(|gi| gi.image_url.clone())
            .collect::<Vec<_>>();
        let featured_gallery = featured_gallery.first().cloned();

        let usp = UploadSearchProject {
            version_id: version_id.to_string(),
            project_id: project_id.to_string(),
            title: m.inner.title.clone(),
            description: m.inner.description.clone(),
            categories,
            follows: m.inner.follows,
            downloads: m.inner.downloads,
            icon_url: m.inner.icon_url.clone(),
            author: owner_username,
            date_created: m.inner.approved.unwrap_or(m.inner.published),
            created_timestamp: m.inner.approved.unwrap_or(m.inner.published).timestamp(),
            date_modified: m.inner.updated,
            modified_timestamp: m.inner.updated.timestamp(),
            license,
            slug: m.inner.slug.clone(),
            project_types: m.project_types.clone(),
            gallery,
            featured_gallery,
            display_categories,
            open_source,
            color: m.inner.color,
            loader_fields,
            license_url: m.inner.license_url.clone(),
            monetization_status: Some(m.inner.monetization_status),
            team_id: team_id.to_string(),
            organization_id: organization_id.map(|x| x.to_string()),
            thread_id: thread_id.to_string(),
            versions: all_version_ids.iter().map(|x| x.to_string()).collect(),
            date_published: m.inner.published,
            date_queued: m.inner.queued,
            status: m.inner.status,
            requested_status: m.inner.requested_status,
            games: m.games.clone(),
            links: m.urls.clone(),
            gallery_items: m.gallery_items.clone(),
            loaders,
        };

        uploads.push(usp);
    }

=======
    let uploads =
        sqlx::query!(
            "
            WITH version_fields_cte AS (
                SELECT version_id, field_id, int_value, enum_value, string_value
                FROM version_fields
            ),
            version_fields_json AS (
                SELECT DISTINCT version_id,
                JSONB_AGG( 
                    DISTINCT jsonb_build_object('field_id', field_id, 'int_value', int_value, 'enum_value', enum_value, 'string_value', string_value)
                ) version_fields_json
                FROM version_fields_cte
                GROUP BY version_id
            ),
            loader_fields_cte AS (
                SELECT DISTINCT vf.version_id, lf.*, l.loader
                FROM loader_fields lf
                INNER JOIN version_fields_cte vf ON lf.id = vf.field_id
                LEFT JOIN loaders_versions lv ON vf.version_id = lv.version_id
                LEFT JOIN loaders l ON lv.loader_id = l.id
                GROUP BY vf.version_id, lf.enum_type, lf.id, l.loader
            ),
            loader_fields_json AS (
                SELECT DISTINCT version_id,
                    JSONB_AGG(
                    DISTINCT jsonb_build_object(
                        'version_id', lf.version_id,
                        'lf_id', id, 'loader_name', loader, 'field', field, 'field_type', field_type, 'enum_type', enum_type, 'min_val', min_val, 'max_val', max_val, 'optional', optional
                    )
                ) filter (where lf.id is not null) loader_fields_json
                FROM loader_fields_cte lf
                GROUP BY version_id
            ),
            loader_field_enum_values_json AS (
                SELECT DISTINCT version_id,
                    JSONB_AGG(
                    DISTINCT jsonb_build_object(
                        'id', lfev.id, 'enum_id', lfev.enum_id, 'value', lfev.value, 'ordering', lfev.ordering, 'created', lfev.created, 'metadata', lfev.metadata
                    ) 
                ) filter (where lfev.id is not null) loader_field_enum_values_json
                FROM loader_field_enum_values lfev
                INNER JOIN loader_fields_cte lf on lf.enum_type = lfev.enum_id
                GROUP BY version_id
            )

            SELECT m.id id, v.id version_id, m.name name, m.description description, m.downloads downloads, m.follows follows,
            m.icon_url icon_url, m.published published, m.approved approved, m.updated updated,
            m.team_id team_id, m.license license, m.slug slug, m.status status_name, m.color color,
            u.username username,
            ARRAY_AGG(DISTINCT c.category) filter (where c.category is not null and mc.is_additional is false) categories,
            ARRAY_AGG(DISTINCT c.category) filter (where c.category is not null and mc.is_additional is true) additional_categories,
            ARRAY_AGG(DISTINCT lo.loader) filter (where lo.loader is not null) loaders,
            ARRAY_AGG(DISTINCT pt.name) filter (where pt.name is not null) project_types,
            ARRAY_AGG(DISTINCT g.slug) filter (where g.slug is not null) games,
            ARRAY_AGG(DISTINCT mg.image_url) filter (where mg.image_url is not null and mg.featured is false) gallery,
            ARRAY_AGG(DISTINCT mg.image_url) filter (where mg.image_url is not null and mg.featured is true) featured_gallery,
            vf.version_fields_json version_fields,
            lf.loader_fields_json loader_fields,
            lfev.loader_field_enum_values_json loader_field_enum_values
            FROM versions v
            INNER JOIN mods m ON v.mod_id = m.id AND m.status = ANY($2)
            LEFT OUTER JOIN mods_categories mc ON joining_mod_id = m.id
            LEFT OUTER JOIN categories c ON mc.joining_category_id = c.id
            LEFT OUTER JOIN loaders_versions lv ON lv.version_id = v.id
            LEFT OUTER JOIN loaders lo ON lo.id = lv.loader_id
            LEFT JOIN loaders_project_types lpt ON lpt.joining_loader_id = lo.id
            LEFT JOIN project_types pt ON pt.id = lpt.joining_project_type_id
            LEFT JOIN loaders_project_types_games lptg ON lptg.loader_id = lo.id AND lptg.project_type_id = pt.id
            LEFT JOIN games g ON lptg.game_id = g.id
            LEFT OUTER JOIN mods_gallery mg ON mg.mod_id = m.id
            INNER JOIN team_members tm ON tm.team_id = m.team_id AND tm.is_owner = TRUE AND tm.accepted = TRUE
            INNER JOIN users u ON tm.user_id = u.id
            LEFT OUTER JOIN version_fields_json vf ON v.id = vf.version_id
            LEFT OUTER JOIN loader_fields_json lf ON v.id = lf.version_id
            LEFT OUTER JOIN loader_field_enum_values_json lfev ON v.id = lfev.version_id
            WHERE v.status != ANY($1)
            GROUP BY v.id, vf.version_fields_json, lf.loader_fields_json, lfev.loader_field_enum_values_json, m.id, u.id;
            ",
            &*crate::models::projects::VersionStatus::iterator().filter(|x| x.is_hidden()).map(|x| x.to_string()).collect::<Vec<String>>(),
            &*crate::models::projects::ProjectStatus::iterator().filter(|x| x.is_searchable()).map(|x| x.to_string()).collect::<Vec<String>>(),
        )
            .fetch_many(&pool)
            .try_filter_map(|e| {
                let loader_field_keys = loader_field_keys.clone();
                async move {
                Ok(e.right().map(|m| {
                    let mut additional_categories = m.additional_categories.unwrap_or_default();
                    let mut categories = m.categories.unwrap_or_default();

                    categories.append(&mut m.loaders.unwrap_or_default());

                    let display_categories = categories.clone();
                    categories.append(&mut additional_categories);

                    let version_fields = VersionField::from_query_json(m.loader_fields, m.version_fields, m.loader_field_enum_values, false);

                    let loader_fields : HashMap<String, Vec<String>> = version_fields.into_iter().map(|vf| {
                        (vf.field_name, vf.value.as_strings())
                    }).collect();

                    for v in loader_fields.keys().cloned() {
                        loader_field_keys.insert(v);
                    }

                    let project_id: crate::models::projects::ProjectId = ProjectId(m.id).into();
                    let version_id: crate::models::projects::ProjectId = ProjectId(m.version_id).into();

                    let license = match m.license.split(' ').next() {
                        Some(license) => license.to_string(),
                        None => m.license,
                    };

                    let open_source = match spdx::license_id(&license) {
                        Some(id) => id.is_osi_approved(),
                        _ => false,
                    };

                    // SPECIAL BEHAVIOUR
                    // Todo: revisit.
                    // For consistency with v2 searching, we consider the loader field 'mrpack_loaders' to be a category.
                    // These were previously considered the loader, and in v2, the loader is a category for searching.
                    // So to avoid breakage or awkward conversions, we just consider those loader_fields to be categories.
                    // The loaders are kept in loader_fields as well, so that no information is lost on retrieval.
                    let mrpack_loaders = loader_fields.get("mrpack_loaders").cloned().unwrap_or_default();
                    categories.extend(mrpack_loaders);

                    UploadSearchProject {
                        version_id: version_id.to_string(),
                        project_id: project_id.to_string(),
                        name: m.name,
                        description: m.description,
                        categories,
                        follows: m.follows,
                        downloads: m.downloads,
                        icon_url: m.icon_url.unwrap_or_default(),
                        author: m.username,
                        date_created: m.approved.unwrap_or(m.published),
                        created_timestamp: m.approved.unwrap_or(m.published).timestamp(),
                        date_modified: m.updated,
                        modified_timestamp: m.updated.timestamp(),
                        license,
                        slug: m.slug,
                        project_types: m.project_types.unwrap_or_default(),
                        gallery: m.gallery.unwrap_or_default(),
                        display_categories,
                        open_source,
                        color: m.color.map(|x| x as u32),
                        featured_gallery: m.featured_gallery.unwrap_or_default().first().cloned(),
                        loader_fields
                    }
                }))
}})
            .try_collect::<Vec<_>>()
            .await?;
>>>>>>> a70df067
    Ok((
        uploads,
        Arc::try_unwrap(loader_field_keys)
            .unwrap_or_default()
            .into_iter()
            .collect(),
    ))
}<|MERGE_RESOLUTION|>--- conflicted
+++ resolved
@@ -18,7 +18,6 @@
 ) -> Result<(Vec<UploadSearchProject>, Vec<String>), IndexingError> {
     info!("Indexing local projects!");
     let loader_field_keys: Arc<DashSet<String>> = Arc::new(DashSet::new());
-<<<<<<< HEAD
 
     let all_visible_ids: HashMap<VersionId, (ProjectId, String)> = sqlx::query!(
         "
@@ -26,7 +25,7 @@
         
         FROM versions v
         INNER JOIN mods m ON v.mod_id = m.id AND m.status = ANY($2)
-        INNER JOIN team_members tm ON tm.team_id = m.team_id AND tm.role = $3 AND tm.accepted = TRUE
+        INNER JOIN team_members tm ON tm.team_id = m.team_id AND tm.is_owner = TRUE AND tm.accepted = TRUE
         INNER JOIN users u ON tm.user_id = u.id
         WHERE v.status != ANY($1)
         GROUP BY v.id, m.id, u.id
@@ -40,7 +39,6 @@
             .filter(|x| x.is_searchable())
             .map(|x| x.to_string())
             .collect::<Vec<String>>(),
-        crate::models::teams::OWNER_ROLE,
     )
     .fetch_many(&pool)
     .try_filter_map(|e| async move {
@@ -172,7 +170,7 @@
         let usp = UploadSearchProject {
             version_id: version_id.to_string(),
             project_id: project_id.to_string(),
-            title: m.inner.title.clone(),
+            name: m.inner.name.clone(),
             description: m.inner.description.clone(),
             categories,
             follows: m.inner.follows,
@@ -211,163 +209,6 @@
         uploads.push(usp);
     }
 
-=======
-    let uploads =
-        sqlx::query!(
-            "
-            WITH version_fields_cte AS (
-                SELECT version_id, field_id, int_value, enum_value, string_value
-                FROM version_fields
-            ),
-            version_fields_json AS (
-                SELECT DISTINCT version_id,
-                JSONB_AGG( 
-                    DISTINCT jsonb_build_object('field_id', field_id, 'int_value', int_value, 'enum_value', enum_value, 'string_value', string_value)
-                ) version_fields_json
-                FROM version_fields_cte
-                GROUP BY version_id
-            ),
-            loader_fields_cte AS (
-                SELECT DISTINCT vf.version_id, lf.*, l.loader
-                FROM loader_fields lf
-                INNER JOIN version_fields_cte vf ON lf.id = vf.field_id
-                LEFT JOIN loaders_versions lv ON vf.version_id = lv.version_id
-                LEFT JOIN loaders l ON lv.loader_id = l.id
-                GROUP BY vf.version_id, lf.enum_type, lf.id, l.loader
-            ),
-            loader_fields_json AS (
-                SELECT DISTINCT version_id,
-                    JSONB_AGG(
-                    DISTINCT jsonb_build_object(
-                        'version_id', lf.version_id,
-                        'lf_id', id, 'loader_name', loader, 'field', field, 'field_type', field_type, 'enum_type', enum_type, 'min_val', min_val, 'max_val', max_val, 'optional', optional
-                    )
-                ) filter (where lf.id is not null) loader_fields_json
-                FROM loader_fields_cte lf
-                GROUP BY version_id
-            ),
-            loader_field_enum_values_json AS (
-                SELECT DISTINCT version_id,
-                    JSONB_AGG(
-                    DISTINCT jsonb_build_object(
-                        'id', lfev.id, 'enum_id', lfev.enum_id, 'value', lfev.value, 'ordering', lfev.ordering, 'created', lfev.created, 'metadata', lfev.metadata
-                    ) 
-                ) filter (where lfev.id is not null) loader_field_enum_values_json
-                FROM loader_field_enum_values lfev
-                INNER JOIN loader_fields_cte lf on lf.enum_type = lfev.enum_id
-                GROUP BY version_id
-            )
-
-            SELECT m.id id, v.id version_id, m.name name, m.description description, m.downloads downloads, m.follows follows,
-            m.icon_url icon_url, m.published published, m.approved approved, m.updated updated,
-            m.team_id team_id, m.license license, m.slug slug, m.status status_name, m.color color,
-            u.username username,
-            ARRAY_AGG(DISTINCT c.category) filter (where c.category is not null and mc.is_additional is false) categories,
-            ARRAY_AGG(DISTINCT c.category) filter (where c.category is not null and mc.is_additional is true) additional_categories,
-            ARRAY_AGG(DISTINCT lo.loader) filter (where lo.loader is not null) loaders,
-            ARRAY_AGG(DISTINCT pt.name) filter (where pt.name is not null) project_types,
-            ARRAY_AGG(DISTINCT g.slug) filter (where g.slug is not null) games,
-            ARRAY_AGG(DISTINCT mg.image_url) filter (where mg.image_url is not null and mg.featured is false) gallery,
-            ARRAY_AGG(DISTINCT mg.image_url) filter (where mg.image_url is not null and mg.featured is true) featured_gallery,
-            vf.version_fields_json version_fields,
-            lf.loader_fields_json loader_fields,
-            lfev.loader_field_enum_values_json loader_field_enum_values
-            FROM versions v
-            INNER JOIN mods m ON v.mod_id = m.id AND m.status = ANY($2)
-            LEFT OUTER JOIN mods_categories mc ON joining_mod_id = m.id
-            LEFT OUTER JOIN categories c ON mc.joining_category_id = c.id
-            LEFT OUTER JOIN loaders_versions lv ON lv.version_id = v.id
-            LEFT OUTER JOIN loaders lo ON lo.id = lv.loader_id
-            LEFT JOIN loaders_project_types lpt ON lpt.joining_loader_id = lo.id
-            LEFT JOIN project_types pt ON pt.id = lpt.joining_project_type_id
-            LEFT JOIN loaders_project_types_games lptg ON lptg.loader_id = lo.id AND lptg.project_type_id = pt.id
-            LEFT JOIN games g ON lptg.game_id = g.id
-            LEFT OUTER JOIN mods_gallery mg ON mg.mod_id = m.id
-            INNER JOIN team_members tm ON tm.team_id = m.team_id AND tm.is_owner = TRUE AND tm.accepted = TRUE
-            INNER JOIN users u ON tm.user_id = u.id
-            LEFT OUTER JOIN version_fields_json vf ON v.id = vf.version_id
-            LEFT OUTER JOIN loader_fields_json lf ON v.id = lf.version_id
-            LEFT OUTER JOIN loader_field_enum_values_json lfev ON v.id = lfev.version_id
-            WHERE v.status != ANY($1)
-            GROUP BY v.id, vf.version_fields_json, lf.loader_fields_json, lfev.loader_field_enum_values_json, m.id, u.id;
-            ",
-            &*crate::models::projects::VersionStatus::iterator().filter(|x| x.is_hidden()).map(|x| x.to_string()).collect::<Vec<String>>(),
-            &*crate::models::projects::ProjectStatus::iterator().filter(|x| x.is_searchable()).map(|x| x.to_string()).collect::<Vec<String>>(),
-        )
-            .fetch_many(&pool)
-            .try_filter_map(|e| {
-                let loader_field_keys = loader_field_keys.clone();
-                async move {
-                Ok(e.right().map(|m| {
-                    let mut additional_categories = m.additional_categories.unwrap_or_default();
-                    let mut categories = m.categories.unwrap_or_default();
-
-                    categories.append(&mut m.loaders.unwrap_or_default());
-
-                    let display_categories = categories.clone();
-                    categories.append(&mut additional_categories);
-
-                    let version_fields = VersionField::from_query_json(m.loader_fields, m.version_fields, m.loader_field_enum_values, false);
-
-                    let loader_fields : HashMap<String, Vec<String>> = version_fields.into_iter().map(|vf| {
-                        (vf.field_name, vf.value.as_strings())
-                    }).collect();
-
-                    for v in loader_fields.keys().cloned() {
-                        loader_field_keys.insert(v);
-                    }
-
-                    let project_id: crate::models::projects::ProjectId = ProjectId(m.id).into();
-                    let version_id: crate::models::projects::ProjectId = ProjectId(m.version_id).into();
-
-                    let license = match m.license.split(' ').next() {
-                        Some(license) => license.to_string(),
-                        None => m.license,
-                    };
-
-                    let open_source = match spdx::license_id(&license) {
-                        Some(id) => id.is_osi_approved(),
-                        _ => false,
-                    };
-
-                    // SPECIAL BEHAVIOUR
-                    // Todo: revisit.
-                    // For consistency with v2 searching, we consider the loader field 'mrpack_loaders' to be a category.
-                    // These were previously considered the loader, and in v2, the loader is a category for searching.
-                    // So to avoid breakage or awkward conversions, we just consider those loader_fields to be categories.
-                    // The loaders are kept in loader_fields as well, so that no information is lost on retrieval.
-                    let mrpack_loaders = loader_fields.get("mrpack_loaders").cloned().unwrap_or_default();
-                    categories.extend(mrpack_loaders);
-
-                    UploadSearchProject {
-                        version_id: version_id.to_string(),
-                        project_id: project_id.to_string(),
-                        name: m.name,
-                        description: m.description,
-                        categories,
-                        follows: m.follows,
-                        downloads: m.downloads,
-                        icon_url: m.icon_url.unwrap_or_default(),
-                        author: m.username,
-                        date_created: m.approved.unwrap_or(m.published),
-                        created_timestamp: m.approved.unwrap_or(m.published).timestamp(),
-                        date_modified: m.updated,
-                        modified_timestamp: m.updated.timestamp(),
-                        license,
-                        slug: m.slug,
-                        project_types: m.project_types.unwrap_or_default(),
-                        gallery: m.gallery.unwrap_or_default(),
-                        display_categories,
-                        open_source,
-                        color: m.color.map(|x| x as u32),
-                        featured_gallery: m.featured_gallery.unwrap_or_default().first().cloned(),
-                        loader_fields
-                    }
-                }))
-}})
-            .try_collect::<Vec<_>>()
-            .await?;
->>>>>>> a70df067
     Ok((
         uploads,
         Arc::try_unwrap(loader_field_keys)
