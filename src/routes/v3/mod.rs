--- conflicted
+++ resolved
@@ -3,7 +3,6 @@
 use actix_web::{web, HttpResponse};
 use serde_json::json;
 
-<<<<<<< HEAD
 pub mod analytics_get;
 pub mod collections;
 pub mod images;
@@ -21,15 +20,13 @@
 pub mod version_creation;
 pub mod version_file;
 pub mod versions;
-=======
+
 pub mod oauth_clients;
->>>>>>> d5594b03
 
 pub fn config(cfg: &mut web::ServiceConfig) {
     cfg.service(
         web::scope("v3")
             .wrap(default_cors())
-<<<<<<< HEAD
             .configure(analytics_get::config)
             .configure(collections::config)
             .configure(images::config)
@@ -41,12 +38,9 @@
             .configure(teams::config)
             .configure(threads::config)
             .configure(version_file::config)
-            .configure(versions::config),
-=======
-            .route("", web::get().to(hello_world))
+            .configure(versions::config)
             .configure(oauth::config)
             .configure(oauth_clients::config),
->>>>>>> d5594b03
     );
 }
 
