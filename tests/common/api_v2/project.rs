--- conflicted
+++ resolved
@@ -12,11 +12,8 @@
     },
 };
 use async_trait::async_trait;
-<<<<<<< HEAD
+use axum_test::{http::StatusCode, TestResponse};
 use bytes::Bytes;
-=======
-use axum_test::{http::StatusCode, TestResponse};
->>>>>>> f82418c3
 use labrinth::models::v2::{projects::LegacyProject, search::LegacySearchResults};
 use serde_json::json;
 
@@ -58,7 +55,6 @@
             .test_server
             .get("/v2/search");
 
-<<<<<<< HEAD
         if let Some(query) = query {
             req = req.add_query_param("query", query);
         }
@@ -68,17 +64,6 @@
         }
 
         let resp = req
-=======
-        let facets_field = if let Some(facets) = facets {
-            format!("&facets={}", urlencoding::encode(&facets.to_string()))
-        } else {
-            "".to_string()
-        };
-
-        let resp = self
-            .test_server
-            .get(&format!("/v2/search?{}{}", query_field, facets_field))
->>>>>>> f82418c3
             .append_pat(pat)
             .await;
         assert_status!(&resp, StatusCode::OK);
@@ -175,19 +160,14 @@
 
     async fn get_projects(&self, ids_or_slugs: &[&str], pat: Option<&str>) -> TestResponse {
         let ids_or_slugs = serde_json::to_string(ids_or_slugs).unwrap();
-<<<<<<< HEAD
-        self.test_server.get("/v2/projects")
-        .add_query_param("ids", &ids_or_slugs)
-        .append_pat(pat).await
-=======
-        self.test_server
-            .get(&format!(
-                "/v2/projects?ids={encoded}",
-                encoded = urlencoding::encode(&ids_or_slugs)
-            ))
-            .append_pat(pat)
-            .await
->>>>>>> f82418c3
+        self.test_server
+            .get(
+                "/v2/projects")
+        .add_query_param("ids",
+                &ids_or_slugs)
+            
+            .append_pat(pat)
+            .await
     }
 
     async fn get_project_dependencies(&self, id_or_slug: &str, pat: Option<&str>) -> TestResponse {
@@ -246,21 +226,15 @@
             .map(|s| format!("\"{}\"", s))
             .collect::<Vec<_>>()
             .join(",");
-<<<<<<< HEAD
-        self.test_server.patch("/v2/projects")
-        .add_query_param("ids", &format!("[{projects_str}]"))
-        .json(&patch)
-        .append_pat(pat).await
-=======
-        self.test_server
-            .patch(&format!(
-                "/v2/projects?ids={encoded}",
-                encoded = urlencoding::encode(&format!("[{projects_str}]"))
-            ))
+        self.test_server
+            .patch(
+                "/v2/projects")
+        .add_query_param("ids",
+                &format!("[{projects_str}]"))
+            
             .json(&patch)
             .append_pat(pat)
             .await
->>>>>>> f82418c3
     }
 
     async fn edit_project_icon(
@@ -271,21 +245,15 @@
     ) -> TestResponse {
         if let Some(icon) = icon {
             // If an icon is provided, upload it
-<<<<<<< HEAD
-            self.test_server.patch(&format!("/v2/project/{id_or_slug}/icon"))
-            .add_query_param("ext", &icon.extension)
-            .bytes(icon.icon.into())
-            .append_pat(pat).await
-=======
             self.test_server
                 .patch(&format!(
-                    "/v2/project/{id_or_slug}/icon?ext={ext}",
-                    ext = icon.extension
-                ))
+                    "/v2/project/{id_or_slug}/icon"))
+            .add_query_param("ext",
+                    &icon.extension
+                )
                 .bytes(icon.icon.into())
                 .append_pat(pat)
                 .await
->>>>>>> f82418c3
         } else {
             // If no icon is provided, delete the icon
             self.test_server
@@ -326,19 +294,9 @@
 
     async fn get_reports(&self, ids: &[&str], pat: Option<&str>) -> TestResponse {
         let ids_str = serde_json::to_string(ids).unwrap();
-<<<<<<< HEAD
         self.test_server.get("/v2/reports")
         .add_query_param("ids", &ids_str)
         .append_pat(pat).await
-=======
-        self.test_server
-            .get(&format!(
-                "/v2/reports?ids={encoded}",
-                encoded = urlencoding::encode(&ids_str)
-            ))
-            .append_pat(pat)
-            .await
->>>>>>> f82418c3
     }
 
     async fn get_user_reports(&self, pat: Option<&str>) -> TestResponse {
@@ -375,18 +333,14 @@
     async fn get_threads(&self, ids: &[&str], pat: Option<&str>) -> TestResponse {
         let ids_str = serde_json::to_string(ids).unwrap();
         self.test_server
-<<<<<<< HEAD
-        .get("/v2/threads")
-        .add_query_param("ids", &ids_str)
-        .append_pat(pat).await
-=======
-            .get(&format!(
-                "/v2/threads?ids={encoded}",
-                encoded = urlencoding::encode(&ids_str)
-            ))
-            .append_pat(pat)
-            .await
->>>>>>> f82418c3
+        
+            .get(
+                "/v2/threads")
+        .add_query_param("ids",
+                &ids_str)
+            
+            .append_pat(pat)
+            .await
     }
 
     async fn write_to_thread(
@@ -448,7 +402,6 @@
         .add_query_param("ext", image.extension)
         .add_query_param("featured", featured);
 
-<<<<<<< HEAD
     if let Some(title) = title {
         req = req.add_query_param("title", title);
     }
@@ -466,13 +419,6 @@
         .append_pat(pat)
         .bytes(Bytes::from(image.icon))
         .await
-=======
-        self.test_server
-            .post(&url)
-            .bytes(image.icon.into())
-            .append_pat(pat)
-            .await
->>>>>>> f82418c3
     }
 
     async fn edit_gallery_item(
@@ -489,11 +435,7 @@
             req = req.add_query_param(&key, &value);
         }
 
-<<<<<<< HEAD
         req.append_pat(pat).await
-=======
-        self.test_server.patch(&url).append_pat(pat).await
->>>>>>> f82418c3
     }
 
     async fn remove_gallery_item(
@@ -502,20 +444,12 @@
         url: &str,
         pat: Option<&str>,
     ) -> TestResponse {
-<<<<<<< HEAD
-        self.test_server.delete(
-            &format!("/v2/project/{id_or_slug}/gallery")
-        )
-        .add_query_param("url", url)
-        .append_pat(pat).await
-=======
-        self.test_server
-            .delete(&format!(
-                "/v2/project/{id_or_slug}/gallery?url={url}",
-                url = urlencoding::encode(url)
-            ))
-            .append_pat(pat)
-            .await
->>>>>>> f82418c3
+        self.test_server
+            .delete(
+                &format!("/v2/project/{id_or_slug}/gallery")
+            )
+            .add_query_param("url", url)
+            .append_pat(pat)
+            .await
     }
 }