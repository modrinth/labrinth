--- conflicted
+++ resolved
@@ -3458,32 +3458,7 @@
     },
     "query": "\n            DELETE FROM project_types\n            WHERE name = $1\n            "
   },
-<<<<<<< HEAD
-  "8a4d05106f27de01a1a8ebf5266727b71fa5b6a34b48cd9ba3996fe8ec1ab78a": {
-    "describe": {
-      "columns": [
-        {
-          "name": "count",
-          "ordinal": 0,
-          "type_info": "Int8"
-        }
-      ],
-      "nullable": [
-        null
-      ],
-      "parameters": {
-        "Left": [
-          "Text",
-          "Text"
-        ]
-      }
-    },
-    "query": "\n        SELECT COUNT(DISTINCT u.id)\n        FROM users u\n        INNER JOIN team_members tm on u.id = tm.user_id AND tm.accepted = TRUE\n        INNER JOIN mods m on tm.team_id = m.team_id AND (\n            m.status = ( SELECT s.id FROM statuses s WHERE s.status = $1 ) OR\n            m.status = ( SELECT s.id FROM statuses s WHERE s.status = $2 )\n        )\n        "
-  },
-  "8b2e65cec164bb84de6929b1c2afeee28b36d0e36edea75baceaf97d7574bdd7": {
-=======
   "886cc346f5ecc958018f7cab7dc3db9f8766fcdc7b16d686504ddcb6c5dde0b0": {
->>>>>>> c22ac1e6
     "describe": {
       "columns": [
         {
@@ -3574,6 +3549,27 @@
       }
     },
     "query": "\n            SELECT u.id, u.name, u.email,\n                u.avatar_url, u.username, u.bio,\n                u.created, u.role, u.badges,\n                u.balance, u.payout_wallet, u.payout_wallet_type,\n                u.payout_address\n            FROM users u\n            WHERE u.github_id = $1\n            "
+  },
+  "8a4d05106f27de01a1a8ebf5266727b71fa5b6a34b48cd9ba3996fe8ec1ab78a": {
+    "describe": {
+      "columns": [
+        {
+          "name": "count",
+          "ordinal": 0,
+          "type_info": "Int8"
+        }
+      ],
+      "nullable": [
+        null
+      ],
+      "parameters": {
+        "Left": [
+          "Text",
+          "Text"
+        ]
+      }
+    },
+    "query": "\n        SELECT COUNT(DISTINCT u.id)\n        FROM users u\n        INNER JOIN team_members tm on u.id = tm.user_id AND tm.accepted = TRUE\n        INNER JOIN mods m on tm.team_id = m.team_id AND (\n            m.status = ( SELECT s.id FROM statuses s WHERE s.status = $1 ) OR\n            m.status = ( SELECT s.id FROM statuses s WHERE s.status = $2 )\n        )\n        "
   },
   "8a7b2bc070e5e8308e2853ff125bc98f40b22c1d0deeb013dd90ce5768bd0ce8": {
     "describe": {
