--- conflicted
+++ resolved
@@ -42,7 +42,6 @@
                 let req = api.add_public_project(&slug, Some(jar), modify_json, pat);
                 let (project, _) = req.await;
 
-<<<<<<< HEAD
                 // Approve, so that the project is searchable
                 let resp = api
                     .edit_project(
@@ -62,7 +61,7 @@
     let id = 0;
     let modify_json = serde_json::from_value(json!([
         { "op": "add", "path": "/categories", "value": DUMMY_CATEGORIES[4..6] },
-        { "op": "add", "path": "/initial_versions/0/server_side", "value": "required" },
+        { "op": "add", "path": "/initial_versions/0/server_only", "value": true },
         { "op": "add", "path": "/license_id", "value": "LGPL-3.0-or-later" },
     ]))
     .unwrap();
@@ -77,7 +76,7 @@
     let id = 1;
     let modify_json = serde_json::from_value(json!([
         { "op": "add", "path": "/categories", "value": DUMMY_CATEGORIES[0..2] },
-        { "op": "add", "path": "/initial_versions/0/client_side", "value": "optional" },
+        { "op": "add", "path": "/initial_versions/0/client_only", "value": false },
     ]))
     .unwrap();
     project_creation_futures.push(create_async_future(
@@ -91,7 +90,7 @@
     let id = 2;
     let modify_json = serde_json::from_value(json!([
         { "op": "add", "path": "/categories", "value": DUMMY_CATEGORIES[0..2] },
-        { "op": "add", "path": "/initial_versions/0/server_side", "value": "required" },
+        { "op": "add", "path": "/initial_versions/0/server_only", "value": true },
         { "op": "add", "path": "/title", "value": "Mysterious Project" },
     ]))
     .unwrap();
@@ -106,7 +105,7 @@
     let id = 3;
     let modify_json = serde_json::from_value(json!([
         { "op": "add", "path": "/categories", "value": DUMMY_CATEGORIES[0..3] },
-        { "op": "add", "path": "/initial_versions/0/server_side", "value": "required" },
+        { "op": "add", "path": "/initial_versions/0/server_only", "value": true },
         { "op": "add", "path": "/initial_versions/0/game_versions", "value": ["1.20.4"] },
         { "op": "add", "path": "/title", "value": "Mysterious Project" },
         { "op": "add", "path": "/license_id", "value": "LicenseRef-All-Rights-Reserved" },
@@ -123,7 +122,7 @@
     let id = 4;
     let modify_json = serde_json::from_value(json!([
         { "op": "add", "path": "/categories", "value": DUMMY_CATEGORIES[0..3] },
-        { "op": "add", "path": "/initial_versions/0/client_side", "value": "optional" },
+        { "op": "add", "path": "/initial_versions/0/client_only", "value": false },
         { "op": "add", "path": "/initial_versions/0/game_versions", "value": ["1.20.5"] },
     ]))
     .unwrap();
@@ -138,7 +137,7 @@
     let id = 5;
     let modify_json = serde_json::from_value(json!([
         { "op": "add", "path": "/categories", "value": DUMMY_CATEGORIES[5..6] },
-        { "op": "add", "path": "/initial_versions/0/client_side", "value": "optional" },
+        { "op": "add", "path": "/initial_versions/0/client_only", "value": false },
         { "op": "add", "path": "/initial_versions/0/game_versions", "value": ["1.20.5"] },
         { "op": "add", "path": "/license_id", "value": "LGPL-3.0-or-later" },
     ]))
@@ -154,8 +153,8 @@
     let id = 6;
     let modify_json = serde_json::from_value(json!([
         { "op": "add", "path": "/categories", "value": DUMMY_CATEGORIES[5..6] },
-        { "op": "add", "path": "/initial_versions/0/client_side", "value": "optional" },
-        { "op": "add", "path": "/initial_versions/0/server_side", "value": "required" },
+        { "op": "add", "path": "/initial_versions/0/client_only", "value": false },
+        { "op": "add", "path": "/initial_versions/0/server_only", "value": true },
         { "op": "add", "path": "/license_id", "value": "LGPL-3.0-or-later" },
     ]))
     .unwrap();
@@ -165,135 +164,6 @@
         false,
         Some(modify_json),
     ));
-=======
-        // Test project 0
-        let id = 0;
-        let modify_json = serde_json::from_value(json!([
-            { "op": "add", "path": "/categories", "value": DUMMY_CATEGORIES[4..6] },
-            { "op": "add", "path": "/initial_versions/0/server_only", "value": true },
-            { "op": "add", "path": "/license_id", "value": "LGPL-3.0-or-later" },
-        ]))
-        .unwrap();
-        project_creation_futures.push(create_async_future(
-            id,
-            USER_USER_PAT,
-            false,
-            Some(modify_json),
-        ));
-
-        // Test project 1
-        let id = 1;
-        let modify_json = serde_json::from_value(json!([
-            { "op": "add", "path": "/categories", "value": DUMMY_CATEGORIES[0..2] },
-            { "op": "add", "path": "/initial_versions/0/client_only", "value": false },
-        ]))
-        .unwrap();
-        project_creation_futures.push(create_async_future(
-            id,
-            USER_USER_PAT,
-            false,
-            Some(modify_json),
-        ));
-
-        // Test project 2
-        let id = 2;
-        let modify_json = serde_json::from_value(json!([
-            { "op": "add", "path": "/categories", "value": DUMMY_CATEGORIES[0..2] },
-            { "op": "add", "path": "/initial_versions/0/server_only", "value": true },
-            { "op": "add", "path": "/title", "value": "Mysterious Project" },
-        ]))
-        .unwrap();
-        project_creation_futures.push(create_async_future(
-            id,
-            USER_USER_PAT,
-            false,
-            Some(modify_json),
-        ));
-
-        // Test project 3
-        let id = 3;
-        let modify_json = serde_json::from_value(json!([
-            { "op": "add", "path": "/categories", "value": DUMMY_CATEGORIES[0..3] },
-            { "op": "add", "path": "/initial_versions/0/server_only", "value": true },
-            { "op": "add", "path": "/initial_versions/0/game_versions", "value": ["1.20.4"] },
-            { "op": "add", "path": "/title", "value": "Mysterious Project" },
-            { "op": "add", "path": "/license_id", "value": "LicenseRef-All-Rights-Reserved" },
-        ]))
-        .unwrap();
-        project_creation_futures.push(create_async_future(
-            id,
-            FRIEND_USER_PAT,
-            false,
-            Some(modify_json),
-        ));
-
-        // Test project 4
-        let id = 4;
-        let modify_json = serde_json::from_value(json!([
-            { "op": "add", "path": "/categories", "value": DUMMY_CATEGORIES[0..3] },
-            { "op": "add", "path": "/initial_versions/0/client_only", "value": false },
-            { "op": "add", "path": "/initial_versions/0/game_versions", "value": ["1.20.5"] },
-        ]))
-        .unwrap();
-        project_creation_futures.push(create_async_future(
-            id,
-            USER_USER_PAT,
-            true,
-            Some(modify_json),
-        ));
-
-        // Test project 5
-        let id = 5;
-        let modify_json = serde_json::from_value(json!([
-            { "op": "add", "path": "/categories", "value": DUMMY_CATEGORIES[5..6] },
-            { "op": "add", "path": "/initial_versions/0/client_only", "value": false },
-            { "op": "add", "path": "/initial_versions/0/game_versions", "value": ["1.20.5"] },
-            { "op": "add", "path": "/license_id", "value": "LGPL-3.0-or-later" },
-        ]))
-        .unwrap();
-        project_creation_futures.push(create_async_future(
-            id,
-            USER_USER_PAT,
-            false,
-            Some(modify_json),
-        ));
-
-        // Test project 6
-        let id = 6;
-        let modify_json = serde_json::from_value(json!([
-            { "op": "add", "path": "/categories", "value": DUMMY_CATEGORIES[5..6] },
-            { "op": "add", "path": "/initial_versions/0/client_only", "value": false },
-            { "op": "add", "path": "/initial_versions/0/server_only", "value": true },
-            { "op": "add", "path": "/license_id", "value": "LGPL-3.0-or-later" },
-        ]))
-        .unwrap();
-        project_creation_futures.push(create_async_future(
-            id,
-            FRIEND_USER_PAT,
-            false,
-            Some(modify_json),
-        ));
-
-        // Test project 7 (testing the search bug)
-        // This project has an initial private forge version that is 1.20.3, and a fabric 1.20.5 version.
-        // This means that a search for fabric + 1.20.3 or forge + 1.20.5 should not return this project.
-        let id = 7;
-        let modify_json = serde_json::from_value(json!([
-            { "op": "add", "path": "/categories", "value": DUMMY_CATEGORIES[5..6] },
-            { "op": "add", "path": "/initial_versions/0/client_only", "value": false },
-            { "op": "add", "path": "/initial_versions/0/server_only", "value": true },
-            { "op": "add", "path": "/license_id", "value": "LGPL-3.0-or-later" },
-            { "op": "add", "path": "/initial_versions/0/loaders", "value": ["forge"] },
-            { "op": "add", "path": "/initial_versions/0/game_versions", "value": ["1.20.2"] },
-        ]))
-        .unwrap();
-        project_creation_futures.push(create_async_future(
-            id,
-            USER_USER_PAT,
-            false,
-            Some(modify_json),
-        ));
->>>>>>> f731c108
 
     // Test project 7 (testing the search bug)
     // This project has an initial private forge version that is 1.20.3, and a fabric 1.20.5 version.
@@ -301,8 +171,8 @@
     let id = 7;
     let modify_json = serde_json::from_value(json!([
         { "op": "add", "path": "/categories", "value": DUMMY_CATEGORIES[5..6] },
-        { "op": "add", "path": "/initial_versions/0/client_side", "value": "optional" },
-        { "op": "add", "path": "/initial_versions/0/server_side", "value": "required" },
+        { "op": "add", "path": "/initial_versions/0/client_only", "value": false },
+        { "op": "add", "path": "/initial_versions/0/server_only", "value": true },
         { "op": "add", "path": "/license_id", "value": "LGPL-3.0-or-later" },
         { "op": "add", "path": "/initial_versions/0/loaders", "value": ["forge"] },
         { "op": "add", "path": "/initial_versions/0/game_versions", "value": ["1.20.2"] },
