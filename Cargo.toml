[package]
name = "labrinth"
version = "2.7.0"
authors = ["geometrically <jai@modrinth.com>"]
edition = "2018"
license = "AGPL-3.0"

# This seems redundant, but it's necessary for Docker to work
[[bin]]
name = "labrinth"
path = "src/main.rs"

[dependencies]
actix = "0.13.0"
actix-web = "4.3.1"
actix-rt = "2.8.0"
actix-multipart = "0.6.0"
actix-cors = "0.6.4"

tokio = { version = "1.29.1", features = ["sync"] }
tokio-stream = "0.1.14"

futures = "0.3.28"
futures-timer = "3.0.2"
async-trait = "0.1.70"
dashmap = "5.4.0"
lazy_static = "1.4.0"

meilisearch-sdk = "0.22.0"
rust-s3 = "0.33.0"
reqwest = { version = "0.11.18", features = ["json", "multipart"] }

serde_json = "1.0"
serde = { version = "1.0", features = ["derive"] }
serde_with = "3.0.0"
chrono = { version = "0.4.26", features = ["serde"]}
yaserde = "0.8.0"
yaserde_derive = "0.8.0"
xml-rs = "0.8.15"

rand = "0.8.5"
rand_chacha = "0.3.1"
bytes = "1.4.0"
base64 = "0.21.2"
sha1 = { version = "0.6.1", features = ["std"] }
sha2 = "0.9.9"
hmac = "0.11.0"
argon2 = { version = "0.5.0", features = ["std"] }
bitflags = "1.3.2"
hex = "0.4.3"
zxcvbn = "2.2.2"
totp-rs = { version = "5.0.2", features = ["gen_secret"] }

url = "2.4.0"
urlencoding = "2.1.2"

zip = "0.6.6"

itertools = "0.11.0"

validator = { version = "0.16.1", features = ["derive", "phone"] }
regex = "1.8.4"
censor = "0.3.0"
spdx = { version = "0.10.1", features = ["text"] }

dotenvy = "0.15.7"
log = "0.4.19"
env_logger = "0.10.0"
thiserror = "1.0.41"

sqlx = { version = "0.6.3", features = ["offline", "runtime-tokio-rustls", "postgres", "chrono", "macros", "migrate", "decimal", "json"] }
rust_decimal = { version = "1.30.0", features = ["serde-with-float", "serde-with-str"] }
redis = { version = "0.23.0", features = ["tokio-comp", "ahash", "r2d2"]}
deadpool-redis = "0.12.0"

sentry = { version = "0.31.5", features = ["profiling"] }
sentry-actix = "0.31.5"

<<<<<<< HEAD
image = "0.24.5"
color-thief = "0.2.2"
atom_syndication = { version = "0.12.0", default-features = false }
=======
image = "0.24.6"
color-thief = "0.2.2"

woothee = "0.13.0"

lettre = "0.10.4"
>>>>>>> 4bb47d7e
<|MERGE_RESOLUTION|>--- conflicted
+++ resolved
@@ -76,15 +76,11 @@
 sentry = { version = "0.31.5", features = ["profiling"] }
 sentry-actix = "0.31.5"
 
-<<<<<<< HEAD
-image = "0.24.5"
-color-thief = "0.2.2"
-atom_syndication = { version = "0.12.0", default-features = false }
-=======
 image = "0.24.6"
 color-thief = "0.2.2"
 
 woothee = "0.13.0"
 
 lettre = "0.10.4"
->>>>>>> 4bb47d7e
+
+atom_syndication = "0.12.2"