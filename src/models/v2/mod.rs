// Legacy models from V2, where its useful to keep the struct for rerouting/conversion
<<<<<<< HEAD
pub mod notifications;
pub mod projects;
pub mod teams;
=======
pub mod projects;
pub mod search;
>>>>>>> f731c108
<|MERGE_RESOLUTION|>--- conflicted
+++ resolved
@@ -1,9 +1,5 @@
 // Legacy models from V2, where its useful to keep the struct for rerouting/conversion
-<<<<<<< HEAD
 pub mod notifications;
 pub mod projects;
-pub mod teams;
-=======
-pub mod projects;
 pub mod search;
->>>>>>> f731c108
+pub mod teams;