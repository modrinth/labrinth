{
  "db": "PostgreSQL",
  "010cafcafb6adc25b00e3c81d844736b0245e752a90334c58209d8a02536c800": {
    "describe": {
      "columns": [],
      "nullable": [],
      "parameters": {
        "Left": [
          "Int8"
        ]
      }
    },
    "query": "\n                        UPDATE mods\n                        SET moderation_message = NULL, moderation_message_body = NULL, queued = NOW()\n                        WHERE (id = $1)\n                        "
  },
  "0244926b35b964da2b50ccf82aff001250a3751d2314707c4884066432aa4753": {
    "describe": {
      "columns": [
        {
          "name": "id",
          "ordinal": 0,
          "type_info": "Int8"
        },
        {
          "name": "team_id",
          "ordinal": 1,
          "type_info": "Int8"
        },
        {
          "name": "user_id",
          "ordinal": 2,
          "type_info": "Int8"
        },
        {
          "name": "role",
          "ordinal": 3,
          "type_info": "Varchar"
        },
        {
          "name": "permissions",
          "ordinal": 4,
          "type_info": "Int8"
        },
        {
          "name": "organization_permissions",
          "ordinal": 5,
          "type_info": "Int8"
        },
        {
          "name": "accepted",
          "ordinal": 6,
          "type_info": "Bool"
        },
        {
          "name": "payouts_split",
          "ordinal": 7,
          "type_info": "Numeric"
        },
        {
          "name": "ordering",
          "ordinal": 8,
          "type_info": "Int8"
        }
      ],
      "nullable": [
        false,
        false,
        false,
        false,
        false,
        true,
        false,
        false,
        false
      ],
      "parameters": {
        "Left": [
          "Int8",
          "Int8"
        ]
      }
    },
    "query": "\n            SELECT tm.id, tm.team_id, tm.user_id, tm.role, tm.permissions, tm.organization_permissions, tm.accepted, tm.payouts_split, tm.ordering\n            FROM mods m\n            INNER JOIN team_members tm ON tm.team_id = m.team_id AND user_id = $2 AND accepted = TRUE\n            WHERE m.id = $1\n            "
  },
  "02843e787de72594e186a14734bd02099ca6d2f07dcc06da8d6d8a069638ca2a": {
    "describe": {
      "columns": [
        {
          "name": "id",
          "ordinal": 0,
          "type_info": "Int8"
        },
        {
          "name": "mod_id",
          "ordinal": 1,
          "type_info": "Int8"
        }
      ],
      "nullable": [
        false,
        false
      ],
      "parameters": {
        "Left": [
          "Text",
          "Int8",
          "Int8"
        ]
      }
    },
    "query": "\n        SELECT id, mod_id FROM versions\n        WHERE ((version_number = $1 OR id = $3) AND mod_id = $2)\n        "
  },
  "03006da8781d9c07d564c6b406221cb0557623abe3242e79a21868482e6d9898": {
    "describe": {
      "columns": [],
      "nullable": [],
      "parameters": {
        "Left": [
          "Varchar",
          "Timestamptz",
          "Int8"
        ]
      }
    },
    "query": "\n            UPDATE versions\n            SET status = $1, date_published = $2\n            WHERE (id = $3)\n            "
  },
  "03284fe5b045e2cf93f160863c4d121439382b348b728fffb5ac588dee980731": {
    "describe": {
      "columns": [
        {
          "name": "exists",
          "ordinal": 0,
          "type_info": "Bool"
        }
      ],
      "nullable": [
        null
      ],
      "parameters": {
        "Left": [
          "Int8"
        ]
      }
    },
    "query": "\n                        SELECT EXISTS(SELECT 1 FROM users WHERE id = $1 AND email IS NULL)\n                        "
  },
  "04345d9c23430267f755b1420520df91bd403524fd60ba1a94e3a239ea70cae7": {
    "describe": {
      "columns": [],
      "nullable": [],
      "parameters": {
        "Left": [
          "Varchar",
          "Int8"
        ]
      }
    },
    "query": "\n                    UPDATE mods\n                    SET source_url = $1\n                    WHERE (id = $2)\n                    "
  },
  "0461463e3e14f6c8ede5571a2905b8171e8caf4ebbd3ec844ef2cebd83980247": {
    "describe": {
      "columns": [],
      "nullable": [],
      "parameters": {
        "Left": [
          "Int8"
        ]
      }
    },
    "query": "\n                DELETE FROM reports\n                WHERE user_id = $1 OR reporter = $1\n                "
  },
  "0472045549758d8eef84592908c438d6222a26926f4b06865b84979fc92564ba": {
    "describe": {
      "columns": [],
      "nullable": [],
      "parameters": {
        "Left": [
          "Int8",
          "Timestamptz"
        ]
      }
    },
    "query": "\n                    UPDATE pats\n                    SET last_used = $2\n                    WHERE (id = $1)\n                    "
  },
  "04e5ecb14c526000e9098efb65861f6125e6fcc88f39d6ad811ac8504d229de1": {
    "describe": {
      "columns": [],
      "nullable": [],
      "parameters": {
        "Left": [
          "Int8"
        ]
      }
    },
    "query": "\n        UPDATE mods\n        SET icon_url = NULL, color = NULL\n        WHERE (id = $1)\n        "
  },
  "056097d0b590501ea7f9cd5bb54e7a555df193cd39f6ee4261d3d77866485137": {
    "describe": {
      "columns": [
        {
          "name": "id",
          "ordinal": 0,
          "type_info": "Int8"
        }
      ],
      "nullable": [
        false
      ],
      "parameters": {
        "Left": [
          "Int8",
          "Text"
        ]
      }
    },
    "query": "\n        SELECT m.id FROM organizations o\n        LEFT JOIN mods m ON m.id = o.id\n        WHERE (o.id = $1 AND $1 IS NOT NULL) OR (o.slug = $2 AND $2 IS NOT NULL)\n        "
  },
  "05baeb26d9856218e5c6f8856a96788b2a7ac3536ff9412a50552cef1d561a1e": {
    "describe": {
      "columns": [],
      "nullable": [],
      "parameters": {
        "Left": [
          "Int8",
          "Int4"
        ]
      }
    },
    "query": "\n                        INSERT INTO mods_categories (joining_mod_id, joining_category_id, is_additional)\n                        VALUES ($1, $2, FALSE)\n                        "
  },
  "061a3e43df9464263aaf1555a27c1f4b6a0f381282f4fa75cc13b1d354857578": {
    "describe": {
      "columns": [
        {
          "name": "pid",
          "ordinal": 0,
          "type_info": "Int8"
        },
        {
          "name": "oid",
          "ordinal": 1,
          "type_info": "Int8"
        }
      ],
      "nullable": [
        null,
        null
      ],
      "parameters": {
        "Left": [
          "Int8"
        ]
      }
    },
    "query": "\n            SELECT m.id AS pid, NULL AS oid\n            FROM mods m\n            WHERE m.team_id = $1\n            \n            UNION ALL\n             \n            SELECT NULL AS pid, o.id AS oid\n            FROM organizations o\n            WHERE o.team_id = $1    \n            "
  },
  "06a92b638c77276f36185788748191e7731a2cce874ecca4af913d0d0412d223": {
    "describe": {
      "columns": [],
      "nullable": [],
      "parameters": {
        "Left": [
          "Int4",
          "Int8"
        ]
      }
    },
    "query": "\n                    UPDATE versions\n                    SET downloads = $1\n                    WHERE (id = $2)\n                    "
  },
  "07ebc9dc82cd012cd4f5880b1eb3d82602c195a3e3ddd557103ee037aa6dad1c": {
    "describe": {
      "columns": [],
      "nullable": [],
      "parameters": {
        "Left": [
          "Int8",
          "Int4",
          "Varchar"
        ]
      }
    },
    "query": "\n                        INSERT INTO mods_donations (joining_mod_id, joining_platform_id, url)\n                        VALUES ($1, $2, $3)\n                        "
  },
  "08baa3d4e15821d791a1981a6abf653991dcc0901cea49156cd202d10ed2968c": {
    "describe": {
      "columns": [
        {
          "name": "id",
          "ordinal": 0,
          "type_info": "Int8"
        }
      ],
      "nullable": [
        false
      ],
      "parameters": {
        "Left": [
          "Int8"
        ]
      }
    },
    "query": "SELECT id FROM users WHERE github_id = $1"
  },
  "08f6bc80d18c171e54dd1db90e15569a02b526d708a9c918c90d79c764cb02fa": {
    "describe": {
      "columns": [
        {
          "name": "id",
          "ordinal": 0,
          "type_info": "Int4"
        },
        {
          "name": "category",
          "ordinal": 1,
          "type_info": "Varchar"
        },
        {
          "name": "icon",
          "ordinal": 2,
          "type_info": "Varchar"
        },
        {
          "name": "category_header",
          "ordinal": 3,
          "type_info": "Varchar"
        },
        {
          "name": "project_type",
          "ordinal": 4,
          "type_info": "Varchar"
        }
      ],
      "nullable": [
        false,
        false,
        false,
        false,
        false
      ],
      "parameters": {
        "Left": []
      }
    },
    "query": "\n            SELECT c.id id, c.category category, c.icon icon, c.header category_header, pt.name project_type\n            FROM categories c\n            INNER JOIN project_types pt ON c.project_type = pt.id\n            ORDER BY c.ordering, c.category\n            "
  },
  "09f4fba5c0c26457a7415a2196d4f5a9b2c72662b92cae8c96dda9557a024df7": {
    "describe": {
      "columns": [],
      "nullable": [],
      "parameters": {
        "Left": [
          "Varchar",
          "Int8"
        ]
      }
    },
    "query": "\n        UPDATE users\n        SET email = $1, email_verified = FALSE\n        WHERE (id = $2)\n        "
  },
  "0a1a470c12b84c7e171f0f51e8e541e9abe8bbee17fc441a5054e1dfd5607c05": {
    "describe": {
      "columns": [],
      "nullable": [],
      "parameters": {
        "Left": [
          "Varchar",
          "Int8"
        ]
      }
    },
    "query": "\n                    UPDATE versions\n                    SET name = $1\n                    WHERE (id = $2)\n                    "
  },
  "0b79ae3825e05ae07058a0a9d02fb0bd68ce37f3c7cf0356d565c23520988816": {
    "describe": {
      "columns": [
        {
          "name": "id",
          "ordinal": 0,
          "type_info": "Int8"
        },
        {
          "name": "version_id",
          "ordinal": 1,
          "type_info": "Int8"
        },
        {
          "name": "mod_id",
          "ordinal": 2,
          "type_info": "Int8"
        },
        {
          "name": "url",
          "ordinal": 3,
          "type_info": "Varchar"
        },
        {
          "name": "filename",
          "ordinal": 4,
          "type_info": "Varchar"
        },
        {
          "name": "is_primary",
          "ordinal": 5,
          "type_info": "Bool"
        },
        {
          "name": "size",
          "ordinal": 6,
          "type_info": "Int4"
        },
        {
          "name": "file_type",
          "ordinal": 7,
          "type_info": "Varchar"
        },
        {
          "name": "hashes",
          "ordinal": 8,
          "type_info": "Jsonb"
        }
      ],
      "nullable": [
        false,
        false,
        false,
        false,
        false,
        false,
        false,
        true,
        null
      ],
      "parameters": {
        "Left": [
          "Text",
          "ByteaArray"
        ]
      }
    },
    "query": "\n                SELECT f.id, f.version_id, v.mod_id, f.url, f.filename, f.is_primary, f.size, f.file_type,\n                JSONB_AGG(DISTINCT jsonb_build_object('algorithm', h.algorithm, 'hash', encode(h.hash, 'escape'))) filter (where h.hash is not null) hashes\n                FROM files f\n                INNER JOIN versions v on v.id = f.version_id\n                INNER JOIN hashes h on h.file_id = f.id\n                WHERE h.algorithm = $1 AND h.hash = ANY($2)\n                GROUP BY f.id, v.mod_id, v.date_published\n                ORDER BY v.date_published\n                "
  },
  "0b9f174d86badae0d30e34b32130c7cee69926e37db95494ab08f025d19cdb7c": {
    "describe": {
      "columns": [
        {
          "name": "id",
          "ordinal": 0,
          "type_info": "Int8"
        },
        {
          "name": "title",
          "ordinal": 1,
          "type_info": "Varchar"
        },
        {
          "name": "description",
          "ordinal": 2,
          "type_info": "Varchar"
        },
        {
          "name": "icon_url",
          "ordinal": 3,
          "type_info": "Varchar"
        },
        {
          "name": "color",
          "ordinal": 4,
          "type_info": "Int4"
        },
        {
          "name": "created",
          "ordinal": 5,
          "type_info": "Timestamptz"
        },
        {
          "name": "user_id",
          "ordinal": 6,
          "type_info": "Int8"
        },
        {
          "name": "updated",
          "ordinal": 7,
          "type_info": "Timestamptz"
        },
        {
          "name": "status",
          "ordinal": 8,
          "type_info": "Varchar"
        },
        {
          "name": "mods",
          "ordinal": 9,
          "type_info": "Int8Array"
        }
      ],
      "nullable": [
        false,
        false,
        false,
        true,
        true,
        false,
        false,
        false,
        false,
        null
      ],
      "parameters": {
        "Left": [
          "Int8Array"
        ]
      }
    },
    "query": "\n                SELECT c.id id, c.title title, c.description description,\n                c.icon_url icon_url, c.color color, c.created created, c.user_id user_id,\n                c.updated updated, c.status status,\n                ARRAY_AGG(DISTINCT cm.mod_id) filter (where cm.mod_id is not null) mods\n                FROM collections c\n                LEFT JOIN collections_mods cm ON cm.collection_id = c.id\n                WHERE c.id = ANY($1)\n                GROUP BY c.id;\n                "
  },
  "0ba5a9f4d1381ed37a67b7dc90edf7e3ec86cae6c2860e5db1e53144d4654e58": {
    "describe": {
      "columns": [
        {
          "name": "amount",
          "ordinal": 0,
          "type_info": "Numeric"
        }
      ],
      "nullable": [
        null
      ],
      "parameters": {
        "Left": [
          "Int8"
        ]
      }
    },
    "query": "\n                SELECT SUM(pv.amount) amount\n                FROM payouts_values pv\n                WHERE pv.user_id = $1\n                "
  },
  "0c2addb0d7a87fa558821ff8e943bbb751fb2bdc22d1a5368f61cc7827586840": {
    "describe": {
      "columns": [],
      "nullable": [],
      "parameters": {
        "Left": [
          "Int8",
          "Int8",
          "Varchar",
          "Varchar",
          "Bool",
          "Int4",
          "Varchar"
        ]
      }
    },
    "query": "\n            INSERT INTO files (id, version_id, url, filename, is_primary, size, file_type)\n            VALUES ($1, $2, $3, $4, $5, $6, $7)\n            "
  },
  "0c6b7e51b0b9115d95b5dbb9bb88a3e266b78ae9375a90261503c2cccd5bdf1b": {
    "describe": {
      "columns": [],
      "nullable": [],
      "parameters": {
        "Left": [
          "Int8",
          "Int8"
        ]
      }
    },
    "query": "\n            UPDATE mods\n            SET organization_id = $1\n            WHERE (id = $2)\n            "
  },
  "0eb293a353be47c61620922634cc339eda0e2422fcc602d7506c7cdf6152c928": {
    "describe": {
      "columns": [],
      "nullable": [],
      "parameters": {
        "Left": [
          "Varchar",
          "Int4",
          "Int8"
        ]
      }
    },
    "query": "\n            UPDATE organizations\n            SET icon_url = $1, color = $2\n            WHERE (id = $3)\n            "
  },
  "0f29bb5ba767ebd0669c860994e48e3cb2674f0d53f6c4ab85c79d46b04cbb40": {
    "describe": {
      "columns": [
        {
          "name": "exists",
          "ordinal": 0,
          "type_info": "Bool"
        }
      ],
      "nullable": [
        null
      ],
      "parameters": {
        "Left": [
          "Int8"
        ]
      }
    },
    "query": "\n                SELECT EXISTS(SELECT 1 FROM mods WHERE id=$1)\n                "
  },
  "0fb1cca8a2a37107104244953371fe2f8a5e6edd57f4b325c5842c6571eb16b4": {
    "describe": {
      "columns": [
        {
          "name": "exists",
          "ordinal": 0,
          "type_info": "Bool"
        }
      ],
      "nullable": [
        null
      ],
      "parameters": {
        "Left": [
          "Int8",
          "Int8"
        ]
      }
    },
    "query": "\n        SELECT EXISTS(SELECT 1 FROM mod_follows mf WHERE mf.follower_id = $1 AND mf.mod_id = $2)\n        "
  },
  "1209ffc1ffbea89f7060573275dc7325ac4d7b4885b6c1d1ec92998e6012e455": {
    "describe": {
      "columns": [],
      "nullable": [],
      "parameters": {
        "Left": [
          "Int4",
          "Varchar"
        ]
      }
    },
    "query": "\n            UPDATE mods_gallery\n            SET description = $2\n            WHERE id = $1\n            "
  },
  "1220d15a56dbf823eaa452fbafa17442ab0568bc81a31fa38e16e3df3278e5f9": {
    "describe": {
      "columns": [
        {
          "name": "exists",
          "ordinal": 0,
          "type_info": "Bool"
        }
      ],
      "nullable": [
        null
      ],
      "parameters": {
        "Left": [
          "Int8"
        ]
      }
    },
    "query": "SELECT EXISTS(SELECT 1 FROM users WHERE id = $1)"
  },
  "124fbf0544ea6989d6dc5e840405dbc76d7385276a38ad79d9093c53c73bbde2": {
    "describe": {
      "columns": [],
      "nullable": [],
      "parameters": {
        "Left": [
          "Int8"
        ]
      }
    },
    "query": "\n                            UPDATE mods\n                            SET webhook_sent = TRUE\n                            WHERE id = $1\n                            "
  },
  "127691940ca7e542e246dd2a1c9cb391041b30ddf0547d73b49c1dd9dc59d2ae": {
    "describe": {
      "columns": [],
      "nullable": [],
      "parameters": {
        "Left": [
          "Int8Array"
        ]
      }
    },
    "query": "\n            UPDATE notifications\n            SET read = TRUE\n            WHERE id = ANY($1)\n            "
  },
  "15fac93c76e72348b50f526e1acb183521d94be335ad8b9dfeb0398d4a8a2fc4": {
    "describe": {
      "columns": [],
      "nullable": [],
      "parameters": {
        "Left": [
          "Int8",
          "Varchar",
          "Int4",
          "Timestamptz",
          "Int8",
          "Varchar",
          "Int8",
          "Int8",
          "Int8",
          "Int8"
        ]
      }
    },
    "query": "\n            INSERT INTO uploaded_images (\n                id, url, size, created, owner_id, context, mod_id, version_id, thread_message_id, report_id\n            )\n            VALUES (\n                $1, $2, $3, $4, $5, $6, $7, $8, $9, $10\n            );\n            "
  },
  "16049957962ded08751d5a4ddce2ffac17ecd486f61210c51a952508425d83e6": {
    "describe": {
      "columns": [],
      "nullable": [],
      "parameters": {
        "Left": [
          "Varchar",
          "Int8"
        ]
      }
    },
    "query": "\n                    UPDATE versions\n                    SET changelog = $1\n                    WHERE (id = $2)\n                    "
  },
  "164e5168aabe47d64f99ea851392c9d8479022cff360a610f185c342a24e88d8": {
    "describe": {
      "columns": [
        {
          "name": "mod_id",
          "ordinal": 0,
          "type_info": "Int8"
        }
      ],
      "nullable": [
        false
      ],
      "parameters": {
        "Left": [
          "Int8"
        ]
      }
    },
    "query": "\n            SELECT mod_id FROM versions WHERE id = $1\n            "
  },
  "165a4e679a0063dbf20832f298b4af3bb350f2e7128b0a91d6c1b8a25e56b0f6": {
    "describe": {
      "columns": [
        {
          "name": "exists",
          "ordinal": 0,
          "type_info": "Bool"
        }
      ],
      "nullable": [
        null
      ],
      "parameters": {
        "Left": [
          "Int8",
          "Int8"
        ]
      }
    },
    "query": "SELECT EXISTS(SELECT 1 FROM reports WHERE id = $1 AND reporter = $2)"
  },
  "166d93a7d4ac629444eadcd51d793490220bbf1e503bf85ec97b37500c8f74aa": {
    "describe": {
      "columns": [],
      "nullable": [],
      "parameters": {
        "Left": [
          "Int8"
        ]
      }
    },
    "query": "\n            DELETE FROM sessions WHERE id = $1\n            "
  },
  "1730f1eacd1d7bb77530c7d478c6d04caffeb14c1d726c11a1297236f4361764": {
    "describe": {
      "columns": [
        {
          "name": "exists",
          "ordinal": 0,
          "type_info": "Bool"
        }
      ],
      "nullable": [
        null
      ],
      "parameters": {
        "Left": [
          "Text"
        ]
      }
    },
    "query": "\n                      SELECT EXISTS(SELECT 1 FROM organizations WHERE slug = LOWER($1))\n                      "
  },
  "177716d2b04fd2a2b63b2e14c8ffdfa554d84254b14053496c118dec24bf5049": {
    "describe": {
      "columns": [],
      "nullable": [],
      "parameters": {
        "Left": [
          "Int8",
          "TextArray"
        ]
      }
    },
    "query": "\n            UPDATE mods\n            SET game_versions = (\n                SELECT COALESCE(ARRAY_AGG(DISTINCT gv.version) filter (where gv.version is not null), array[]::varchar[])\n                FROM versions v\n                     INNER JOIN game_versions_versions gvv ON v.id = gvv.joining_version_id\n                     INNER JOIN game_versions gv on gvv.game_version_id = gv.id\n                WHERE v.mod_id = mods.id AND v.status != ALL($2)\n            )\n            WHERE id = $1\n            "
  },
  "1931ff3846345c0af4e15c3a84dcbfc7c9cbb92c98d2e73634f611a1e5358c7a": {
    "describe": {
      "columns": [
        {
          "name": "exists",
          "ordinal": 0,
          "type_info": "Bool"
        }
      ],
      "nullable": [
        null
      ],
      "parameters": {
        "Left": [
          "Int8"
        ]
      }
    },
    "query": "SELECT EXISTS(SELECT 1 FROM threads WHERE id=$1)"
  },
  "196c8ac2228e199f23eaf980f7ea15b37f76e66bb81da1115a754aad0be756e4": {
    "describe": {
      "columns": [],
      "nullable": [],
      "parameters": {
        "Left": [
          "Int8",
          "Int8",
          "Numeric",
          "Timestamptz"
        ]
      }
    },
    "query": "\n                            INSERT INTO payouts_values (user_id, mod_id, amount, created)\n                            VALUES ($1, $2, $3, $4)\n                            "
  },
  "19c7498a01f51b8220245a53490916191a153fa1fe14404d39ab2980e3386058": {
    "describe": {
      "columns": [],
      "nullable": [],
      "parameters": {
        "Left": [
          "Int8"
        ]
      }
    },
    "query": "\n            UPDATE mods\n            SET organization_id = NULL\n            WHERE (id = $1)\n            "
  },
  "19dc22c4d6d14222f8e8bace74c2961761c53b7375460ade15af921754d5d7da": {
    "describe": {
      "columns": [],
      "nullable": [],
      "parameters": {
        "Left": [
          "Varchar",
          "Int8"
        ]
      }
    },
    "query": "\n                    UPDATE mods\n                    SET license = $1\n                    WHERE (id = $2)\n                    "
  },
  "1ab781d26c93aa74bf90b78b74b99e50004d25d42d56b734e5e83f2333d0c0d2": {
    "describe": {
      "columns": [],
      "nullable": [],
      "parameters": {
        "Left": [
          "Varchar",
          "Int8"
        ]
      }
    },
    "query": "\n                UPDATE users\n                SET avatar_url = $1\n                WHERE (id = $2)\n                "
  },
  "1abc74fe1da85e031edbc896797991337b57d2c47a8a978f9b9f34b20bf8f410": {
    "describe": {
      "columns": [],
      "nullable": [],
      "parameters": {
        "Left": [
          "Int8"
        ]
      }
    },
    "query": "\n        UPDATE collections\n        SET icon_url = NULL, color = NULL\n        WHERE (id = $1)\n        "
  },
  "1cefe4924d3c1f491739858ce844a22903d2dbe26f255219299f1833a10ce3d7": {
    "describe": {
      "columns": [
        {
          "name": "id",
          "ordinal": 0,
          "type_info": "Int8"
        }
      ],
      "nullable": [
        false
      ],
      "parameters": {
        "Left": [
          "Int8",
          "TextArray"
        ]
      }
    },
    "query": "\n            SELECT id FROM mods TABLESAMPLE SYSTEM_ROWS($1) WHERE status = ANY($2)\n            "
  },
  "1d6a53187082ad9a57294d9f1c13d66131ccc3d4a0cf59d42346474196ea50f8": {
    "describe": {
      "columns": [
        {
          "name": "id",
          "ordinal": 0,
          "type_info": "Int8"
        },
        {
          "name": "url",
          "ordinal": 1,
          "type_info": "Varchar"
        },
        {
          "name": "size",
          "ordinal": 2,
          "type_info": "Int4"
        },
        {
          "name": "created",
          "ordinal": 3,
          "type_info": "Timestamptz"
        },
        {
          "name": "owner_id",
          "ordinal": 4,
          "type_info": "Int8"
        },
        {
          "name": "context",
          "ordinal": 5,
          "type_info": "Varchar"
        },
        {
          "name": "mod_id",
          "ordinal": 6,
          "type_info": "Int8"
        },
        {
          "name": "version_id",
          "ordinal": 7,
          "type_info": "Int8"
        },
        {
          "name": "thread_message_id",
          "ordinal": 8,
          "type_info": "Int8"
        },
        {
          "name": "report_id",
          "ordinal": 9,
          "type_info": "Int8"
        }
      ],
      "nullable": [
        false,
        false,
        false,
        false,
        false,
        false,
        true,
        true,
        true,
        true
      ],
      "parameters": {
        "Left": [
          "Text",
          "Int8",
          "Int8",
          "Int8",
          "Int8"
        ]
      }
    },
    "query": "\n            SELECT id, url, size, created, owner_id, context, mod_id, version_id, thread_message_id, report_id\n            FROM uploaded_images\n            WHERE context = $1\n            AND (mod_id = $2 OR ($2 IS NULL AND mod_id IS NULL))\n            AND (version_id = $3 OR ($3 IS NULL AND version_id IS NULL))\n            AND (thread_message_id = $4 OR ($4 IS NULL AND thread_message_id IS NULL))\n            AND (report_id = $5 OR ($5 IS NULL AND report_id IS NULL))\n            GROUP BY id\n            "
  },
  "1d6f3e926fc4a27c5af172f672b7f825f9f5fe2d538b06337ef182ab1a553398": {
    "describe": {
      "columns": [
        {
          "name": "name",
          "ordinal": 0,
          "type_info": "Varchar"
        }
      ],
      "nullable": [
        false
      ],
      "parameters": {
        "Left": [
          "Int8"
        ]
      }
    },
    "query": "\n                SELECT name FROM project_types pt\n                INNER JOIN mods ON mods.project_type = pt.id\n                WHERE mods.id = $1\n                "
  },
  "1db6be78a74ff04c52ee105e0df30acf5bbf18f1de328980bb7f3da7f5f6569e": {
    "describe": {
      "columns": [
        {
          "name": "id",
          "ordinal": 0,
          "type_info": "Int4"
        }
      ],
      "nullable": [
        false
      ],
      "parameters": {
        "Left": [
          "Text"
        ]
      }
    },
    "query": "\n            SELECT id FROM side_types\n            WHERE name = $1\n            "
  },
  "1ffce9b2d5c9fa6c8b9abce4bad9f9419c44ad6367b7463b979c91b9b5b4fea1": {
    "describe": {
      "columns": [
        {
          "name": "exists",
          "ordinal": 0,
          "type_info": "Bool"
        }
      ],
      "nullable": [
        null
      ],
      "parameters": {
        "Left": [
          "Int8"
        ]
      }
    },
    "query": "SELECT EXISTS(SELECT 1 FROM versions WHERE id=$1)"
  },
  "2007ac2b16a1d3d8fd053d962ba8548613535255fa197059e86959adf372948d": {
    "describe": {
      "columns": [],
      "nullable": [],
      "parameters": {
        "Left": [
          "Int8",
          "Jsonb"
        ]
      }
    },
    "query": "\n            UPDATE threads_messages\n            SET body = $2\n            WHERE id = $1\n            "
  },
  "201bcc1b6c7b62b3bf274f3e9d3a7d9872fed4bd3d1dcb522dfbfb85980e3d8e": {
    "describe": {
      "columns": [],
      "nullable": [],
      "parameters": {
        "Left": [
          "Text",
          "Int8"
        ]
      }
    },
    "query": "\n                    UPDATE organizations\n                    SET slug = LOWER($1)\n                    WHERE (id = $2)\n                    "
  },
  "21d20e5f09cb0729dc16c8609c35cec5a913f3172b53b8ae05da0096a33b4b64": {
    "describe": {
      "columns": [
        {
          "name": "id",
          "ordinal": 0,
          "type_info": "Int8"
        }
      ],
      "nullable": [
        false
      ],
      "parameters": {
        "Left": [
          "Int8"
        ]
      }
    },
    "query": "\n                SELECT id\n                FROM pats\n                WHERE user_id = $1\n                ORDER BY created DESC\n                "
  },
  "21ef50f46b7b3e62b91e7d067c1cb33806e14c33bb76d63c2711f822c44261f6": {
    "describe": {
      "columns": [
        {
          "name": "name",
          "ordinal": 0,
          "type_info": "Varchar"
        }
      ],
      "nullable": [
        false
      ],
      "parameters": {
        "Left": [
          "Int8"
        ]
      }
    },
    "query": "\n            SELECT name FROM project_types pt\n            INNER JOIN mods ON mods.project_type = pt.id\n            WHERE mods.id = $1\n            "
  },
  "220e59ae72edef546e3c7682ae91336bfba3e4230add1543910d80e846e0ad95": {
    "describe": {
      "columns": [
        {
          "name": "id",
          "ordinal": 0,
          "type_info": "Int8"
        }
      ],
      "nullable": [
        false
      ],
      "parameters": {
        "Left": [
          "Int8"
        ]
      }
    },
    "query": "\n            SELECT m.id FROM mods m\n            INNER JOIN team_members tm ON tm.team_id = m.team_id AND tm.accepted = TRUE\n            WHERE tm.user_id = $1\n            ORDER BY m.downloads DESC\n            "
  },
  "2265be690ec4c6b03fd142bb8b81a5ebec67d09a08c05e9dba122f5acf2fc98a": {
    "describe": {
      "columns": [
        {
          "name": "exists",
          "ordinal": 0,
          "type_info": "Bool"
        }
      ],
      "nullable": [
        null
      ],
      "parameters": {
        "Left": [
          "Timestamptz"
        ]
      }
    },
    "query": "SELECT EXISTS(SELECT 1 FROM payouts_values WHERE created = $1)"
  },
  "232d7d0319c20dd5fff29331b067d6c6373bcff761a77958a2bb5f59068a83a5": {
    "describe": {
      "columns": [],
      "nullable": [],
      "parameters": {
        "Left": [
          "Int8",
          "Int8",
          "Int8"
        ]
      }
    },
    "query": "\n                UPDATE team_members\n                SET permissions = $1\n                WHERE (team_id = $2 AND user_id = $3)\n                "
  },
  "25131559cb73a088000ab6379a769233440ade6c7511542da410065190d203fc": {
    "describe": {
      "columns": [
        {
          "name": "id",
          "ordinal": 0,
          "type_info": "Int4"
        }
      ],
      "nullable": [
        false
      ],
      "parameters": {
        "Left": [
          "Text"
        ]
      }
    },
    "query": "\n            SELECT id FROM loaders\n            WHERE loader = $1\n            "
  },
  "294f264382ad55475b51776cd5d306c4867e8e6966ab79921bba69dc023f8337": {
    "describe": {
      "columns": [],
      "nullable": [],
      "parameters": {
        "Left": [
          "Int8"
        ]
      }
    },
    "query": "\n            DELETE FROM threads_members\n            WHERE thread_id = $1\n            "
  },
  "299b8ea6e7a0048fa389cc4432715dc2a09e227d2f08e91167a43372a7ac6e35": {
    "describe": {
      "columns": [],
      "nullable": [],
      "parameters": {
        "Left": [
          "Int8"
        ]
      }
    },
    "query": "\n                DELETE FROM mods_categories\n                WHERE joining_mod_id = $1 AND is_additional = FALSE\n                "
  },
  "29e171bd746ac5dc1fabae4c9f81c3d1df4e69c860b7d0f6a907377664199217": {
    "describe": {
      "columns": [
        {
          "name": "id",
          "ordinal": 0,
          "type_info": "Int8"
        }
      ],
      "nullable": [
        false
      ],
      "parameters": {
        "Left": [
          "Int8"
        ]
      }
    },
    "query": "\n            SELECT id FROM reports\n            WHERE closed = FALSE\n            ORDER BY created ASC\n            LIMIT $1;\n            "
  },
  "29e657d26f0fb24a766f5b5eb6a94d01d1616884d8ca10e91536e974d5b585a6": {
    "describe": {
      "columns": [],
      "nullable": [],
      "parameters": {
        "Left": [
          "Int4",
          "Int8"
        ]
      }
    },
    "query": "\n                INSERT INTO loaders_versions (loader_id, version_id)\n                VALUES ($1, $2)\n                "
  },
  "29fcff0f1d36bd1a9e0c8c4005209308f0c5f383e4e52ed8c6b989994ead32df": {
    "describe": {
      "columns": [],
      "nullable": [],
      "parameters": {
        "Left": [
          "Int8",
          "Int8",
          "Int8"
        ]
      }
    },
    "query": "\n                UPDATE team_members\n                SET ordering = $1\n                WHERE (team_id = $2 AND user_id = $3)\n                "
  },
  "2a043ce990f4a31c1a3e5c836af515027eaf1ff1bbf08310fd215d0e96c2cdb3": {
    "describe": {
      "columns": [],
      "nullable": [],
      "parameters": {
        "Left": [
          "Int8"
        ]
      }
    },
    "query": "\n                DELETE FROM uploaded_images\n                WHERE id = $1\n                "
  },
  "2b8dafe9c3df9fd25235a13868e8e7607decfbe96a413cc576919a1fb510f269": {
    "describe": {
      "columns": [],
      "nullable": [],
      "parameters": {
        "Left": [
          "Varchar",
          "Int8"
        ]
      }
    },
    "query": "\n                    UPDATE mods\n                    SET discord_url = $1\n                    WHERE (id = $2)\n                    "
  },
  "2bfde0471537cbdadd768006ff616e7513703971f9d60211106933d3eb759ad2": {
    "describe": {
      "columns": [],
      "nullable": [],
      "parameters": {
        "Left": [
          "Int8"
        ]
      }
    },
    "query": "\n                DELETE FROM team_members\n                WHERE user_id = $1\n                "
  },
  "2d460f25461e95c744c835af5d67f8a7dd2438a46e3033611dfc0edd74fb9180": {
    "describe": {
      "columns": [
        {
          "name": "count",
          "ordinal": 0,
          "type_info": "Int8"
        }
      ],
      "nullable": [
        null
      ],
      "parameters": {
        "Left": [
          "TextArray",
          "TextArray"
        ]
      }
    },
    "query": "\n        SELECT COUNT(v.id)\n        FROM versions v\n        INNER JOIN mods m on v.mod_id = m.id AND m.status = ANY($1)\n        WHERE v.status = ANY($2)\n        "
  },
  "2d68489b978c7a19bbea6a9736d23ca253f4038c0e3e060720d669825073b242": {
    "describe": {
      "columns": [
        {
          "name": "code",
          "ordinal": 0,
          "type_info": "Int8"
        }
      ],
      "nullable": [
        false
      ],
      "parameters": {
        "Left": [
          "Int8"
        ]
      }
    },
    "query": "\n            SELECT code FROM user_backup_codes\n            WHERE user_id = $1\n            "
  },
  "2df7a4dd792736be89c9da00c039ad7e271f79f4c756daac79ce5622ccb50db2": {
    "describe": {
      "columns": [],
      "nullable": [],
      "parameters": {
        "Left": [
          "Int8",
          "Varchar"
        ]
      }
    },
    "query": "\n                    UPDATE users\n                    SET google_id = $2\n                    WHERE (id = $1)\n                    "
  },
  "2e14706127d9822d5a0d7ada02425d224805637d03eda1343e12111f7deba443": {
    "describe": {
      "columns": [],
      "nullable": [],
      "parameters": {
        "Left": [
          "Int8"
        ]
      }
    },
    "query": "\n                DELETE FROM mods_categories\n                WHERE joining_mod_id = $1\n                "
  },
  "2e5ddc7876d8041fec781893027f84b49b5794c85fa442296c35156d0a72464a": {
    "describe": {
      "columns": [],
      "nullable": [],
      "parameters": {
        "Left": [
          "Int8",
          "Varchar",
          "Varchar",
          "Varchar",
          "Varchar",
          "Varchar",
          "Timestamptz",
          "Int8",
          "Int8",
          "Int8",
          "Varchar",
          "Int8",
          "Varchar",
          "Bool",
          "Text"
        ]
      }
    },
    "query": "\n            INSERT INTO users (\n                id, username, name, email,\n                avatar_url, bio, created,\n                github_id, discord_id, gitlab_id, google_id, steam_id, microsoft_id,\n                email_verified, password\n            )\n            VALUES (\n                $1, $2, $3, $4, $5,\n                $6, $7,\n                $8, $9, $10, $11, $12, $13,\n                $14, $15\n            )\n            "
  },
  "2f4a620f954c7488e8bdb94a3d6968cec6d1332942b9e9f60925d14a8c2040f7": {
    "describe": {
      "columns": [
        {
          "name": "id",
          "ordinal": 0,
          "type_info": "Int8"
        }
      ],
      "nullable": [
        false
      ],
      "parameters": {
        "Left": [
          "Int8",
          "Text"
        ]
      }
    },
    "query": "\n                    SELECT m.id FROM mods m\n                    INNER JOIN team_members tm ON tm.team_id = m.team_id\n                    WHERE tm.user_id = $1 AND tm.role = $2\n                    "
  },
  "304aaf99f8909f8315b57fb42b4320de66e7abb2fe1e7bdd19d8c4fd7d5b06be": {
    "describe": {
      "columns": [
        {
          "name": "id",
          "ordinal": 0,
          "type_info": "Int8"
        }
      ],
      "nullable": [
        false
      ],
      "parameters": {
        "Left": [
          "Text"
        ]
      }
    },
    "query": "\n            SELECT id FROM users\n            WHERE email = $1\n            "
  },
  "320d73cd900a6e00f0e74b7a8c34a7658d16034b01a35558cb42fa9c16185eb5": {
    "describe": {
      "columns": [
        {
          "name": "id",
          "ordinal": 0,
          "type_info": "Int8"
        },
        {
          "name": "author_id",
          "ordinal": 1,
          "type_info": "Int8"
        },
        {
          "name": "thread_id",
          "ordinal": 2,
          "type_info": "Int8"
        },
        {
          "name": "body",
          "ordinal": 3,
          "type_info": "Jsonb"
        },
        {
          "name": "created",
          "ordinal": 4,
          "type_info": "Timestamptz"
        }
      ],
      "nullable": [
        false,
        true,
        false,
        false,
        false
      ],
      "parameters": {
        "Left": [
          "Int8Array"
        ]
      }
    },
    "query": "\n            SELECT tm.id, tm.author_id, tm.thread_id, tm.body, tm.created\n            FROM threads_messages tm\n            WHERE tm.id = ANY($1)\n            "
  },
  "332f1d23442b4a637d4bccf29363a7aa4da974a1b6c5752eb1b611da75030741": {
    "describe": {
      "columns": [],
      "nullable": [],
      "parameters": {
        "Left": [
          "Int8"
        ]
      }
    },
    "query": "\n                DELETE FROM pats\n                WHERE user_id = $1\n                "
  },
  "33a965c7dc615d3b701c05299889357db8dd36d378850625d2602ba471af4885": {
    "describe": {
      "columns": [],
      "nullable": [],
      "parameters": {
        "Left": [
          "Int4",
          "Int8"
        ]
      }
    },
    "query": "\n                    UPDATE mods\n                    SET downloads = downloads + $1\n                    WHERE (id = $2)\n                    "
  },
  "33b9f52f7c67bf6272d0ba90a25185238d12494c9526ab112a854799627a69d7": {
    "describe": {
      "columns": [],
      "nullable": [],
      "parameters": {
        "Left": [
          "Int8"
        ]
      }
    },
    "query": "\n            UPDATE users\n            SET email_verified = TRUE\n            WHERE (id = $1)\n            "
  },
  "33fc96ac71cfa382991cfb153e89da1e9f43ebf5367c28b30c336b758222307b": {
    "describe": {
      "columns": [],
      "nullable": [],
      "parameters": {
        "Left": [
          "Int8"
        ]
      }
    },
    "query": "\n            DELETE FROM loaders_versions\n            WHERE loaders_versions.version_id = $1\n            "
  },
  "34354792d062d1d4e4d80d28c1bbc3c9b0abe0c6fb03e0387f102903d2b397b5": {
    "describe": {
      "columns": [
        {
          "name": "id",
          "ordinal": 0,
          "type_info": "Int8"
        }
      ],
      "nullable": [
        false
      ],
      "parameters": {
        "Left": [
          "Text"
        ]
      }
    },
    "query": "SELECT id FROM users WHERE google_id = $1"
  },
  "352185977065c9903c2504081ef7c400075807785d4b62fdb48d0a45ca560f51": {
    "describe": {
      "columns": [
        {
          "name": "exists",
          "ordinal": 0,
          "type_info": "Bool"
        }
      ],
      "nullable": [
        null
      ],
      "parameters": {
        "Left": [
          "Int8"
        ]
      }
    },
    "query": "SELECT EXISTS(SELECT 1 FROM versions WHERE id = $1)"
  },
  "3533fb2c185019bd2f4e5a89499ac19fec99452146cc80405b32d961ec50e456": {
    "describe": {
      "columns": [],
      "nullable": [],
      "parameters": {
        "Left": [
          "Int8",
          "Int8",
          "Int8"
        ]
      }
    },
    "query": "\n                UPDATE team_members\n                SET organization_permissions = $1\n                WHERE (team_id = $2 AND user_id = $3)\n                "
  },
  "371048e45dd74c855b84cdb8a6a565ccbef5ad166ec9511ab20621c336446da6": {
    "describe": {
      "columns": [],
      "nullable": [],
      "parameters": {
        "Left": [
          "Int8"
        ]
      }
    },
    "query": "\n            UPDATE mods\n            SET follows = follows - 1\n            WHERE id = $1\n            "
  },
  "38429340be03cc5f539d9d14c156e6b6710051d2826b53a5ccfdbd231af964ca": {
    "describe": {
      "columns": [
        {
          "name": "exists",
          "ordinal": 0,
          "type_info": "Bool"
        }
      ],
      "nullable": [
        null
      ],
      "parameters": {
        "Left": [
          "Int8"
        ]
      }
    },
    "query": "SELECT EXISTS(SELECT 1 FROM collections WHERE id=$1)"
  },
  "3af747b5543a5a9b10dcce0a1eb9c2a1926dd5a507fe0d8b7f52d8ccc7fcd0af": {
    "describe": {
      "columns": [],
      "nullable": [],
      "parameters": {
        "Left": [
          "Int4",
          "Bool"
        ]
      }
    },
    "query": "\n            UPDATE mods_gallery\n            SET featured = $2\n            WHERE id = $1\n            "
  },
  "3baabc9f08401801fa290866888c540746fc50c1d79911f08f3322b605ce5c30": {
    "describe": {
      "columns": [
        {
          "name": "id",
          "ordinal": 0,
          "type_info": "Int8"
        }
      ],
      "nullable": [
        false
      ],
      "parameters": {
        "Left": [
          "Text",
          "Int8"
        ]
      }
    },
    "query": "\n        SELECT id FROM mods\n        WHERE status = $1\n        ORDER BY queued ASC\n        LIMIT $2;\n        "
  },
  "3bdcbfa5abe43cc9b4f996f147277a7f6921cca00f82cad0ef5d85032c761a36": {
    "describe": {
      "columns": [],
      "nullable": [],
      "parameters": {
        "Left": [
          "Int8",
          "Int8"
        ]
      }
    },
    "query": "\n            DELETE FROM mod_follows\n            WHERE follower_id = $1 AND mod_id = $2\n            "
  },
  "3c061c1888cb14655288cdbb2dad22f6cb51d6be3736e8d8206f918a9a64aec7": {
    "describe": {
      "columns": [],
      "nullable": [],
      "parameters": {
        "Left": [
          "Int4",
          "Varchar"
        ]
      }
    },
    "query": "\n            UPDATE mods_gallery\n            SET title = $2\n            WHERE id = $1\n            "
  },
  "3c50c07cddcc936a60ff1583b36fe0682da965b4aaf4579d08e2fe5468e71a3d": {
    "describe": {
      "columns": [],
      "nullable": [],
      "parameters": {
        "Left": [
          "Int8"
        ]
      }
    },
    "query": "\n        DELETE FROM collections_mods\n        WHERE mod_id = $1\n        "
  },
  "3d384766d179f804c17e03d1917da65cc6043f88971ddc3fd23ba3be00717dfc": {
    "describe": {
      "columns": [
        {
          "name": "id",
          "ordinal": 0,
          "type_info": "Int4"
        },
        {
          "name": "version_",
          "ordinal": 1,
          "type_info": "Varchar"
        },
        {
          "name": "type_",
          "ordinal": 2,
          "type_info": "Varchar"
        },
        {
          "name": "created",
          "ordinal": 3,
          "type_info": "Timestamptz"
        },
        {
          "name": "major",
          "ordinal": 4,
          "type_info": "Bool"
        }
      ],
      "nullable": [
        false,
        false,
        false,
        false,
        false
      ],
      "parameters": {
        "Left": []
      }
    },
    "query": "\n            SELECT gv.id id, gv.version version_, gv.type type_, gv.created created, gv.major FROM game_versions gv\n            ORDER BY created DESC\n            "
  },
  "3d700aaeb0d5129ac8c297ee0542757435a50a35ec94582d9d6ce67aa5302291": {
    "describe": {
      "columns": [],
      "nullable": [],
      "parameters": {
        "Left": [
          "Varchar",
          "Int8"
        ]
      }
    },
    "query": "\n                    UPDATE mods\n                    SET title = $1\n                    WHERE (id = $2)\n                    "
  },
  "3f2f05653552ce8c1be95ce0a922ab41f52f40f8ff6c91c6621481102c8f35e3": {
    "describe": {
      "columns": [],
      "nullable": [],
      "parameters": {
        "Left": [
          "Int4",
          "Int8"
        ]
      }
    },
    "query": "\n                        INSERT INTO game_versions_versions (game_version_id, joining_version_id)\n                        VALUES ($1, $2)\n                        "
  },
  "3fcfed18cbfb37866e0fa57a4e95efb326864f8219941d1b696add39ed333ad1": {
    "describe": {
      "columns": [],
      "nullable": [],
      "parameters": {
        "Left": [
          "Int8"
        ]
      }
    },
    "query": "\n                DELETE FROM mods_categories\n                WHERE joining_mod_id = $1 AND is_additional = TRUE\n                "
  },
  "40f7c5bec98fe3503d6bd6db2eae5a4edb8d5d6efda9b9dc124f344ae5c60e08": {
    "describe": {
      "columns": [],
      "nullable": [],
      "parameters": {
        "Left": [
          "Int8"
        ]
      }
    },
    "query": "\n                        DELETE FROM mods_categories\n                        WHERE joining_mod_id = $1 AND is_additional = TRUE\n                        "
  },
  "4242d5d0a6d1d4f22172cdfb06ef47189b69b52e01d00ec2effe580b42eda717": {
    "describe": {
      "columns": [],
      "nullable": [],
      "parameters": {
        "Left": [
          "Text",
          "Int8"
        ]
      }
    },
    "query": "\n        UPDATE users\n        SET password = $1\n        WHERE (id = $2)\n        "
  },
  "444d04aff06cd5aa3cf2d4e574dacfaf3c34c362bc44afbe408b55b87fbc9686": {
    "describe": {
      "columns": [],
      "nullable": [],
      "parameters": {
        "Left": [
          "Int8",
          "Int4",
          "Varchar"
        ]
      }
    },
    "query": "\n                        INSERT INTO organization_links (joining_organization_id, joining_platform_id, url)\n                        VALUES ($1, $2, $3)\n                        "
  },
  "4514723bdc1eb8a781215075bec51af1cc6fabe88a469338d5a59533eabf80c5": {
    "describe": {
      "columns": [
        {
          "name": "id",
          "ordinal": 0,
          "type_info": "Int8"
        },
        {
          "name": "project_type",
          "ordinal": 1,
          "type_info": "Int4"
        },
        {
          "name": "title",
          "ordinal": 2,
          "type_info": "Varchar"
        },
        {
          "name": "description",
          "ordinal": 3,
          "type_info": "Varchar"
        },
        {
          "name": "downloads",
          "ordinal": 4,
          "type_info": "Int4"
        },
        {
          "name": "follows",
          "ordinal": 5,
          "type_info": "Int4"
        },
        {
          "name": "icon_url",
          "ordinal": 6,
          "type_info": "Varchar"
        },
        {
          "name": "published",
          "ordinal": 7,
          "type_info": "Timestamptz"
        },
        {
          "name": "approved",
          "ordinal": 8,
          "type_info": "Timestamptz"
        },
        {
          "name": "updated",
          "ordinal": 9,
          "type_info": "Timestamptz"
        },
        {
          "name": "team_id",
          "ordinal": 10,
          "type_info": "Int8"
        },
        {
          "name": "license",
          "ordinal": 11,
          "type_info": "Varchar"
        },
        {
          "name": "slug",
          "ordinal": 12,
          "type_info": "Varchar"
        },
        {
          "name": "status_name",
          "ordinal": 13,
          "type_info": "Varchar"
        },
        {
          "name": "color",
          "ordinal": 14,
          "type_info": "Int4"
        },
        {
          "name": "client_side_type",
          "ordinal": 15,
          "type_info": "Varchar"
        },
        {
          "name": "server_side_type",
          "ordinal": 16,
          "type_info": "Varchar"
        },
        {
          "name": "project_type_name",
          "ordinal": 17,
          "type_info": "Varchar"
        },
        {
          "name": "username",
          "ordinal": 18,
          "type_info": "Varchar"
        },
        {
          "name": "categories",
          "ordinal": 19,
          "type_info": "VarcharArray"
        },
        {
          "name": "additional_categories",
          "ordinal": 20,
          "type_info": "VarcharArray"
        },
        {
          "name": "loaders",
          "ordinal": 21,
          "type_info": "VarcharArray"
        },
        {
          "name": "versions",
          "ordinal": 22,
          "type_info": "VarcharArray"
        },
        {
          "name": "gallery",
          "ordinal": 23,
          "type_info": "VarcharArray"
        },
        {
          "name": "featured_gallery",
          "ordinal": 24,
          "type_info": "VarcharArray"
        }
      ],
      "nullable": [
        false,
        false,
        false,
        false,
        false,
        false,
        true,
        false,
        true,
        false,
        false,
        false,
        true,
        false,
        true,
        false,
        false,
        false,
        false,
        null,
        null,
        null,
        null,
        null,
        null
      ],
      "parameters": {
        "Left": [
          "TextArray",
          "TextArray",
          "Text"
        ]
      }
    },
    "query": "\n            SELECT m.id id, m.project_type project_type, m.title title, m.description description, m.downloads downloads, m.follows follows,\n            m.icon_url icon_url, m.published published, m.approved approved, m.updated updated,\n            m.team_id team_id, m.license license, m.slug slug, m.status status_name, m.color color,\n            cs.name client_side_type, ss.name server_side_type, pt.name project_type_name, u.username username,\n            ARRAY_AGG(DISTINCT c.category) filter (where c.category is not null and mc.is_additional is false) categories,\n            ARRAY_AGG(DISTINCT c.category) filter (where c.category is not null and mc.is_additional is true) additional_categories,\n            ARRAY_AGG(DISTINCT lo.loader) filter (where lo.loader is not null) loaders,\n            ARRAY_AGG(DISTINCT gv.version) filter (where gv.version is not null) versions,\n            ARRAY_AGG(DISTINCT mg.image_url) filter (where mg.image_url is not null and mg.featured is false) gallery,\n            ARRAY_AGG(DISTINCT mg.image_url) filter (where mg.image_url is not null and mg.featured is true) featured_gallery\n            FROM mods m\n            LEFT OUTER JOIN mods_categories mc ON joining_mod_id = m.id\n            LEFT OUTER JOIN categories c ON mc.joining_category_id = c.id\n            LEFT OUTER JOIN versions v ON v.mod_id = m.id AND v.status != ALL($1)\n            LEFT OUTER JOIN game_versions_versions gvv ON gvv.joining_version_id = v.id\n            LEFT OUTER JOIN game_versions gv ON gvv.game_version_id = gv.id\n            LEFT OUTER JOIN loaders_versions lv ON lv.version_id = v.id\n            LEFT OUTER JOIN loaders lo ON lo.id = lv.loader_id\n            LEFT OUTER JOIN mods_gallery mg ON mg.mod_id = m.id\n            INNER JOIN project_types pt ON pt.id = m.project_type\n            INNER JOIN side_types cs ON m.client_side = cs.id\n            INNER JOIN side_types ss ON m.server_side = ss.id\n            INNER JOIN team_members tm ON tm.team_id = m.team_id AND tm.role = $3 AND tm.accepted = TRUE\n            INNER JOIN users u ON tm.user_id = u.id\n            WHERE m.status = ANY($2)\n            GROUP BY m.id, cs.id, ss.id, pt.id, u.id;\n            "
  },
  "4567790f0dc98ff20b596a33161d1f6ac8af73da67fe8c54192724626c6bf670": {
    "describe": {
      "columns": [],
      "nullable": [],
      "parameters": {
        "Left": [
          "Int8"
        ]
      }
    },
    "query": "\n                DELETE FROM mods_donations\n                WHERE joining_mod_id = $1\n                "
  },
  "45e3f7d3ae0396c0b0196ed959f9b60c57b7c57390758ddcc58fb2e0f276a426": {
    "describe": {
      "columns": [],
      "nullable": [],
      "parameters": {
        "Left": [
          "Int8",
          "Int8"
        ]
      }
    },
    "query": "\n                        UPDATE uploaded_images\n                        SET thread_message_id = $1\n                        WHERE id = $2\n                        "
  },
  "4778d2f5994fda2f978fa53e0840c1a9a2582ef0434a5ff7f21706f1dc4edcf4": {
    "describe": {
      "columns": [],
      "nullable": [],
      "parameters": {
        "Left": [
          "Int8",
          "Numeric",
          "Varchar"
        ]
      }
    },
    "query": "\n                                INSERT INTO historical_payouts (user_id, amount, status)\n                                VALUES ($1, $2, $3)\n                                "
  },
  "4838777a8ef4371f4f5bb4f4f038bb6d041455f0849a3972a5418d75165ae9c7": {
    "describe": {
      "columns": [
        {
          "name": "dependency_id",
          "ordinal": 0,
          "type_info": "Int8"
        },
        {
          "name": "mod_id",
          "ordinal": 1,
          "type_info": "Int8"
        },
        {
          "name": "mod_dependency_id",
          "ordinal": 2,
          "type_info": "Int8"
        }
      ],
      "nullable": [
        true,
        null,
        true
      ],
      "parameters": {
        "Left": [
          "Int8"
        ]
      }
    },
    "query": "\n            SELECT d.dependency_id, COALESCE(vd.mod_id, 0) mod_id, d.mod_dependency_id\n            FROM versions v\n            INNER JOIN dependencies d ON d.dependent_id = v.id\n            LEFT JOIN versions vd ON d.dependency_id = vd.id\n            WHERE v.mod_id = $1\n            "
  },
  "489913b3c32631fb329a3259cfe620d65053e2abf425a0d3f1bc01f1cdbdd73d": {
    "describe": {
      "columns": [],
      "nullable": [],
      "parameters": {
        "Left": [
          "Int8",
          "Int8"
        ]
      }
    },
    "query": "\n                            INSERT INTO collections_mods (collection_id, mod_id)\n                            VALUES ($1, $2)\n                            ON CONFLICT DO NOTHING\n                            "
  },
  "49813a96f007216072d69468aae705d73d5b85dcdd64a22060009b12d947ed5a": {
    "describe": {
      "columns": [],
      "nullable": [],
      "parameters": {
        "Left": [
          "Bool",
          "Int8"
        ]
      }
    },
    "query": "\n            UPDATE threads\n            SET show_in_mod_inbox = $1\n            WHERE id = $2\n            "
  },
  "49a5d21a1454afc6383b78e468fd0decc75b9163e7286f34ceab22d563a0d3f7": {
    "describe": {
      "columns": [],
      "nullable": [],
      "parameters": {
        "Left": [
          "Int8"
        ]
      }
    },
    "query": "UPDATE mods\n                    SET downloads = downloads + 1\n                    WHERE (id = $1)"
  },
  "4a54d350b4695c32a802675506e85b0506fc62a63ca0ee5f38890824301d6515": {
    "describe": {
      "columns": [],
      "nullable": [],
      "parameters": {
        "Left": [
          "Int4",
          "Int8"
        ]
      }
    },
    "query": "\n                    UPDATE mods\n                    SET server_side = $1\n                    WHERE (id = $2)\n                    "
  },
  "4c20de487460718c8c523fce28716900f5195d12397eba09a3c437d194ff2b2e": {
    "describe": {
      "columns": [
        {
          "name": "mod_id",
          "ordinal": 0,
          "type_info": "Int8"
        }
      ],
      "nullable": [
        false
      ],
      "parameters": {
        "Left": [
          "Int8"
        ]
      }
    },
    "query": "\n                SELECT mod_id FROM versions WHERE id = $1\n                "
  },
  "4c9e2190e2a68ffc093a69aaa1fc9384957138f57ac9cd85cbc6179613c13a08": {
    "describe": {
      "columns": [
        {
          "name": "exists",
          "ordinal": 0,
          "type_info": "Bool"
        }
      ],
      "nullable": [
        null
      ],
      "parameters": {
        "Left": [
          "Int8"
        ]
      }
    },
    "query": "SELECT EXISTS(SELECT 1 FROM mods WHERE id = $1)"
  },
  "4d54032b02c860f4facec39eacb4548a0701d4505e7a80b4834650696df69c2b": {
    "describe": {
      "columns": [],
      "nullable": [],
      "parameters": {
        "Left": [
          "Int8"
        ]
      }
    },
    "query": "UPDATE versions\n                    SET downloads = downloads + 1\n                    WHERE (id = $1)"
  },
  "4d752ee3f43a1bf34d71c4391c9232537e0941294951f383ea8fa61e9d83fc96": {
    "describe": {
      "columns": [],
      "nullable": [],
      "parameters": {
        "Left": [
          "Int4"
        ]
      }
    },
    "query": "\n        DELETE FROM mods_gallery\n        WHERE id = $1\n        "
  },
  "4e9f9eafbfd705dfc94571018cb747245a98ea61bad3fae4b3ce284229d99955": {
    "describe": {
      "columns": [],
      "nullable": [],
      "parameters": {
        "Left": [
          "Varchar",
          "Int8"
        ]
      }
    },
    "query": "\n                    UPDATE mods\n                    SET description = $1\n                    WHERE (id = $2)\n                    "
  },
  "4fb5bd341369b4beb6b4a88de296b608ea5441a96db9f7360fbdccceb4628202": {
    "describe": {
      "columns": [],
      "nullable": [],
      "parameters": {
        "Left": [
          "Text",
          "Int8"
        ]
      }
    },
    "query": "\n                    UPDATE mods\n                    SET slug = LOWER($1)\n                    WHERE (id = $2)\n                    "
  },
  "507314fdcacaa3c7751738c9d0baee2b90aec719b6b203f922824eced5ea8369": {
    "describe": {
      "columns": [],
      "nullable": [],
      "parameters": {
        "Left": [
          "Int8"
        ]
      }
    },
    "query": "\n                    DELETE FROM game_versions_versions WHERE joining_version_id = $1\n                    "
  },
  "50e65ff5df36ec59c5cf4470db908d7b04cf1ffb1640398ac518510178fd9a34": {
    "describe": {
      "columns": [],
      "nullable": [],
      "parameters": {
        "Left": [
          "Int8",
          "Varchar",
          "Int8",
          "Int8"
        ]
      }
    },
    "query": "\n            INSERT INTO threads (\n                id, thread_type, mod_id, report_id\n            )\n            VALUES (\n                $1, $2, $3, $4\n            )\n            "
  },
  "51339ecff5305f2e1b4d664a55872d3259b1b6298d43eba9d7977886d7127cb3": {
    "describe": {
      "columns": [],
      "nullable": [],
      "parameters": {
        "Left": [
          "Int8",
          "Int4",
          "Varchar"
        ]
      }
    },
    "query": "\n            INSERT INTO organization_links (\n                joining_organization_id, joining_platform_id, url\n            )\n            VALUES (\n                $1, $2, $3\n            )\n            "
  },
  "51e53fa0cc848654300067d4f598da49a16f5ce3aa046d1b08628566b80ce88f": {
    "describe": {
      "columns": [],
      "nullable": [],
      "parameters": {
        "Left": [
          "Int8"
        ]
      }
    },
    "query": "\n            DELETE FROM user_backup_codes\n            WHERE user_id = $1\n            "
  },
  "5295fba2053675c8414c0b37a59943535b9a438a642ea1c68045e987f05ade13": {
    "describe": {
      "columns": [
        {
          "name": "id",
          "ordinal": 0,
          "type_info": "Int4"
        },
        {
          "name": "loader",
          "ordinal": 1,
          "type_info": "Varchar"
        },
        {
          "name": "icon",
          "ordinal": 2,
          "type_info": "Varchar"
        },
        {
          "name": "project_types",
          "ordinal": 3,
          "type_info": "VarcharArray"
        }
      ],
      "nullable": [
        false,
        false,
        false,
        null
      ],
      "parameters": {
        "Left": []
      }
    },
    "query": "\n            SELECT l.id id, l.loader loader, l.icon icon,\n            ARRAY_AGG(DISTINCT pt.name) filter (where pt.name is not null) project_types\n            FROM loaders l\n            LEFT OUTER JOIN loaders_project_types lpt ON joining_loader_id = l.id\n            LEFT OUTER JOIN project_types pt ON lpt.joining_project_type_id = pt.id\n            GROUP BY l.id;\n            "
  },
  "52d947ff389e17378ff6d978916a85c2d6e7ef3cd4f09f4d5f070a6c33619cd9": {
    "describe": {
      "columns": [],
      "nullable": [],
      "parameters": {
        "Left": [
          "Int8"
        ]
      }
    },
    "query": "\n        DELETE FROM user_backup_codes\n        WHERE user_id = $1\n        "
  },
  "536f628092168eead27519db013ec8a1510a06f27e699839bac9dc85d16d99c2": {
    "describe": {
      "columns": [],
      "nullable": [],
      "parameters": {
        "Left": [
          "Int8",
          "Int8",
          "Varchar",
          "Varchar",
          "Timestamptz",
          "Varchar",
          "Varchar"
        ]
      }
    },
    "query": "\n            INSERT INTO collections (\n                id, user_id, title, description, \n                created, icon_url, status\n            )\n            VALUES (\n                $1, $2, $3, $4, \n                $5, $6, $7\n            )\n            "
  },
  "53a8966ac345cc334ad65ea907be81af74e90b1217696c7eedcf8a8e3fca736e": {
    "describe": {
      "columns": [],
      "nullable": [],
      "parameters": {
        "Left": [
          "Varchar",
          "Int8"
        ]
      }
    },
    "query": "\n                    UPDATE versions\n                    SET version_number = $1\n                    WHERE (id = $2)\n                    "
  },
  "5586d60c8f3d58a31e6635ffb3cb30bac389bf21b190dfd1e64a44e837f3879c": {
    "describe": {
      "columns": [
        {
          "name": "id",
          "ordinal": 0,
          "type_info": "Int8"
        }
      ],
      "nullable": [
        false
      ],
      "parameters": {
        "Left": [
          "Text"
        ]
      }
    },
    "query": "\n                    SELECT id FROM mods\n                    WHERE status = $1 AND queued < NOW() - INTERVAL '40 hours'\n                    ORDER BY updated ASC\n                    "
  },
  "5627b3516fc7c3799154098a663b1586aac11b2dc736810f06630ee5d8a54946": {
    "describe": {
      "columns": [
        {
          "name": "id",
          "ordinal": 0,
          "type_info": "Int8"
        },
        {
          "name": "user_id",
          "ordinal": 1,
          "type_info": "Int8"
        }
      ],
      "nullable": [
        false,
        false
      ],
      "parameters": {
        "Left": [
          "Int8Array",
          "Int8"
        ]
      }
    },
    "query": "\n                SELECT c.id id, c.user_id user_id FROM collections c\n                WHERE c.user_id = $2 AND c.id = ANY($1)\n                "
  },
  "5944eb30a2bc0381c4d15eb1cf6ccf6e146a54381f2da8ab224960430e951976": {
    "describe": {
      "columns": [
        {
          "name": "id",
          "ordinal": 0,
          "type_info": "Int8"
        }
      ],
      "nullable": [
        false
      ],
      "parameters": {
        "Left": [
          "Int8"
        ]
      }
    },
    "query": "\n            SELECT id FROM threads\n            WHERE report_id = $1\n            "
  },
  "599df07263a2705e57fc70a7c4f5dc606e1730c281e3b573d2f2a2030bed04e0": {
    "describe": {
      "columns": [],
      "nullable": [],
      "parameters": {
        "Left": [
          "Int8Array"
        ]
      }
    },
    "query": "\n            DELETE FROM notifications\n            WHERE id = ANY($1)\n            "
  },
  "59e95e832615c375753bfc9a56b07c02d916399adfa52fb11a79b8f7b56ecf8b": {
    "describe": {
      "columns": [
        {
          "name": "id",
          "ordinal": 0,
          "type_info": "Int8"
        },
        {
          "name": "title",
          "ordinal": 1,
          "type_info": "Varchar"
        },
        {
          "name": "description",
          "ordinal": 2,
          "type_info": "Varchar"
        },
        {
          "name": "color",
          "ordinal": 3,
          "type_info": "Int4"
        },
        {
          "name": "icon_url",
          "ordinal": 4,
          "type_info": "Varchar"
        },
        {
          "name": "slug",
          "ordinal": 5,
          "type_info": "Varchar"
        },
        {
          "name": "client_side_type",
          "ordinal": 6,
          "type_info": "Varchar"
        },
        {
          "name": "server_side_type",
          "ordinal": 7,
          "type_info": "Varchar"
        },
        {
          "name": "project_type",
          "ordinal": 8,
          "type_info": "Varchar"
        },
        {
          "name": "username",
          "ordinal": 9,
          "type_info": "Varchar"
        },
        {
          "name": "avatar_url",
          "ordinal": 10,
          "type_info": "Varchar"
        },
        {
          "name": "categories",
          "ordinal": 11,
          "type_info": "VarcharArray"
        },
        {
          "name": "loaders",
          "ordinal": 12,
          "type_info": "VarcharArray"
        },
        {
          "name": "versions",
          "ordinal": 13,
          "type_info": "Jsonb"
        },
        {
          "name": "gallery",
          "ordinal": 14,
          "type_info": "VarcharArray"
        },
        {
          "name": "featured_gallery",
          "ordinal": 15,
          "type_info": "VarcharArray"
        }
      ],
      "nullable": [
        false,
        false,
        false,
        true,
        true,
        true,
        false,
        false,
        false,
        false,
        true,
        null,
        null,
        null,
        null,
        null
      ],
      "parameters": {
        "Left": [
          "Int8",
          "TextArray",
          "Text"
        ]
      }
    },
    "query": "\n            SELECT m.id id, m.title title, m.description description, m.color color,\n            m.icon_url icon_url, m.slug slug, cs.name client_side_type, ss.name server_side_type,\n            pt.name project_type, u.username username, u.avatar_url avatar_url,\n            ARRAY_AGG(DISTINCT c.category) filter (where c.category is not null) categories,\n            ARRAY_AGG(DISTINCT lo.loader) filter (where lo.loader is not null) loaders,\n            JSONB_AGG(DISTINCT jsonb_build_object('id', gv.id, 'version', gv.version, 'type', gv.type, 'created', gv.created, 'major', gv.major)) filter (where gv.version is not null) versions,\n            ARRAY_AGG(DISTINCT mg.image_url) filter (where mg.image_url is not null and mg.featured is false) gallery,\n            ARRAY_AGG(DISTINCT mg.image_url) filter (where mg.image_url is not null and mg.featured is true) featured_gallery\n            FROM mods m\n            LEFT OUTER JOIN mods_categories mc ON joining_mod_id = m.id AND mc.is_additional = FALSE\n            LEFT OUTER JOIN categories c ON mc.joining_category_id = c.id\n            LEFT OUTER JOIN versions v ON v.mod_id = m.id AND v.status != ALL($2)\n            LEFT OUTER JOIN game_versions_versions gvv ON gvv.joining_version_id = v.id\n            LEFT OUTER JOIN game_versions gv ON gvv.game_version_id = gv.id\n            LEFT OUTER JOIN loaders_versions lv ON lv.version_id = v.id\n            LEFT OUTER JOIN loaders lo ON lo.id = lv.loader_id\n            LEFT OUTER JOIN mods_gallery mg ON mg.mod_id = m.id\n            INNER JOIN project_types pt ON pt.id = m.project_type\n            INNER JOIN side_types cs ON m.client_side = cs.id\n            INNER JOIN side_types ss ON m.server_side = ss.id\n            INNER JOIN team_members tm ON tm.team_id = m.team_id AND tm.role = $3 AND tm.accepted = TRUE\n            INNER JOIN users u ON tm.user_id = u.id\n            WHERE m.id = $1\n            GROUP BY m.id, cs.id, ss.id, pt.id, u.id;\n            "
  },
  "5a13a79ebb1ab975f88b58e6deaba9685fe16e242c0fa4a5eea54f12f9448e6b": {
    "describe": {
      "columns": [],
      "nullable": [],
      "parameters": {
        "Left": [
          "Int8"
        ]
      }
    },
    "query": "\n            DELETE FROM reports\n            WHERE version_id = $1\n            "
  },
  "5c3b340d278c356b6bc2cd7110e5093a7d1ad982ae0f468f8fff7c54e4e6603a": {
    "describe": {
      "columns": [
        {
          "name": "id",
          "ordinal": 0,
          "type_info": "Int4"
        }
      ],
      "nullable": [
        false
      ],
      "parameters": {
        "Left": [
          "Text"
        ]
      }
    },
    "query": "\n            SELECT id FROM project_types\n            WHERE name = $1\n            "
  },
  "5c4262689205aafdd97a74bee0003f39eef0a34c97f97a939c14fb8fe349f7eb": {
    "describe": {
      "columns": [],
      "nullable": [],
      "parameters": {
        "Left": [
          "Int8"
        ]
      }
    },
    "query": "\n                    UPDATE files\n                    SET is_primary = TRUE\n                    WHERE (id = $1)\n                    "
  },
  "5c5cac91f61b0cd98d2d986e2d22e5a6b220bdd39f98520385f4ea84b3ffeeed": {
    "describe": {
      "columns": [],
      "nullable": [],
      "parameters": {
        "Left": [
          "Varchar",
          "Int8"
        ]
      }
    },
    "query": "\n                    UPDATE versions\n                    SET status = $1\n                    WHERE (id = $2)\n                    "
  },
  "5c7bc2b59e5bcbe50e556cf28fb7a20de645752beef330b6779ec256f33e666a": {
    "describe": {
      "columns": [
        {
          "name": "id",
          "ordinal": 0,
          "type_info": "Int8"
        },
        {
          "name": "url",
          "ordinal": 1,
          "type_info": "Varchar"
        },
        {
          "name": "size",
          "ordinal": 2,
          "type_info": "Int4"
        },
        {
          "name": "created",
          "ordinal": 3,
          "type_info": "Timestamptz"
        },
        {
          "name": "owner_id",
          "ordinal": 4,
          "type_info": "Int8"
        },
        {
          "name": "context",
          "ordinal": 5,
          "type_info": "Varchar"
        },
        {
          "name": "mod_id",
          "ordinal": 6,
          "type_info": "Int8"
        },
        {
          "name": "version_id",
          "ordinal": 7,
          "type_info": "Int8"
        },
        {
          "name": "thread_message_id",
          "ordinal": 8,
          "type_info": "Int8"
        },
        {
          "name": "report_id",
          "ordinal": 9,
          "type_info": "Int8"
        }
      ],
      "nullable": [
        false,
        false,
        false,
        false,
        false,
        false,
        true,
        true,
        true,
        true
      ],
      "parameters": {
        "Left": [
          "Int8Array"
        ]
      }
    },
    "query": "\n                SELECT id, url, size, created, owner_id, context, mod_id, version_id, thread_message_id, report_id\n                FROM uploaded_images\n                WHERE id = ANY($1)\n                GROUP BY id;\n                "
  },
  "5ca43f2fddda27ad857f230a3427087f1e58150949adc6273156718730c10f69": {
    "describe": {
      "columns": [],
      "nullable": [],
      "parameters": {
        "Left": [
          "Varchar",
          "Int8"
        ]
      }
    },
    "query": "\n                    UPDATE users\n                    SET role = $1\n                    WHERE (id = $2)\n                    "
  },
  "5d0b9862547d0920a5fd5ccc3460c6bf28bc7c0b1b832274ada6ce5d48b705a9": {
    "describe": {
      "columns": [
        {
          "name": "id",
          "ordinal": 0,
          "type_info": "Int8"
        }
      ],
      "nullable": [
        false
      ],
      "parameters": {
        "Left": [
          "Int8"
        ]
      }
    },
    "query": "SELECT id FROM users WHERE gitlab_id = $1"
  },
  "5d7425cfa91e332bf7cc14aa5c300b997e941c49757606f6b906cb5e060d3179": {
    "describe": {
      "columns": [],
      "nullable": [],
      "parameters": {
        "Left": [
          "Int8"
        ]
      }
    },
    "query": "\n            UPDATE mods\n            SET updated = NOW()\n            WHERE id = $1\n            "
  },
  "5dd9503c98266d44dfef73dda81f0051789280b78d1b0fb4de509ac6ccfcb86a": {
    "describe": {
      "columns": [
        {
          "name": "id",
          "ordinal": 0,
          "type_info": "Int8"
        }
      ],
      "nullable": [
        false
      ],
      "parameters": {
        "Left": [
          "Int8"
        ]
      }
    },
    "query": "SELECT id FROM users WHERE steam_id = $1"
  },
  "5eb2795d25d6d03e22564048c198d821cd5ff22eb4e39b9dd7f198c9113d4f87": {
    "describe": {
      "columns": [],
      "nullable": [],
      "parameters": {
        "Left": [
          "Varchar",
          "Int8"
        ]
      }
    },
    "query": "\n                    UPDATE users\n                    SET name = $1\n                    WHERE (id = $2)\n                    "
  },
  "5ee2dc5cda9bfc0395da5a4ebf234093e9b8135db5e4a0258b00fa16fb825faa": {
    "describe": {
      "columns": [
        {
          "name": "name",
          "ordinal": 0,
          "type_info": "Varchar"
        }
      ],
      "nullable": [
        false
      ],
      "parameters": {
        "Left": []
      }
    },
    "query": "\n            SELECT name FROM project_types\n            "
  },
  "5f2d1161981df3d0fd1588580015525db13b06266314448b7fa400d298920c86": {
    "describe": {
      "columns": [],
      "nullable": [],
      "parameters": {
        "Left": [
          "Int4",
          "Int8"
        ]
      }
    },
    "query": "\n            UPDATE mods_gallery\n            SET ordering = $2\n            WHERE id = $1\n            "
  },
  "5f94e9e767ec4be7f9136b991b4a29373dbe48feb2f61281e3212721095ed675": {
    "describe": {
      "columns": [],
      "nullable": [],
      "parameters": {
        "Left": [
          "Int8",
          "Varchar",
          "Int8",
          "Int8",
          "Varchar"
        ]
      }
    },
    "query": "\n            INSERT INTO dependencies (dependent_id, dependency_type, dependency_id, mod_dependency_id, dependency_file_name)\n            VALUES ($1, $2, $3, $4, $5)\n            "
  },
  "60a251aea1efbc7d9357255e520f0ac13f3697fecb84b1e9edd5d9ea61fe0cb0": {
    "describe": {
      "columns": [
        {
          "name": "id",
          "ordinal": 0,
          "type_info": "Int8"
        },
        {
          "name": "name",
          "ordinal": 1,
          "type_info": "Varchar"
        },
        {
          "name": "email",
          "ordinal": 2,
          "type_info": "Varchar"
        },
        {
          "name": "avatar_url",
          "ordinal": 3,
          "type_info": "Varchar"
        },
        {
          "name": "username",
          "ordinal": 4,
          "type_info": "Varchar"
        },
        {
          "name": "bio",
          "ordinal": 5,
          "type_info": "Varchar"
        },
        {
          "name": "created",
          "ordinal": 6,
          "type_info": "Timestamptz"
        },
        {
          "name": "role",
          "ordinal": 7,
          "type_info": "Varchar"
        },
        {
          "name": "badges",
          "ordinal": 8,
          "type_info": "Int8"
        },
        {
          "name": "balance",
          "ordinal": 9,
          "type_info": "Numeric"
        },
        {
          "name": "payout_wallet",
          "ordinal": 10,
          "type_info": "Varchar"
        },
        {
          "name": "payout_wallet_type",
          "ordinal": 11,
          "type_info": "Varchar"
        },
        {
          "name": "payout_address",
          "ordinal": 12,
          "type_info": "Varchar"
        },
        {
          "name": "github_id",
          "ordinal": 13,
          "type_info": "Int8"
        },
        {
          "name": "discord_id",
          "ordinal": 14,
          "type_info": "Int8"
        },
        {
          "name": "gitlab_id",
          "ordinal": 15,
          "type_info": "Int8"
        },
        {
          "name": "google_id",
          "ordinal": 16,
          "type_info": "Varchar"
        },
        {
          "name": "steam_id",
          "ordinal": 17,
          "type_info": "Int8"
        },
        {
          "name": "microsoft_id",
          "ordinal": 18,
          "type_info": "Varchar"
        },
        {
          "name": "email_verified",
          "ordinal": 19,
          "type_info": "Bool"
        },
        {
          "name": "password",
          "ordinal": 20,
          "type_info": "Text"
        },
        {
          "name": "totp_secret",
          "ordinal": 21,
          "type_info": "Varchar"
        }
      ],
      "nullable": [
        false,
        true,
        true,
        true,
        false,
        true,
        false,
        false,
        false,
        false,
        true,
        true,
        true,
        true,
        true,
        true,
        true,
        true,
        true,
        false,
        true,
        true
      ],
      "parameters": {
        "Left": [
          "Int8Array",
          "TextArray"
        ]
      }
    },
    "query": "\n                SELECT id, name, email,\n                    avatar_url, username, bio,\n                    created, role, badges,\n                    balance, payout_wallet, payout_wallet_type, payout_address,\n                    github_id, discord_id, gitlab_id, google_id, steam_id, microsoft_id,\n                    email_verified, password, totp_secret\n                FROM users\n                WHERE id = ANY($1) OR LOWER(username) = ANY($2)\n                "
  },
  "61a7f29e024bf2f1368370e3f6e8ef70317c7e8545b5b6d4235f21164948ba27": {
    "describe": {
      "columns": [],
      "nullable": [],
      "parameters": {
        "Left": [
          "Int8",
          "Bool"
        ]
      }
    },
    "query": "\n                UPDATE mods_gallery\n                SET featured = $2\n                WHERE mod_id = $1\n                "
  },
  "64d5e7cfb8472fbedcd06143db0db2f4c9677c42f73c540e85ccb5aee1a7b6f9": {
    "describe": {
      "columns": [],
      "nullable": [],
      "parameters": {
        "Left": [
          "Int8",
          "Timestamptz",
          "Varchar",
          "Varchar",
          "Varchar",
          "Varchar",
          "Varchar",
          "Varchar"
        ]
      }
    },
    "query": "\n                    UPDATE sessions\n                    SET last_login = $2, city = $3, country = $4, ip = $5, os = $6, platform = $7, user_agent = $8\n                    WHERE (id = $1)\n                    "
  },
  "65b5acdce6675d9c2abe636793dafef8ec915ddcc11a2735c66a49a48f314dd6": {
    "describe": {
      "columns": [
        {
          "name": "id",
          "ordinal": 0,
          "type_info": "Int8"
        },
        {
          "name": "team_id",
          "ordinal": 1,
          "type_info": "Int8"
        },
        {
          "name": "user_id",
          "ordinal": 2,
          "type_info": "Int8"
        },
        {
          "name": "role",
          "ordinal": 3,
          "type_info": "Varchar"
        },
        {
          "name": "permissions",
          "ordinal": 4,
          "type_info": "Int8"
        },
        {
          "name": "organization_permissions",
          "ordinal": 5,
          "type_info": "Int8"
        },
        {
          "name": "accepted",
          "ordinal": 6,
          "type_info": "Bool"
        },
        {
          "name": "payouts_split",
          "ordinal": 7,
          "type_info": "Numeric"
        },
        {
          "name": "ordering",
          "ordinal": 8,
          "type_info": "Int8"
        }
      ],
      "nullable": [
        false,
        false,
        false,
        false,
        false,
        true,
        false,
        false,
        false
      ],
      "parameters": {
        "Left": [
          "Int8",
          "Int8"
        ]
      }
    },
    "query": "\n            SELECT tm.id, tm.team_id, tm.user_id, tm.role, tm.permissions, tm.organization_permissions, tm.accepted, tm.payouts_split, tm.ordering\n            FROM organizations o\n            INNER JOIN team_members tm ON tm.team_id = o.team_id AND user_id = $2 AND accepted = TRUE\n            WHERE o.id = $1\n            "
  },
  "665e294e9737fd0299fc4639127d56811485dc8a5a4e08a4e7292044d8a2fb7a": {
    "describe": {
      "columns": [],
      "nullable": [],
      "parameters": {
        "Left": [
          "Varchar",
          "Int8"
        ]
      }
    },
    "query": "\n                UPDATE reports\n                SET body = $1\n                WHERE (id = $2)\n                "
  },
  "66b06ddcd0a4cf01e716331befa393a12631fe6752a7d078bda06b24d50daae2": {
    "describe": {
      "columns": [],
      "nullable": [],
      "parameters": {
        "Left": [
          "Varchar",
          "Int8"
        ]
      }
    },
    "query": "\n                    UPDATE mods\n                    SET requested_status = $1\n                    WHERE (id = $2)\n                    "
  },
  "66d61a9077fd4fdf3c56e9cd6599095409ff3b46aad164210a1359a3154dbdb8": {
    "describe": {
      "columns": [
        {
          "name": "exists",
          "ordinal": 0,
          "type_info": "Bool"
        }
      ],
      "nullable": [
        null
      ],
      "parameters": {
        "Left": [
          "Int8"
        ]
      }
    },
    "query": "SELECT EXISTS(SELECT 1 FROM sessions WHERE id=$1)"
  },
  "67d021f0776276081d3c50ca97afa6b78b98860bf929009e845e9c00a192e3b5": {
    "describe": {
      "columns": [
        {
          "name": "id",
          "ordinal": 0,
          "type_info": "Int4"
        }
      ],
      "nullable": [
        false
      ],
      "parameters": {
        "Left": [
          "Text"
        ]
      }
    },
    "query": "\n            SELECT id FROM report_types\n            WHERE name = $1\n            "
  },
  "680067ff64918882a3bff1438a6a70ca51a5dc52e48e47bbeb6e32d6739422d2": {
    "describe": {
      "columns": [],
      "nullable": [],
      "parameters": {
        "Left": [
          "Int8"
        ]
      }
    },
    "query": "\n                DELETE FROM notifications\n                WHERE user_id = $1\n                "
  },
  "69b093cad9109ccf4779bfd969897f6b9ebc9d0d4230c958de4fa07435776349": {
    "describe": {
      "columns": [],
      "nullable": [],
      "parameters": {
        "Left": [
          "Int8"
        ]
      }
    },
    "query": "\n                DELETE FROM sessions\n                WHERE user_id = $1\n                "
  },
  "6a7b7704c2a0c52a70f5d881a1e6d3e8e77ddaa83ecc5688cd86bf327775fb76": {
    "describe": {
      "columns": [
        {
          "name": "id",
          "ordinal": 0,
          "type_info": "Int8"
        }
      ],
      "nullable": [
        false
      ],
      "parameters": {
        "Left": [
          "Bytea",
          "Text"
        ]
      }
    },
    "query": "\n                    SELECT f.id id FROM hashes h\n                    INNER JOIN files f ON h.file_id = f.id\n                    WHERE h.algorithm = $2 AND h.hash = $1\n                    "
  },
  "6b7958eac5f273af8f37c0c888594e106fe323cbb3b0c32868b02f869d30f33f": {
    "describe": {
      "columns": [
        {
          "name": "id",
          "ordinal": 0,
          "type_info": "Int8"
        },
        {
          "name": "name",
          "ordinal": 1,
          "type_info": "Varchar"
        },
        {
          "name": "mod_id",
          "ordinal": 2,
          "type_info": "Int8"
        },
        {
          "name": "version_id",
          "ordinal": 3,
          "type_info": "Int8"
        },
        {
          "name": "user_id",
          "ordinal": 4,
          "type_info": "Int8"
        },
        {
          "name": "body",
          "ordinal": 5,
          "type_info": "Varchar"
        },
        {
          "name": "reporter",
          "ordinal": 6,
          "type_info": "Int8"
        },
        {
          "name": "created",
          "ordinal": 7,
          "type_info": "Timestamptz"
        },
        {
          "name": "thread_id",
          "ordinal": 8,
          "type_info": "Int8"
        },
        {
          "name": "closed",
          "ordinal": 9,
          "type_info": "Bool"
        }
      ],
      "nullable": [
        false,
        false,
        true,
        true,
        true,
        false,
        false,
        false,
        false,
        false
      ],
      "parameters": {
        "Left": [
          "Int8Array"
        ]
      }
    },
    "query": "\n            SELECT r.id, rt.name, r.mod_id, r.version_id, r.user_id, r.body, r.reporter, r.created, t.id thread_id, r.closed\n            FROM reports r\n            INNER JOIN report_types rt ON rt.id = r.report_type_id\n            INNER JOIN threads t ON t.report_id = r.id\n            WHERE r.id = ANY($1)\n            ORDER BY r.created DESC\n            "
  },
  "6b89c2b2557e304c2a3a02d7824327685f9be696254bf2370d0c995aafc6a2d8": {
    "describe": {
      "columns": [],
      "nullable": [],
      "parameters": {
        "Left": [
          "Int8",
          "TextArray"
        ]
      }
    },
    "query": "\n            UPDATE mods\n            SET loaders = (\n                SELECT COALESCE(ARRAY_AGG(DISTINCT l.loader) filter (where l.loader is not null), array[]::varchar[])\n                FROM versions v\n                     INNER JOIN loaders_versions lv ON lv.version_id = v.id\n                     INNER JOIN loaders l on lv.loader_id = l.id\n                WHERE v.mod_id = mods.id AND v.status != ALL($2)\n            )\n            WHERE id = $1\n            "
  },
  "6c7aeb0db4a4fb3387c37b8d7aca6fdafaa637fd883a44416b56270aeebb7a01": {
    "describe": {
      "columns": [],
      "nullable": [],
      "parameters": {
        "Left": [
          "Int4",
          "Int8"
        ]
      }
    },
    "query": "\n                        INSERT INTO loaders_versions (loader_id, version_id)\n                        VALUES ($1, $2)\n                        "
  },
  "6c8b8a2f11c0b4e7a5973547fe1611a0fa4ef366d5c8a91d9fb9a1360ea04d46": {
    "describe": {
      "columns": [
        {
          "name": "exists",
          "ordinal": 0,
          "type_info": "Bool"
        }
      ],
      "nullable": [
        null
      ],
      "parameters": {
        "Left": [
          "Bytea",
          "Text",
          "Int8"
        ]
      }
    },
    "query": "\n        SELECT EXISTS(SELECT 1 FROM hashes h\n        INNER JOIN files f ON f.id = h.file_id\n        INNER JOIN versions v ON v.id = f.version_id\n        WHERE h.algorithm = $2 AND h.hash = $1 AND v.mod_id != $3)\n        "
  },
  "6d10ec782e422e868681827a6eb999edc6bf4fe8fa2b94d1f8970db2578c6db4": {
    "describe": {
      "columns": [
        {
          "name": "created",
          "ordinal": 0,
          "type_info": "Timestamptz"
        },
        {
          "name": "amount",
          "ordinal": 1,
          "type_info": "Numeric"
        },
        {
          "name": "status",
          "ordinal": 2,
          "type_info": "Varchar"
        }
      ],
      "nullable": [
        false,
        false,
        false
      ],
      "parameters": {
        "Left": [
          "Int8"
        ]
      }
    },
    "query": "\n                SELECT hp.created, hp.amount, hp.status\n                FROM historical_payouts hp\n                WHERE hp.user_id = $1\n                ORDER BY hp.created DESC\n                "
  },
  "6d883ea05aead20f571a0f63bfd63f1d432717ec7a0fb9ab29e01fcb061b3afc": {
    "describe": {
      "columns": [],
      "nullable": [],
      "parameters": {
        "Left": [
          "Int8"
        ]
      }
    },
    "query": "\n                    UPDATE files\n                    SET is_primary = FALSE\n                    WHERE (version_id = $1)\n                    "
  },
  "6db607d629be3047d53ff92bb82c07700595e8f4fcb7b602918540af4ae50d8b": {
    "describe": {
      "columns": [],
      "nullable": [],
      "parameters": {
        "Left": [
          "Int8"
        ]
      }
    },
    "query": "\n                DELETE FROM users\n                WHERE id = $1\n                "
  },
  "6e07cc68675d0f583182eaa9f50853fa5996b9f83543fe8b6c2a073cf6a9cb5d": {
    "describe": {
      "columns": [
        {
          "name": "count",
          "ordinal": 0,
          "type_info": "Int8"
        }
      ],
      "nullable": [
        null
      ],
      "parameters": {
        "Left": [
          "TextArray"
        ]
      }
    },
    "query": "\n        SELECT COUNT(id)\n        FROM mods\n        WHERE status = ANY($1)\n        "
  },
  "6ed8a0eadaa72fafc49538ed9be33c9621a763d2d4e1fbd1f541be50b48db4d2": {
    "describe": {
      "columns": [
        {
          "name": "id",
          "ordinal": 0,
          "type_info": "Int8"
        },
        {
          "name": "team_id",
          "ordinal": 1,
          "type_info": "Int8"
        }
      ],
      "nullable": [
        false,
        false
      ],
      "parameters": {
        "Left": [
          "Int8Array",
          "Int8Array",
          "Int8"
        ]
      }
    },
    "query": "\n                SELECT m.id id, m.team_id team_id FROM team_members tm\n                INNER JOIN mods m ON m.team_id = tm.team_id\n                LEFT JOIN organizations o ON o.team_id = tm.team_id\n                WHERE (tm.team_id = ANY($1) or o.id = ANY($2)) AND tm.user_id = $3\n                "
  },
  "6f594641f9633fbab31a57ebdbd33dd74f89e45252dfc2ae1cdbda549291b21b": {
    "describe": {
      "columns": [],
      "nullable": [],
      "parameters": {
        "Left": [
          "Int8"
        ]
      }
    },
    "query": "\n                DELETE FROM mod_follows\n                WHERE follower_id = $1\n                "
  },
  "6fbff950c4c996976a29898b120b9b8b562f25729166c21d6f5ed45c240c71be": {
    "describe": {
      "columns": [
        {
          "name": "exists",
          "ordinal": 0,
          "type_info": "Bool"
        }
      ],
      "nullable": [
        null
      ],
      "parameters": {
        "Left": [
          "Int8"
        ]
      }
    },
    "query": "SELECT EXISTS(SELECT 1 FROM uploaded_images WHERE id=$1)"
  },
  "70b510956a40583eef8c57dcced71c67f525eee455ae8b09e9b2403668068751": {
    "describe": {
      "columns": [],
      "nullable": [],
      "parameters": {
        "Left": [
          "Int8",
          "Int8"
        ]
      }
    },
    "query": "\n                INSERT INTO threads_members (\n                    thread_id, user_id\n                )\n                VALUES (\n                    $1, $2\n                )\n                "
  },
  "71abd207410d123f9a50345ddcddee335fea0d0cc6f28762713ee01a36aee8a0": {
    "describe": {
      "columns": [
        {
          "name": "id",
          "ordinal": 0,
          "type_info": "Int8"
        }
      ],
      "nullable": [
        false
      ],
      "parameters": {
        "Left": [
          "Int8Array",
          "Int8"
        ]
      }
    },
    "query": "\n                SELECT m.id FROM mods m\n                INNER JOIN team_members tm ON tm.team_id = m.team_id AND user_id = $2\n                WHERE m.id = ANY($1)\n                "
  },
  "72c75313688dfd88a659c5250c71b9899abd6186ab32a067a7d4b8a0846ebd18": {
    "describe": {
      "columns": [
        {
          "name": "id",
          "ordinal": 0,
          "type_info": "Int4"
        }
      ],
      "nullable": [
        false
      ],
      "parameters": {
        "Left": [
          "Varchar",
          "Text",
          "Timestamp"
        ]
      }
    },
    "query": "\n            INSERT INTO game_versions (version, type, created)\n            VALUES ($1, COALESCE($2, 'other'), COALESCE($3, timezone('utc', now())))\n            ON CONFLICT (version) DO UPDATE\n                SET type = COALESCE($2, game_versions.type),\n                    created = COALESCE($3, game_versions.created)\n            RETURNING id\n            "
  },
  "72d6b5f2f11d88981db82c7247c9e7e5ebfd8d34985a1a8209d6628e66490f37": {
    "describe": {
      "columns": [
        {
          "name": "id",
          "ordinal": 0,
          "type_info": "Int4"
        }
      ],
      "nullable": [
        false
      ],
      "parameters": {
        "Left": [
          "Text"
        ]
      }
    },
    "query": "\n            SELECT id FROM categories\n            WHERE category = $1\n            "
  },
  "73bdd6c9e7cd8c1ed582261aebdee0f8fd2734e712ef288a2608564c918009cb": {
    "describe": {
      "columns": [],
      "nullable": [],
      "parameters": {
        "Left": [
          "Int8"
        ]
      }
    },
    "query": "\n            DELETE FROM versions WHERE id = $1\n            "
  },
  "73d77f11f97a9073f601119c6eb450ea08ae1d2df1a27ba9af1efa972ed9a836": {
    "describe": {
      "columns": [],
      "nullable": [],
      "parameters": {
        "Left": [
          "Varchar",
          "Int4",
          "Int8"
        ]
      }
    },
    "query": "\n            UPDATE mods\n            SET icon_url = $1, color = $2\n            WHERE (id = $3)\n            "
  },
  "742f20f422361971c21b72c629c57a6c3870d8d6c41577496907290db5994f12": {
    "describe": {
      "columns": [],
      "nullable": [],
      "parameters": {
        "Left": [
          "Int8",
          "Int8"
        ]
      }
    },
    "query": "\n                    UPDATE users\n                    SET badges = $1\n                    WHERE (id = $2)\n                    "
  },
  "75a860ca8087536a9fcf932846341c8bd322d314231bb8acac124d1cea93270b": {
    "describe": {
      "columns": [
        {
          "name": "mod_id",
          "ordinal": 0,
          "type_info": "Int8"
        }
      ],
      "nullable": [
        false
      ],
      "parameters": {
        "Left": [
          "Int8"
        ]
      }
    },
    "query": "\n            SELECT mf.mod_id FROM mod_follows mf\n            WHERE mf.follower_id = $1\n            "
  },
  "75cd694a9e034f70853445b76ee85cff1bef84dc4c6a13ffd431baaf2c3c89b6": {
    "describe": {
      "columns": [],
      "nullable": [],
      "parameters": {
        "Left": [
          "Int8",
          "Varchar",
          "Int8",
          "Text",
          "Varchar",
          "Int4"
        ]
      }
    },
    "query": "\n            INSERT INTO organizations (id, slug, team_id, description, icon_url, color)\n            VALUES ($1, $2, $3, $4, $5, $6)\n            "
  },
  "75dc7f592781a1414e5f489543b14cb94c5265ddb3abfb3dda965c8cf154b753": {
    "describe": {
      "columns": [],
      "nullable": [],
      "parameters": {
        "Left": [
          "Int8",
          "Varchar"
        ]
      }
    },
    "query": "\n                        UPDATE files\n                        SET file_type = $2\n                        WHERE (id = $1)\n                        "
  },
  "7628dd456f01d307cc8647b36734b189a5f08dbaa9db78fe28f1de3d8f4757b7": {
    "describe": {
      "columns": [],
      "nullable": [],
      "parameters": {
        "Left": [
          "Int8",
          "Int8"
        ]
      }
    },
    "query": "\n                UPDATE uploaded_images\n                SET report_id = $1\n                WHERE id = $2\n                "
  },
  "76db1c204139e18002e5751c3dcefff79791a1dd852b62d34fcf008151e8945a": {
    "describe": {
      "columns": [
        {
          "name": "id",
          "ordinal": 0,
          "type_info": "Int4"
        },
        {
          "name": "short",
          "ordinal": 1,
          "type_info": "Varchar"
        },
        {
          "name": "name",
          "ordinal": 2,
          "type_info": "Varchar"
        }
      ],
      "nullable": [
        false,
        false,
        false
      ],
      "parameters": {
        "Left": []
      }
    },
    "query": "\n            SELECT id, short, name FROM donation_platforms\n            "
  },
  "7711b7c651015510a101cc409fa6f5229ac93d7209df8bc158f4dd4442f611f2": {
    "describe": {
      "columns": [],
      "nullable": [],
      "parameters": {
        "Left": [
          "Int8"
        ]
      }
    },
    "query": "\n                DELETE FROM user_backup_codes\n                WHERE user_id = $1\n                "
  },
  "78699c6d2ca0f13f4609310df479903e8d5e0d2d4c2603df0333be7dc040a4ee": {
    "describe": {
      "columns": [],
      "nullable": [],
      "parameters": {
        "Left": [
          "Int8"
        ]
      }
    },
    "query": "\n                DELETE FROM dependencies WHERE mod_dependency_id = $1\n                "
  },
  "7916fe4f04067324ae05598ec9dc6f97f18baf9eda30c64f32677158ada87478": {
    "describe": {
      "columns": [],
      "nullable": [],
      "parameters": {
        "Left": [
          "Varchar",
          "Int8"
        ]
      }
    },
    "query": "\n                    UPDATE mods\n                    SET monetization_status = $1\n                    WHERE (id = $2)\n                    "
  },
  "796f057ea8eb5b01d3eedeee9840fb37464ea567f32871953fb07e14ed86af1c": {
    "describe": {
      "columns": [
        {
          "name": "exists",
          "ordinal": 0,
          "type_info": "Bool"
        }
      ],
      "nullable": [
        null
      ],
      "parameters": {
        "Left": [
          "Int8",
          "Int8"
        ]
      }
    },
    "query": "SELECT EXISTS(SELECT 1 FROM team_members WHERE team_id = $1 AND user_id = $2)"
  },
  "797cddf8f779025726a4a42c42985b8bc4c14094b76d9cd66dca20a7da3dec2a": {
    "describe": {
      "columns": [
        {
          "name": "exists",
          "ordinal": 0,
          "type_info": "Bool"
        }
      ],
      "nullable": [
        null
      ],
      "parameters": {
        "Left": [
          "Int8",
          "Int8"
        ]
      }
    },
    "query": "SELECT EXISTS(SELECT 1 FROM mods m INNER JOIN team_members tm ON tm.team_id = m.team_id AND tm.user_id = $2 WHERE m.id = $1)"
  },
  "79b896b1a8ddab285294638302976b75d0d915f36036383cc21bd2fc48d4502c": {
    "describe": {
      "columns": [],
      "nullable": [],
      "parameters": {
        "Left": [
          "Int8"
        ]
      }
    },
    "query": "\n                    DELETE FROM loaders_versions WHERE version_id = $1\n                    "
  },
  "7ab21e7613dd88e97cf602e76bff62170c13ceef8104a4ce4cb2d101f8ce4f48": {
    "describe": {
      "columns": [],
      "nullable": [],
      "parameters": {
        "Left": [
          "Numeric",
          "Int8"
        ]
      }
    },
    "query": "\n                            UPDATE users\n                            SET balance = balance + $1\n                            WHERE id = $2\n                            "
  },
  "7af44414304c8be404d32daa3cadf99fc4ecf97b74aeb5d39c890b0f35a51f96": {
    "describe": {
      "columns": [
        {
          "name": "id",
          "ordinal": 0,
          "type_info": "Int8"
        }
      ],
      "nullable": [
        false
      ],
      "parameters": {
        "Left": [
          "Int8"
        ]
      }
    },
    "query": "\n                SELECT n.id FROM notifications n\n                WHERE n.user_id = $1\n                "
  },
  "7c0cdacf0898155c94008a96a0b918550df4475b9e3362a926d4d00e001880c1": {
    "describe": {
      "columns": [
        {
          "name": "amount",
          "ordinal": 0,
          "type_info": "Numeric"
        }
      ],
      "nullable": [
        null
      ],
      "parameters": {
        "Left": [
          "Int8"
        ]
      }
    },
    "query": "\n                SELECT SUM(pv.amount) amount\n                FROM payouts_values pv\n                WHERE pv.user_id = $1 AND created > NOW() - '1 month'::interval\n                "
  },
  "7c61fee015231f0a97c25d24f2c6be24821e39e330ab82344ad3b985d0d2aaea": {
    "describe": {
      "columns": [
        {
          "name": "id",
          "ordinal": 0,
          "type_info": "Int4"
        }
      ],
      "nullable": [
        false
      ],
      "parameters": {
        "Left": [
          "Text"
        ]
      }
    },
    "query": "\n        SELECT id FROM mods_gallery\n        WHERE image_url = $1\n        "
  },
  "7cb691738c28e0d1f28c84ba2dbcfa21a6dbd859bcf0f565f90cd7ce2ea5aa1c": {
    "describe": {
      "columns": [],
      "nullable": [],
      "parameters": {
        "Left": [
          "Int8",
          "Int4"
        ]
      }
    },
    "query": "\n                INSERT INTO mods_categories (joining_mod_id, joining_category_id, is_additional)\n                VALUES ($1, $2, FALSE)\n                "
  },
  "7e030d43f3412e7df63c970f873d0a73dd2deb9857aa6f201ec5eec628eb336c": {
    "describe": {
      "columns": [],
      "nullable": [],
      "parameters": {
        "Left": [
          "Int8",
          "Int8"
        ]
      }
    },
    "query": "\n                    UPDATE users\n                    SET github_id = $2\n                    WHERE (id = $1)\n                    "
  },
  "81e2e17bfbaadbb3d25072cf6cb8e8d7b3842252b3c72fcbd24aadd2ad933472": {
    "describe": {
      "columns": [],
      "nullable": [],
      "parameters": {
        "Left": [
          "Int8",
          "Varchar"
        ]
      }
    },
    "query": "\n                    UPDATE users\n                    SET microsoft_id = $2\n                    WHERE (id = $1)\n                    "
  },
  "83d428e1c07d16e356ef26bdf1d707940b1683b5f631ded1f6674a081453d67b": {
    "describe": {
      "columns": [],
      "nullable": [],
      "parameters": {
        "Left": [
          "Varchar",
          "Int8"
        ]
      }
    },
    "query": "\n                UPDATE mods\n                SET source_url = $1\n                WHERE (id = $2)\n                "
  },
  "8422dcab178b4121d438a8fe4e365f527467c09d40a470a6c2cbdab71b04be4e": {
    "describe": {
      "columns": [],
      "nullable": [],
      "parameters": {
        "Left": [
          "Int8"
        ]
      }
    },
    "query": "\n                DELETE FROM historical_payouts\n                WHERE user_id = $1\n                "
  },
  "85463fa221147ee8d409fc92ed681fa27df683e7c80b8dd8616ae94dc1205c24": {
    "describe": {
      "columns": [],
      "nullable": [],
      "parameters": {
        "Left": [
          "Int8",
          "Int8"
        ]
      }
    },
    "query": "\n                UPDATE versions\n                SET author_id = $1\n                WHERE (author_id = $2)\n                "
  },
  "85b40877c48fc4f23039c1b556007f92056a015f160fe1059b0d3b13615af0fb": {
    "describe": {
      "columns": [],
      "nullable": [],
      "parameters": {
        "Left": [
          "Int8",
          "Varchar",
          "Bool",
          "Varchar",
          "Varchar",
          "Int8"
        ]
      }
    },
    "query": "\n            INSERT INTO mods_gallery (\n                mod_id, image_url, featured, title, description, ordering\n            )\n            VALUES (\n                $1, $2, $3, $4, $5, $6\n            )\n            "
  },
  "85c6de008681d9fc9dc51b17330bed09204010813111e66a7ca84bc0e603f537": {
    "describe": {
      "columns": [
        {
          "name": "name",
          "ordinal": 0,
          "type_info": "Varchar"
        }
      ],
      "nullable": [
        false
      ],
      "parameters": {
        "Left": []
      }
    },
    "query": "\n            SELECT name FROM side_types\n            "
  },
  "86049f204c9eda5241403d22b5f8ffe13b258ddfffb81a1a9ee8602e21c64723": {
    "describe": {
      "columns": [],
      "nullable": [],
      "parameters": {
        "Left": [
          "Varchar",
          "Int8"
        ]
      }
    },
    "query": "\n                    UPDATE collections\n                    SET status = $1\n                    WHERE (id = $2)\n                    "
  },
  "868ee76d507cc9e94cd3c2e44770faff127e2b3c5f49b8100a9a37ac4d7b1f1d": {
    "describe": {
      "columns": [],
      "nullable": [],
      "parameters": {
        "Left": [
          "Varchar",
          "Int8"
        ]
      }
    },
    "query": "\n                        UPDATE users\n                        SET username = $1\n                        WHERE (id = $2)\n                        "
  },
  "86b5f8c13cf232d55a6f5053db2727036fd3ccc7bd31b32aa443993d4815ab8f": {
    "describe": {
      "columns": [],
      "nullable": [],
      "parameters": {
        "Left": [
          "Timestamptz",
          "Int8"
        ]
      }
    },
    "query": "\n                    UPDATE pats\n                    SET expires = $1\n                    WHERE id = $2\n                    "
  },
  "8abb317c85f48c7dd9ccf4a7b8fbc0b58ac73f7ae87ff2dfe67009a51089f784": {
    "describe": {
      "columns": [],
      "nullable": [],
      "parameters": {
        "Left": [
          "Varchar",
          "Int8"
        ]
      }
    },
    "query": "\n                UPDATE mods\n                SET wiki_url = $1\n                WHERE (id = $2)\n                "
  },
  "8b99c759446f40e4ec9539cd368526ad9bcb1ddb266124c5f890e3b051c74c59": {
    "describe": {
      "columns": [],
      "nullable": [],
      "parameters": {
        "Left": [
          "Int8"
        ]
      }
    },
    "query": "\n                DELETE FROM mods_gallery\n                WHERE mod_id = $1\n                "
  },
  "8ba2b2c38958f1c542e514fc62ab4682f58b0b442ac1842d20625420698e34ec": {
    "describe": {
      "columns": [],
      "nullable": [],
      "parameters": {
        "Left": [
          "Int8",
          "Int8",
          "Text"
        ]
      }
    },
    "query": "\n            DELETE FROM team_members\n            WHERE (team_id = $1 AND user_id = $2 AND NOT role = $3)\n            "
  },
  "8c93ad7aa81a0502494ff98dd6120c34d583d1a205b4c97ac54a7230b8c23765": {
    "describe": {
      "columns": [
        {
          "name": "id",
          "ordinal": 0,
          "type_info": "Int8"
        },
        {
          "name": "team_id",
          "ordinal": 1,
          "type_info": "Int8"
        },
        {
          "name": "user_id",
          "ordinal": 2,
          "type_info": "Int8"
        },
        {
          "name": "role",
          "ordinal": 3,
          "type_info": "Varchar"
        },
        {
          "name": "permissions",
          "ordinal": 4,
          "type_info": "Int8"
        },
        {
          "name": "organization_permissions",
          "ordinal": 5,
          "type_info": "Int8"
        },
        {
          "name": "accepted",
          "ordinal": 6,
          "type_info": "Bool"
        },
        {
          "name": "payouts_split",
          "ordinal": 7,
          "type_info": "Numeric"
        },
        {
          "name": "ordering",
          "ordinal": 8,
          "type_info": "Int8"
        },
        {
          "name": "mod_id",
          "ordinal": 9,
          "type_info": "Int8"
        }
      ],
      "nullable": [
        false,
        false,
        false,
        false,
        false,
        true,
        false,
        false,
        false,
        false
      ],
      "parameters": {
        "Left": [
          "Int8",
          "Int8"
        ]
      }
    },
    "query": "\n            SELECT tm.id, tm.team_id, tm.user_id, tm.role, tm.permissions, tm.organization_permissions, tm.accepted, tm.payouts_split, tm.ordering, v.mod_id \n            FROM versions v\n            INNER JOIN mods m ON m.id = v.mod_id\n            INNER JOIN team_members tm ON tm.team_id = m.team_id AND tm.user_id = $2 AND tm.accepted = TRUE\n            WHERE v.id = $1\n            "
  },
  "8cbd74dad7a21128d99fd32b430c2e0427480f910e1f125ff56b893c67a6e8a4": {
    "describe": {
      "columns": [],
      "nullable": [],
      "parameters": {
        "Left": [
          "Varchar",
          "Varchar",
          "Varchar",
          "Int8"
        ]
      }
    },
    "query": "\n                        UPDATE users\n                        SET payout_wallet = $1, payout_wallet_type = $2, payout_address = $3\n                        WHERE (id = $4)\n                        "
  },
  "8d7f899dc91025da20e5cd3cde87d17caa152385535f33b10d483bd7da02863c": {
    "describe": {
      "columns": [],
      "nullable": [],
      "parameters": {
        "Left": [
          "Int8"
        ]
      }
    },
    "query": "\n                    DELETE FROM organization_links\n                    WHERE joining_organization_id = $1\n                    "
  },
  "8dc7ba7f9a21b93af12e21d80757f6ed12ab8a004e1eb931f34db164e1e8cfa8": {
    "describe": {
      "columns": [
        {
          "name": "id",
          "ordinal": 0,
          "type_info": "Int8"
        },
        {
          "name": "slug",
          "ordinal": 1,
          "type_info": "Varchar"
        },
        {
          "name": "team_id",
          "ordinal": 2,
          "type_info": "Int8"
        },
        {
          "name": "description",
          "ordinal": 3,
          "type_info": "Text"
        },
        {
          "name": "icon_url",
          "ordinal": 4,
          "type_info": "Varchar"
        },
        {
          "name": "color",
          "ordinal": 5,
          "type_info": "Int4"
        },
        {
          "name": "links",
          "ordinal": 6,
          "type_info": "Jsonb"
        }
      ],
      "nullable": [
        false,
        false,
        false,
        false,
        true,
        true,
        null
      ],
      "parameters": {
        "Left": [
          "Int8"
        ]
      }
    },
    "query": "\n            SELECT o.id, o.slug, o.team_id, o.description, o.icon_url, o.color,\n            JSONB_AGG(DISTINCT jsonb_build_object('platform_id', ol.joining_platform_id, 'platform_short', lp.short, 'platform_name', lp.name,'url', ol.url)) filter (where ol.joining_platform_id is not null) links\n            FROM organizations o\n            LEFT JOIN organization_links ol ON ol.joining_organization_id = o.id\n            LEFT JOIN link_platforms lp ON lp.id = ol.joining_platform_id\n            LEFT JOIN mods m ON m.organization_id = o.id\n            WHERE m.id = $1\n            GROUP BY o.id;\n            "
  },
  "8f5e2a570cf35b2d158182bac37fd40bcec277bbdeddaece5efaa88600048a70": {
    "describe": {
      "columns": [],
      "nullable": [],
      "parameters": {
        "Left": [
          "Int8"
        ]
      }
    },
    "query": "\n        UPDATE threads\n        SET show_in_mod_inbox = FALSE\n        WHERE id = $1\n        "
  },
  "912250d37f13a98a21165c72bfc1eaa8a85b9952dd6750c117dca7fbb1bb8962": {
    "describe": {
      "columns": [],
      "nullable": [],
      "parameters": {
        "Left": [
          "Int8"
        ]
      }
    },
    "query": "\n                DELETE FROM threads_members\n                WHERE user_id = $1\n                "
  },
  "91736b6bcc7a08c835cd3f3cea3a133ca42694df8fc3ce34b35d39bea6e1bba1": {
    "describe": {
      "columns": [],
      "nullable": [],
      "parameters": {
        "Left": [
          "Int8"
        ]
      }
    },
    "query": "\n        UPDATE organizations\n        SET icon_url = NULL, color = NULL\n        WHERE (id = $1)\n        "
  },
  "92c00ebff25cfb0464947ea48faac417fabdb3cb3edd5ed45720598c7c12c689": {
    "describe": {
      "columns": [],
      "nullable": [],
      "parameters": {
        "Left": [
          "Int8"
        ]
      }
    },
    "query": "\n                DELETE FROM payouts_values\n                WHERE user_id = $1\n                "
  },
  "93c0fdb2bdc9c57602671d50108957654ede51e944944d4af59fe1ba1f6a336e": {
    "describe": {
      "columns": [
        {
          "name": "id",
          "ordinal": 0,
          "type_info": "Int8"
        },
        {
          "name": "thread_type",
          "ordinal": 1,
          "type_info": "Varchar"
        },
        {
          "name": "mod_id",
          "ordinal": 2,
          "type_info": "Int8"
        },
        {
          "name": "report_id",
          "ordinal": 3,
          "type_info": "Int8"
        },
        {
          "name": "show_in_mod_inbox",
          "ordinal": 4,
          "type_info": "Bool"
        },
        {
          "name": "members",
          "ordinal": 5,
          "type_info": "Int8Array"
        },
        {
          "name": "messages",
          "ordinal": 6,
          "type_info": "Jsonb"
        }
      ],
      "nullable": [
        false,
        false,
        true,
        true,
        false,
        null,
        null
      ],
      "parameters": {
        "Left": [
          "Int8Array"
        ]
      }
    },
    "query": "\n            SELECT t.id, t.thread_type, t.mod_id, t.report_id, t.show_in_mod_inbox,\n            ARRAY_AGG(DISTINCT tm.user_id) filter (where tm.user_id is not null) members,\n            JSONB_AGG(DISTINCT jsonb_build_object('id', tmsg.id, 'author_id', tmsg.author_id, 'thread_id', tmsg.thread_id, 'body', tmsg.body, 'created', tmsg.created)) filter (where tmsg.id is not null) messages\n            FROM threads t\n            LEFT OUTER JOIN threads_messages tmsg ON tmsg.thread_id = t.id\n            LEFT OUTER JOIN threads_members tm ON tm.thread_id = t.id\n            WHERE t.id = ANY($1)\n            GROUP BY t.id\n            "
  },
  "9544cea57095a94109be5fef9a4737626a9003d58680943cdbffc7c9ada7877b": {
    "describe": {
      "columns": [],
      "nullable": [],
      "parameters": {
        "Left": [
          "Varchar",
          "Int4",
          "Int8"
        ]
      }
    },
    "query": "\n            UPDATE collections\n            SET icon_url = $1, color = $2\n            WHERE (id = $3)\n            "
  },
  "957d0b3f6ad7d20f54548b05e82935cd18adc723f819fd071d8c97ec3885381a": {
    "describe": {
      "columns": [
        {
          "name": "id",
          "ordinal": 0,
          "type_info": "Int8"
        }
      ],
      "nullable": [
        false
      ],
      "parameters": {
        "Left": [
          "Int8"
        ]
      }
    },
    "query": "\n                SELECT m.id\n                FROM mods m\n                WHERE m.organization_id = $1\n                "
  },
  "95cb791af4ea4d5b959de9e451bb8875336db33238024812086b5237b4dac350": {
    "describe": {
      "columns": [],
      "nullable": [],
      "parameters": {
        "Left": [
          "Int8"
        ]
      }
    },
    "query": "\n            DELETE FROM pats WHERE id = $1\n            "
  },
  "97690dda7edea8c985891cae5ad405f628ed81e333bc88df5493c928a4324d43": {
    "describe": {
      "columns": [
        {
          "name": "exists",
          "ordinal": 0,
          "type_info": "Bool"
        }
      ],
      "nullable": [
        null
      ],
      "parameters": {
        "Left": [
          "Int8"
        ]
      }
    },
    "query": "SELECT EXISTS(SELECT 1 FROM reports WHERE id=$1)"
  },
  "99a1eac69d7f5a5139703df431e6a5c3012a90143a8c635f93632f04d0bc41d4": {
    "describe": {
      "columns": [],
      "nullable": [],
      "parameters": {
        "Left": [
          "Varchar",
          "Int8"
        ]
      }
    },
    "query": "\n                    UPDATE mods\n                    SET wiki_url = $1\n                    WHERE (id = $2)\n                    "
  },
  "99e7779380ebae726051ba8e2810f37bee36f3fb36729c07ef11d0ac1b611d7e": {
    "describe": {
      "columns": [],
      "nullable": [],
      "parameters": {
        "Left": [
          "Int8"
        ]
      }
    },
    "query": "\n        UPDATE users\n        SET totp_secret = NULL\n        WHERE (id = $1)\n        "
  },
  "9aab2350d576fd934b0541d1f71f320ac939b44a179fee3d1638113cdb3ddfe7": {
    "describe": {
      "columns": [],
      "nullable": [],
      "parameters": {
        "Left": [
          "Int8",
          "Int4",
          "Varchar"
        ]
      }
    },
    "query": "\n                    INSERT INTO mods_donations (joining_mod_id, joining_platform_id, url)\n                    VALUES ($1, $2, $3)\n                    "
  },
  "9bf8862af8f636c4ef77e8c9f1f5d31d4f2d3f5b73fb6e6ca8a09ad5224250c3": {
    "describe": {
      "columns": [],
      "nullable": [],
      "parameters": {
        "Left": [
          "Varchar",
          "Int8"
        ]
      }
    },
    "query": "\n            UPDATE users\n            SET totp_secret = $1\n            WHERE (id = $2)\n            "
  },
  "9c8f3f9503b5bb52e05bbc8a8eee7f640ab7d6b04a59ec111ce8b23e886911de": {
    "describe": {
      "columns": [],
      "nullable": [],
      "parameters": {
        "Left": [
          "Int8"
        ]
      }
    },
    "query": "\n                            DELETE FROM dependencies WHERE dependent_id = $1\n                            "
  },
  "9d68929e384db6dc734afca0dfdfef15f103b6eccdf0d1d144180b0d7d4e3400": {
    "describe": {
      "columns": [],
      "nullable": [],
      "parameters": {
        "Left": [
          "Int8"
        ]
      }
    },
    "query": "\n                DELETE FROM collections_mods\n                WHERE collection_id = $1\n                "
  },
  "a0148ff25855202e7bb220b6a2bc9220a95e309fb0dae41d9a05afa86e6b33af": {
    "describe": {
      "columns": [],
      "nullable": [],
      "parameters": {
        "Left": [
          "Int8"
        ]
      }
    },
    "query": "\n                        DELETE FROM mods_categories\n                        WHERE joining_mod_id = $1 AND is_additional = FALSE\n                        "
  },
  "a0c91184d5a02b986decac3c34e78b61451ff90e103bcf1ec46f8da3bbcc1ff2": {
    "describe": {
      "columns": [],
      "nullable": [],
      "parameters": {
        "Left": [
          "Int8Array"
        ]
      }
    },
    "query": "\n                DELETE FROM notifications_actions\n                 WHERE notification_id = ANY($1)\n                "
  },
  "a11d613479d09dff5fcdc45ab7a0341fb1b4738f0ede71572d939ef0984bd65f": {
    "describe": {
      "columns": [],
      "nullable": [],
      "parameters": {
        "Left": [
          "Int8"
        ]
      }
    },
    "query": "\n                        UPDATE mods\n                        SET approved = NOW()\n                        WHERE id = $1 AND approved IS NULL\n                        "
  },
  "a1a8aa7cc5d7967fbc64b979489222d9f5c154e21227f0edcbce1d96dddad3c6": {
    "describe": {
      "columns": [],
      "nullable": [],
      "parameters": {
        "Left": [
          "Int8",
          "Int8",
          "Text"
        ]
      }
    },
    "query": "\n                    UPDATE team_members\n                    SET user_id = $1\n                    WHERE (user_id = $2 AND role = $3)\n                    "
  },
  "a1ba3b5cc50b1eb24f5529e06be1439f4a313c4ea8845c2733db752e53f5ae1c": {
    "describe": {
      "columns": [
        {
          "name": "count",
          "ordinal": 0,
          "type_info": "Int8"
        }
      ],
      "nullable": [
        null
      ],
      "parameters": {
        "Left": [
          "TextArray",
          "TextArray"
        ]
      }
    },
    "query": "\n        SELECT COUNT(f.id) FROM files f\n        INNER JOIN versions v on f.version_id = v.id AND v.status = ANY($2)\n        INNER JOIN mods m on v.mod_id = m.id AND m.status = ANY($1)\n        "
  },
  "a440cb2567825c3cc540c9b0831ee840f6e2a6394e89a851b83fc78220594cf2": {
    "describe": {
      "columns": [],
      "nullable": [],
      "parameters": {
        "Left": [
          "Varchar",
          "Timestamptz",
          "Int8"
        ]
      }
    },
    "query": "\n            UPDATE mods\n            SET status = $1, approved = $2\n            WHERE (id = $3)\n            "
  },
  "a48b717b74531dc457069ee811ec1adc1da195f00a42fff7f08667b139cd8fea": {
    "describe": {
      "columns": [],
      "nullable": [],
      "parameters": {
        "Left": [
          "Int8",
          "Int8"
        ]
      }
    },
    "query": "\n                INSERT INTO user_backup_codes (\n                    user_id, code\n                )\n                VALUES (\n                    $1, $2\n                )\n                "
  },
  "a62767e812783e8836a11b22878a4248123f3fe212a876e192f549acd6edcb39": {
    "describe": {
      "columns": [
        {
          "name": "id",
          "ordinal": 0,
          "type_info": "Int8"
        },
        {
          "name": "mod_id",
          "ordinal": 1,
          "type_info": "Int8"
        },
        {
          "name": "author_id",
          "ordinal": 2,
          "type_info": "Int8"
        },
        {
          "name": "version_name",
          "ordinal": 3,
          "type_info": "Varchar"
        },
        {
          "name": "version_number",
          "ordinal": 4,
          "type_info": "Varchar"
        },
        {
          "name": "changelog",
          "ordinal": 5,
          "type_info": "Varchar"
        },
        {
          "name": "date_published",
          "ordinal": 6,
          "type_info": "Timestamptz"
        },
        {
          "name": "downloads",
          "ordinal": 7,
          "type_info": "Int4"
        },
        {
          "name": "version_type",
          "ordinal": 8,
          "type_info": "Varchar"
        },
        {
          "name": "featured",
          "ordinal": 9,
          "type_info": "Bool"
        },
        {
          "name": "status",
          "ordinal": 10,
          "type_info": "Varchar"
        },
        {
          "name": "requested_status",
          "ordinal": 11,
          "type_info": "Varchar"
        },
        {
          "name": "game_versions",
          "ordinal": 12,
          "type_info": "Jsonb"
        },
        {
          "name": "loaders",
          "ordinal": 13,
          "type_info": "VarcharArray"
        },
        {
          "name": "files",
          "ordinal": 14,
          "type_info": "Jsonb"
        },
        {
          "name": "hashes",
          "ordinal": 15,
          "type_info": "Jsonb"
        },
        {
          "name": "dependencies",
          "ordinal": 16,
          "type_info": "Jsonb"
        }
      ],
      "nullable": [
        false,
        false,
        false,
        false,
        false,
        false,
        false,
        false,
        false,
        false,
        false,
        true,
        null,
        null,
        null,
        null,
        null
      ],
      "parameters": {
        "Left": [
          "Int8Array"
        ]
      }
    },
    "query": "\n                SELECT v.id id, v.mod_id mod_id, v.author_id author_id, v.name version_name, v.version_number version_number,\n                v.changelog changelog, v.date_published date_published, v.downloads downloads,\n                v.version_type version_type, v.featured featured, v.status status, v.requested_status requested_status,\n                JSONB_AGG(DISTINCT jsonb_build_object('version', gv.version, 'created', gv.created)) filter (where gv.version is not null) game_versions,\n                ARRAY_AGG(DISTINCT l.loader) filter (where l.loader is not null) loaders,\n                JSONB_AGG(DISTINCT jsonb_build_object('id', f.id, 'url', f.url, 'filename', f.filename, 'primary', f.is_primary, 'size', f.size, 'file_type', f.file_type))  filter (where f.id is not null) files,\n                JSONB_AGG(DISTINCT jsonb_build_object('algorithm', h.algorithm, 'hash', encode(h.hash, 'escape'), 'file_id', h.file_id)) filter (where h.hash is not null) hashes,\n                JSONB_AGG(DISTINCT jsonb_build_object('project_id', d.mod_dependency_id, 'version_id', d.dependency_id, 'dependency_type', d.dependency_type,'file_name', dependency_file_name)) filter (where d.dependency_type is not null) dependencies\n                FROM versions v\n                LEFT OUTER JOIN game_versions_versions gvv on v.id = gvv.joining_version_id\n                LEFT OUTER JOIN game_versions gv on gvv.game_version_id = gv.id\n                LEFT OUTER JOIN loaders_versions lv on v.id = lv.version_id\n                LEFT OUTER JOIN loaders l on lv.loader_id = l.id\n                LEFT OUTER JOIN files f on v.id = f.version_id\n                LEFT OUTER JOIN hashes h on f.id = h.file_id\n                LEFT OUTER JOIN dependencies d on v.id = d.dependent_id\n                WHERE v.id = ANY($1)\n                GROUP BY v.id\n                ORDER BY v.date_published ASC;\n                "
  },
  "aaec611bae08eac41c163367dc508208178170de91165095405f1b41e47f5e7f": {
    "describe": {
      "columns": [
        {
          "name": "count",
          "ordinal": 0,
          "type_info": "Int8"
        }
      ],
      "nullable": [
        null
      ],
      "parameters": {
        "Left": [
          "TextArray"
        ]
      }
    },
    "query": "\n        SELECT COUNT(DISTINCT u.id)\n        FROM users u\n        INNER JOIN team_members tm on u.id = tm.user_id AND tm.accepted = TRUE\n        INNER JOIN mods m on tm.team_id = m.team_id AND m.status = ANY($1)\n        "
  },
  "aaec67a66b58dec36339c14000b319aed1b0ebb1324fc85e34d14c6430c26657": {
    "describe": {
      "columns": [
        {
          "name": "id",
          "ordinal": 0,
          "type_info": "Int4"
        }
      ],
      "nullable": [
        false
      ],
      "parameters": {
        "Left": [
          "Text",
          "Int4"
        ]
      }
    },
    "query": "\n            SELECT id FROM categories\n            WHERE category = $1 AND project_type = $2\n            "
  },
  "abf790170e3a807ffe8b3a188da620c89e6398f38ff066220fdadffe8e7481c1": {
    "describe": {
      "columns": [
        {
          "name": "exists",
          "ordinal": 0,
          "type_info": "Bool"
        }
      ],
      "nullable": [
        null
      ],
      "parameters": {
        "Left": [
          "Text"
        ]
      }
    },
    "query": "\n                      SELECT EXISTS(SELECT 1 FROM mods WHERE slug = LOWER($1))\n                      "
  },
  "acbafe265c4b7a1c95b0494a0a03c8bd2cd778ae561ef5a662fa931ca26cf603": {
    "describe": {
      "columns": [],
      "nullable": [],
      "parameters": {
        "Left": [
          "Int8"
        ]
      }
    },
    "query": "\n                    DELETE FROM mods_donations\n                    WHERE joining_mod_id = $1\n                    "
  },
  "ad27195af9964c34803343c22abcb9aa6b52f2d1a370550ed4fb68bce2297e71": {
    "describe": {
      "columns": [
        {
          "name": "exists",
          "ordinal": 0,
          "type_info": "Bool"
        }
      ],
      "nullable": [
        null
      ],
      "parameters": {
        "Left": [
          "Int8"
        ]
      }
    },
    "query": "SELECT EXISTS(SELECT 1 FROM pats WHERE id=$1)"
  },
  "ae1686b8b566dd7ecc57c653c9313a4b324a2ec3a63aa6a44ed1d8ea7999b115": {
    "describe": {
      "columns": [],
      "nullable": [],
      "parameters": {
        "Left": []
      }
    },
    "query": "\n            DELETE FROM dependencies WHERE mod_dependency_id = NULL AND dependency_id = NULL AND dependency_file_name = NULL\n            "
  },
  "ae99bfaea7f127d24b714302c9b1d6894d06485b3c62a8921e6e82086a425ad4": {
    "describe": {
      "columns": [],
      "nullable": [],
      "parameters": {
        "Left": [
          "Int8"
        ]
      }
    },
    "query": "\n                DELETE FROM mod_follows\n                WHERE mod_id = $1\n                "
  },
  "b0c29c51bd3ae5b93d487471a98ee9bbb43a4df468ba781852b137dd315b9608": {
    "describe": {
      "columns": [],
      "nullable": [],
      "parameters": {
        "Left": [
          "Int8",
          "Int8",
          "Jsonb",
          "Int8"
        ]
      }
    },
    "query": "\n            INSERT INTO threads_messages (\n                id, author_id, body, thread_id\n            )\n            VALUES (\n                $1, $2, $3, $4\n            )\n            "
  },
  "b139baf2b1424d1f38b9d80f3a33baf12195bcbac34bb779483e42315803b875": {
    "describe": {
      "columns": [
        {
          "name": "exists",
          "ordinal": 0,
          "type_info": "Bool"
        }
      ],
      "nullable": [
        null
      ],
      "parameters": {
        "Left": [
          "Int8",
          "Int8"
        ]
      }
    },
    "query": "SELECT EXISTS(\n                            SELECT 1 \n                            FROM organizations o JOIN team_members tm ON tm.team_id = o.team_id\n                            WHERE o.id = $1 AND tm.user_id = $2\n                        )"
  },
  "b1e77dbaf4b190ab361f4fa203c442e5905cef6c1a135011a59ebd6e2dc0a92a": {
    "describe": {
      "columns": [],
      "nullable": [],
      "parameters": {
        "Left": [
          "Numeric",
          "Int8"
        ]
      }
    },
    "query": "\n                                UPDATE users\n                                SET balance = balance - $1\n                                WHERE id = $2\n                                "
  },
  "b221d8e54feeb350436373167f30006467211c98719797fbd6b8080f1ae12949": {
    "describe": {
      "columns": [
        {
          "name": "id",
          "ordinal": 0,
          "type_info": "Int4"
        },
        {
          "name": "short",
          "ordinal": 1,
          "type_info": "Varchar"
        },
        {
          "name": "name",
          "ordinal": 2,
          "type_info": "Varchar"
        }
      ],
      "nullable": [
        false,
        false,
        false
      ],
      "parameters": {
        "Left": []
      }
    },
    "query": "\n            SELECT id, short, name FROM link_platforms\n            "
  },
  "b26cbb11458743ba0677f4ca24ceaff0f9766ddac4a076010c98cf086dd1d7af": {
    "describe": {
      "columns": [
        {
          "name": "exists",
          "ordinal": 0,
          "type_info": "Bool"
        }
      ],
      "nullable": [
        null
      ],
      "parameters": {
        "Left": [
          "Int8"
        ]
      }
    },
    "query": "\n                        SELECT EXISTS(SELECT 1 FROM organizations WHERE id=$1)\n                        "
  },
  "b28b380e2d728c4733b9654e433b716114a215240845345b168d832e75769398": {
    "describe": {
      "columns": [],
      "nullable": [],
      "parameters": {
        "Left": [
          "Int8"
        ]
      }
    },
    "query": "\n                DELETE FROM collections\n                WHERE id = $1\n                "
  },
  "b297c97cd18785279cee369a1a269326ade765652ccf87405e6ee7dd3cbdaabf": {
    "describe": {
      "columns": [],
      "nullable": [],
      "parameters": {
        "Left": [
          "Varchar",
          "Int8"
        ]
      }
    },
    "query": "\n                    UPDATE pats\n                    SET name = $1\n                    WHERE id = $2\n                    "
  },
  "b3345991457853c3f4c49dd68239bb23c3502d5c46008eb1b50233546a6ffa5d": {
    "describe": {
      "columns": [],
      "nullable": [],
      "parameters": {
        "Left": [
          "Int8"
        ]
      }
    },
    "query": "\n                UPDATE payouts_values\n                SET mod_id = NULL\n                WHERE (mod_id = $1)\n                "
  },
  "b36877d60945eaae76680770a5d28d2cbb26cfbb0ec94ecc8f0741f48178ec1c": {
    "describe": {
      "columns": [],
      "nullable": [],
      "parameters": {
        "Left": [
          "Int8",
          "Int8",
          "Varchar",
          "Varchar",
          "Varchar",
          "Timestamptz",
          "Int4",
          "Varchar",
          "Varchar",
          "Varchar",
          "Varchar",
          "Varchar",
          "Varchar",
          "Varchar",
          "Int4",
          "Int4",
          "Varchar",
          "Varchar",
          "Text",
          "Int4",
          "Int4",
          "Varchar"
        ]
      }
    },
    "query": "\n            INSERT INTO mods (\n                id, team_id, title, description, body,\n                published, downloads, icon_url, issues_url,\n                source_url, wiki_url, status, requested_status, discord_url,\n                client_side, server_side, license_url, license,\n                slug, project_type, color, monetization_status\n            )\n            VALUES (\n                $1, $2, $3, $4, $5,\n                $6, $7, $8, $9,\n                $10, $11, $12, $13, $14,\n                $15, $16, $17, $18,\n                LOWER($19), $20, $21, $22\n            )\n            "
  },
  "b641616b81b1cef2f95db719a492cc1f7aaba66da52efeadb05fc555611b174b": {
    "describe": {
      "columns": [],
      "nullable": [],
      "parameters": {
        "Left": [
          "Varchar",
          "Int8"
        ]
      }
    },
    "query": "\n                UPDATE collections\n                SET description = $1\n                WHERE (id = $2)\n                "
  },
  "b768d9db6c785d6a701324ea746794d33e94121403163a774b6ef775640fd3d3": {
    "describe": {
      "columns": [
        {
          "name": "id",
          "ordinal": 0,
          "type_info": "Int8"
        },
        {
          "name": "user_id",
          "ordinal": 1,
          "type_info": "Int8"
        },
        {
          "name": "payouts_split",
          "ordinal": 2,
          "type_info": "Numeric"
        }
      ],
      "nullable": [
        false,
        false,
        false
      ],
      "parameters": {
        "Left": [
          "Int8Array",
          "Text"
        ]
      }
    },
    "query": "\n        SELECT m.id id, tm.user_id user_id, tm.payouts_split payouts_split\n        FROM mods m\n        INNER JOIN team_members tm on m.team_id = tm.team_id AND tm.accepted = TRUE\n        WHERE m.id = ANY($1) AND m.monetization_status = $2\n        "
  },
  "b903ac4e686ef85ba28d698c668da07860e7f276b261d8f2cebb74e73b094970": {
    "describe": {
      "columns": [],
      "nullable": [],
      "parameters": {
        "Left": [
          "Int8"
        ]
      }
    },
    "query": "\n            DELETE FROM hashes\n            WHERE EXISTS(\n                SELECT 1 FROM files WHERE\n                    (files.version_id = $1) AND\n                    (hashes.file_id = files.id)\n            )\n            "
  },
  "b9399840dbbf807a03d69b7fcb3bd479ef20920ab1e3c91706a1c2c7089f48e7": {
    "describe": {
      "columns": [],
      "nullable": [],
      "parameters": {
        "Left": [
          "Int8"
        ]
      }
    },
    "query": "\n            INSERT INTO teams (id)\n            VALUES ($1)\n            "
  },
  "b96ab39ab9624bfcdc8675107544307af9892504c4cbc40e4e7c40a1e4e83e14": {
    "describe": {
      "columns": [],
      "nullable": [],
      "parameters": {
        "Left": [
          "Int4",
          "Int8"
        ]
      }
    },
    "query": "\n                INSERT INTO game_versions_versions (game_version_id, joining_version_id)\n                VALUES ($1, $2)\n                "
  },
  "b971cecafab7046c5952447fd78a6e45856841256d812ce9ae3c07f903c5cc62": {
    "describe": {
      "columns": [],
      "nullable": [],
      "parameters": {
        "Left": [
          "Text"
        ]
      }
    },
    "query": "\n                UPDATE mods\n                SET status = requested_status\n                WHERE status = $1 AND approved < CURRENT_DATE AND requested_status IS NOT NULL\n                "
  },
  "b99e906aa6ca18b9f3f111eae7bf0d360f42385ca99228a844387bf9456a6a31": {
    "describe": {
      "columns": [],
      "nullable": [],
      "parameters": {
        "Left": [
          "Int8"
        ]
      }
    },
    "query": "\n            DELETE FROM reports WHERE id = $1\n            "
  },
  "ba2e730788fb7441a7f01f414eb79b6e73046af4123ac1756442eeb1a4f0f869": {
    "describe": {
      "columns": [],
      "nullable": [],
      "parameters": {
        "Left": [
          "Int8Array"
        ]
      }
    },
    "query": "\n            DELETE FROM notifications_actions\n            WHERE notification_id = ANY($1)\n            "
  },
  "bad7cae347771e801976c26f2afaf33bda371051923b8f74a2f32a0ef5c65e57": {
    "describe": {
      "columns": [],
      "nullable": [],
      "parameters": {
        "Left": [
          "Varchar",
          "Int8"
        ]
      }
    },
    "query": "\n                UPDATE mods\n                SET discord_url = $1\n                WHERE (id = $2)\n                "
  },
  "bc91841f9672608a28bd45a862919f2bd34fac0b3479e3b4b67a9f6bea2a562a": {
    "describe": {
      "columns": [],
      "nullable": [],
      "parameters": {
        "Left": [
          "Varchar",
          "Int8"
        ]
      }
    },
    "query": "\n                    UPDATE mods\n                    SET issues_url = $1\n                    WHERE (id = $2)\n                    "
  },
  "bd0d1da185dc7d21ccbbfde86fc093ce9eda7dd7e07f7a53882d427010fd58ca": {
    "describe": {
      "columns": [],
      "nullable": [],
      "parameters": {
        "Left": [
          "Int8"
        ]
      }
    },
    "query": "\n            DELETE FROM dependencies WHERE dependent_id = $1\n            "
  },
  "bee1abe8313d17a56d93b06a31240e338c3973bc7a7374799ced3df5e38d3134": {
    "describe": {
      "columns": [],
      "nullable": [],
      "parameters": {
        "Left": [
          "Int8"
        ]
      }
    },
    "query": "\n            DELETE FROM game_versions_versions gvv\n            WHERE gvv.joining_version_id = $1\n            "
  },
  "bf7f721664f5e0ed41adc41b5483037256635f28ff6c4e5d3cbcec4387f9c8ef": {
    "describe": {
      "columns": [
        {
          "name": "exists",
          "ordinal": 0,
          "type_info": "Bool"
        }
      ],
      "nullable": [
        null
      ],
      "parameters": {
        "Left": [
          "Int8"
        ]
      }
    },
    "query": "SELECT EXISTS(SELECT 1 FROM users WHERE id=$1)"
  },
  "c100a3be0e1b7bf449576c4052d87494979cb89d194805a5ce9e928eef796ae9": {
    "describe": {
      "columns": [],
      "nullable": [],
      "parameters": {
        "Left": [
          "Varchar",
          "Int8"
        ]
      }
    },
    "query": "\n                    UPDATE mods\n                    SET license_url = $1\n                    WHERE (id = $2)\n                    "
  },
  "c1a3f6dcef6110d6ea884670fb82bac14b98e922bb5673c048ccce7b7300539b": {
    "describe": {
      "columns": [
        {
          "name": "exists",
          "ordinal": 0,
          "type_info": "Bool"
        }
      ],
      "nullable": [
        null
      ],
      "parameters": {
        "Left": [
          "Int8"
        ]
      }
    },
    "query": "\n            SELECT EXISTS(SELECT 1 FROM reports WHERE id = $1)\n            "
  },
  "c1fddbf97350871b79cb0c235b1f7488c6616b7c1dfbde76a712fd57e91ba158": {
    "describe": {
      "columns": [
        {
          "name": "id",
          "ordinal": 0,
          "type_info": "Int4"
        }
      ],
      "nullable": [
        false
      ],
      "parameters": {
        "Left": [
          "Text"
        ]
      }
    },
    "query": "\n            SELECT id FROM game_versions\n            WHERE version = $1\n            "
  },
  "c22cc948f58f1f58832680008602f715d08d6a38d925ef148815b1b9fd35b6c9": {
    "describe": {
      "columns": [
        {
          "name": "id",
          "ordinal": 0,
          "type_info": "Int4"
        }
      ],
      "nullable": [
        false
      ],
      "parameters": {
        "Left": [
          "Text"
        ]
      }
    },
    "query": "\n            SELECT id FROM link_platforms\n            WHERE short = $1\n            "
  },
  "c2564faa5f5a7d8aa485f4becde16ebf54d16f2dc41a70471e3b4fc896f11fd1": {
    "describe": {
      "columns": [],
      "nullable": [],
      "parameters": {
        "Left": [
          "Varchar",
          "Int8"
        ]
      }
    },
    "query": "\n                    UPDATE versions\n                    SET version_type = $1\n                    WHERE (id = $2)\n                    "
  },
  "c3391aed338110205a170ba3032e54be0f2b753b5550d87d7b5ba3e17a57a202": {
    "describe": {
      "columns": [],
      "nullable": [],
      "parameters": {
        "Left": [
          "Int8"
        ]
      }
    },
    "query": "\n                DELETE FROM reports\n                WHERE mod_id = $1\n                "
  },
  "c3397fe8a9435d8c64283c8ae780a58b9f98e8c97c30e57d9c703619a6180917": {
    "describe": {
      "columns": [],
      "nullable": [],
      "parameters": {
        "Left": [
          "Int8"
        ]
      }
    },
    "query": "\n                DELETE FROM teams\n                WHERE id = $1\n                "
  },
  "c3f594d8d0ffcf5df1b36759cf3088bfaec496c5dfdbf496d3b05f0b122a5d0c": {
    "describe": {
      "columns": [],
      "nullable": [],
      "parameters": {
        "Left": [
          "Int8",
          "Int4",
          "Int8",
          "Int8",
          "Int8",
          "Varchar",
          "Int8"
        ]
      }
    },
    "query": "\n            INSERT INTO reports (\n                id, report_type_id, mod_id, version_id, user_id,\n                body, reporter\n            )\n            VALUES (\n                $1, $2, $3, $4, $5,\n                $6, $7\n            )\n            "
  },
  "c49cda8215982b699d7aee14614763c9b5b997489581293fc2ae3604697867fe": {
    "describe": {
      "columns": [
        {
          "name": "id",
          "ordinal": 0,
          "type_info": "Int8"
        },
        {
          "name": "user_id",
          "ordinal": 1,
          "type_info": "Int8"
        },
        {
          "name": "title",
          "ordinal": 2,
          "type_info": "Varchar"
        },
        {
          "name": "text",
          "ordinal": 3,
          "type_info": "Varchar"
        },
        {
          "name": "link",
          "ordinal": 4,
          "type_info": "Varchar"
        },
        {
          "name": "created",
          "ordinal": 5,
          "type_info": "Timestamptz"
        },
        {
          "name": "read",
          "ordinal": 6,
          "type_info": "Bool"
        },
        {
          "name": "notification_type",
          "ordinal": 7,
          "type_info": "Varchar"
        },
        {
          "name": "body",
          "ordinal": 8,
          "type_info": "Jsonb"
        },
        {
          "name": "actions",
          "ordinal": 9,
          "type_info": "Jsonb"
        }
      ],
      "nullable": [
        false,
        false,
        true,
        true,
        true,
        false,
        false,
        true,
        true,
        null
      ],
      "parameters": {
        "Left": [
          "Int8"
        ]
      }
    },
    "query": "\n            SELECT n.id, n.user_id, n.title, n.text, n.link, n.created, n.read, n.type notification_type, n.body,\n            JSONB_AGG(DISTINCT jsonb_build_object('id', na.id, 'notification_id', na.notification_id, 'title', na.title, 'action_route_method', na.action_route_method, 'action_route', na.action_route)) filter (where na.id is not null) actions\n            FROM notifications n\n            LEFT OUTER JOIN notifications_actions na on n.id = na.notification_id\n            WHERE n.user_id = $1\n            GROUP BY n.id, n.user_id;\n            "
  },
  "c4b167ec7452cc92be0e33f7e4f3908f0c4109291511c94909e9105fc62a432f": {
    "describe": {
      "columns": [],
      "nullable": [],
      "parameters": {
        "Left": [
          "Int8"
        ]
      }
    },
    "query": "\n                        UPDATE users\n                        SET payout_wallet = NULL, payout_wallet_type = NULL, payout_address = NULL\n                        WHERE (id = $1)\n                        "
  },
  "c545a74e902c5c63bca1057b76e94b9547ee21fadbc61964f45837915d5f4608": {
    "describe": {
      "columns": [],
      "nullable": [],
      "parameters": {
        "Left": [
          "Int8",
          "Int4",
          "Varchar"
        ]
      }
    },
    "query": "\n            INSERT INTO mods_donations (\n                joining_mod_id, joining_platform_id, url\n            )\n            VALUES (\n                $1, $2, $3\n            )\n            "
  },
  "c55d2132e3e6e92dd50457affab758623dca175dc27a2d3cd4aace9cfdecf789": {
    "describe": {
      "columns": [],
      "nullable": [],
      "parameters": {
        "Left": [
          "Int8",
          "Int8"
        ]
      }
    },
    "query": "\n            INSERT INTO mod_follows (follower_id, mod_id)\n            VALUES ($1, $2)\n            "
  },
  "c56dd77e35bf5372cd35ca981d248738b55f39d74428ed7d0c5ca2957a656eb6": {
    "describe": {
      "columns": [
        {
          "name": "id",
          "ordinal": 0,
          "type_info": "Int8"
        }
      ],
      "nullable": [
        false
      ],
      "parameters": {
        "Left": [
          "Text"
        ]
      }
    },
    "query": "SELECT id FROM users WHERE microsoft_id = $1"
  },
  "c5d44333c62223bd3e68185d1fb3f95152fafec593da8d06c9b2b665218a02be": {
    "describe": {
      "columns": [],
      "nullable": [],
      "parameters": {
        "Left": [
          "Int4",
          "Int8"
        ]
      }
    },
    "query": "\n                    UPDATE mods\n                    SET client_side = $1\n                    WHERE (id = $2)\n                    "
  },
  "c6060a389343c9f35aea5d931518b85ab7c71b6ba74eae7b4b51d881f1798c6e": {
    "describe": {
      "columns": [],
      "nullable": [],
      "parameters": {
        "Left": [
          "Int8",
          "Int8",
          "Int8",
          "Varchar",
          "Int8",
          "Int8",
          "Bool",
          "Numeric",
          "Int8"
        ]
      }
    },
    "query": "\n                INSERT INTO team_members (id, team_id, user_id, role, permissions, organization_permissions, accepted, payouts_split, ordering)\n                VALUES ($1, $2, $3, $4, $5, $6, $7, $8, $9)\n                "
  },
  "c8a27a122160a0896914c786deef9e8193eb240501d30d5ffb4129e2103efd3d": {
    "describe": {
      "columns": [],
      "nullable": [],
      "parameters": {
        "Left": [
          "Text"
        ]
      }
    },
    "query": "\n                UPDATE versions\n                SET status = requested_status\n                WHERE status = $1 AND date_published < CURRENT_DATE AND requested_status IS NOT NULL\n                "
  },
  "c8fde56e5d03eda085519b4407768de7ddf48cae18ce7138a97e8e8fba967e15": {
    "describe": {
      "columns": [
        {
          "name": "id",
          "ordinal": 0,
          "type_info": "Int8"
        }
      ],
      "nullable": [
        false
      ],
      "parameters": {
        "Left": [
          "Int8Array",
          "Int8"
        ]
      }
    },
    "query": "\n                SELECT id FROM reports\n                WHERE id = ANY($1) AND reporter = $2\n                "
  },
  "c920cc500f431a2b174d176c3a356d40295137fd87a5308d71aad173d18d9d91": {
    "describe": {
      "columns": [],
      "nullable": [],
      "parameters": {
        "Left": [
          "Int8",
          "Int8"
        ]
      }
    },
    "query": "\n                UPDATE uploaded_images\n                SET version_id = $1\n                WHERE id = $2\n                "
  },
  "c94faba99d486b11509fff59465b7cc71983551b035e936ce4d9776510afb514": {
    "describe": {
      "columns": [
        {
          "name": "id",
          "ordinal": 0,
          "type_info": "Int8"
        },
        {
          "name": "user_id",
          "ordinal": 1,
          "type_info": "Int8"
        },
        {
          "name": "session",
          "ordinal": 2,
          "type_info": "Varchar"
        },
        {
          "name": "created",
          "ordinal": 3,
          "type_info": "Timestamptz"
        },
        {
          "name": "last_login",
          "ordinal": 4,
          "type_info": "Timestamptz"
        },
        {
          "name": "expires",
          "ordinal": 5,
          "type_info": "Timestamptz"
        },
        {
          "name": "refresh_expires",
          "ordinal": 6,
          "type_info": "Timestamptz"
        },
        {
          "name": "os",
          "ordinal": 7,
          "type_info": "Varchar"
        },
        {
          "name": "platform",
          "ordinal": 8,
          "type_info": "Varchar"
        },
        {
          "name": "city",
          "ordinal": 9,
          "type_info": "Varchar"
        },
        {
          "name": "country",
          "ordinal": 10,
          "type_info": "Varchar"
        },
        {
          "name": "ip",
          "ordinal": 11,
          "type_info": "Varchar"
        },
        {
          "name": "user_agent",
          "ordinal": 12,
          "type_info": "Varchar"
        }
      ],
      "nullable": [
        false,
        false,
        false,
        false,
        false,
        false,
        false,
        true,
        true,
        true,
        true,
        false,
        false
      ],
      "parameters": {
        "Left": [
          "Int8Array",
          "TextArray"
        ]
      }
    },
    "query": "\n                SELECT id, user_id, session, created, last_login, expires, refresh_expires, os, platform,\n                city, country, ip, user_agent\n                FROM sessions\n                WHERE id = ANY($1) OR session = ANY($2)\n                ORDER BY created DESC\n                "
  },
  "cb57ae673f1a7e50cc319efddb9bdc82e2251596bcf85aea52e8def343e423b8": {
    "describe": {
      "columns": [],
      "nullable": [],
      "parameters": {
        "Left": [
          "Int8",
          "Varchar",
          "Bytea"
        ]
      }
    },
    "query": "\n                INSERT INTO hashes (file_id, algorithm, hash)\n                VALUES ($1, $2, $3)\n                "
  },
  "cb82bb6e22690fd5fee18bbc2975503371814ef1cbf95f32c195bfe7542b2b20": {
    "describe": {
      "columns": [],
      "nullable": [],
      "parameters": {
        "Left": [
          "Int8",
          "Int8",
          "Int8",
          "Varchar",
          "Int8",
          "Int8",
          "Bool"
        ]
      }
    },
    "query": "\n            INSERT INTO team_members (\n                id, team_id, user_id, role, permissions, organization_permissions, accepted\n            )\n            VALUES (\n                $1, $2, $3, $4, $5, $6, $7\n            )\n            "
  },
  "ccce60dc60ca6c4ea1142ab6d0d81bdb1ee9ed97c992695324aec015e0e190bf": {
    "describe": {
      "columns": [],
      "nullable": [],
      "parameters": {
        "Left": [
          "Int8",
          "Int8"
        ]
      }
    },
    "query": "\n                    INSERT INTO collections_mods (collection_id, mod_id)\n                    VALUES ($1, $2)\n                    ON CONFLICT DO NOTHING\n                "
  },
  "ccd913bb2f3006ffe881ce2fc4ef1e721d18fe2eed6ac62627046c955129610c": {
    "describe": {
      "columns": [
        {
          "name": "exists",
          "ordinal": 0,
          "type_info": "Bool"
        }
      ],
      "nullable": [
        null
      ],
      "parameters": {
        "Left": [
          "Int8"
        ]
      }
    },
    "query": "SELECT EXISTS(SELECT 1 FROM files WHERE id=$1)"
  },
  "cdd7f8f95c308d9474e214d584c03be0466214da1e157f6bc577b76dbef7df86": {
    "describe": {
      "columns": [],
      "nullable": [],
      "parameters": {
        "Left": [
          "Int8"
        ]
      }
    },
    "query": "\n            DELETE FROM hashes\n            WHERE file_id = $1\n            "
  },
  "cdf20036b29b61da40bf990c9ab04c509297a4d65bc9b136c9fb20f1e97e1149": {
    "describe": {
      "columns": [],
      "nullable": [],
      "parameters": {
        "Left": [
          "Int8",
          "Int4"
        ]
      }
    },
    "query": "\n                    INSERT INTO mods_categories (joining_mod_id, joining_category_id, is_additional)\n                    VALUES ($1, $2, FALSE)\n                    "
  },
  "ce20a9c53249e255be7312819f505d935d3ab2ee3c21a6422e5b12155c159bd7": {
    "describe": {
      "columns": [
        {
          "name": "id",
          "ordinal": 0,
          "type_info": "Int8"
        },
        {
          "name": "team_id",
          "ordinal": 1,
          "type_info": "Int8"
        },
        {
          "name": "member_role",
          "ordinal": 2,
          "type_info": "Varchar"
        },
        {
          "name": "permissions",
          "ordinal": 3,
          "type_info": "Int8"
        },
        {
          "name": "organization_permissions",
          "ordinal": 4,
          "type_info": "Int8"
        },
        {
          "name": "accepted",
          "ordinal": 5,
          "type_info": "Bool"
        },
        {
          "name": "payouts_split",
          "ordinal": 6,
          "type_info": "Numeric"
        },
        {
          "name": "role",
          "ordinal": 7,
          "type_info": "Varchar"
        },
        {
          "name": "ordering",
          "ordinal": 8,
          "type_info": "Int8"
        },
        {
          "name": "user_id",
          "ordinal": 9,
          "type_info": "Int8"
        }
      ],
      "nullable": [
        false,
        false,
        false,
        false,
        true,
        false,
        false,
        false,
        false,
        false
      ],
      "parameters": {
        "Left": [
          "Int8",
          "Int8"
        ]
      }
    },
    "query": "\n            SELECT id, team_id, role AS member_role, permissions, organization_permissions,\n                accepted, payouts_split, role,\n                ordering, user_id\n                \n            FROM team_members\n            WHERE (team_id = $1 AND user_id = $2)\n            ORDER BY ordering\n            "
  },
  "ce2e7642142f79bdce78ba3316fe402e18ae203cc65fe79f724d37a7076df2dd": {
    "describe": {
      "columns": [],
      "nullable": [],
      "parameters": {
        "Left": [
          "Varchar",
          "Int8"
        ]
      }
    },
    "query": "\n                UPDATE collections\n                SET title = $1\n                WHERE (id = $2)\n                "
  },
  "cee44ec35c542714a52efb843d265fe48905f2c7c30aace51c2412b8a10e2d4b": {
    "describe": {
      "columns": [],
      "nullable": [],
      "parameters": {
        "Left": [
          "Int8"
        ]
      }
    },
    "query": "\n                DELETE FROM organization_links\n                WHERE joining_organization_id = $1\n                "
  },
  "cef01012769dcd499a0d16ce65ffc1e94bce362a7246b6a0a38d133afb90d3b6": {
    "describe": {
      "columns": [],
      "nullable": [],
      "parameters": {
        "Left": [
          "Varchar",
          "Int8",
          "Int8"
        ]
      }
    },
    "query": "\n                UPDATE team_members\n                SET role = $1\n                WHERE (team_id = $2 AND user_id = $3)\n                "
  },
  "cfcc6970c0b469c4afd37bedfd386def7980f6b7006030d4783723861d0e3a38": {
    "describe": {
      "columns": [
        {
          "name": "version_id",
          "ordinal": 0,
          "type_info": "Int8"
        },
        {
          "name": "project_id",
          "ordinal": 1,
          "type_info": "Int8"
        },
        {
          "name": "hash",
          "ordinal": 2,
          "type_info": "Bytea"
        }
      ],
      "nullable": [
        false,
        false,
        false
      ],
      "parameters": {
        "Left": [
          "ByteaArray"
        ]
      }
    },
    "query": "\n                    SELECT v.id version_id, v.mod_id project_id, h.hash hash FROM hashes h\n                    INNER JOIN files f on h.file_id = f.id\n                    INNER JOIN versions v on f.version_id = v.id\n                    WHERE h.algorithm = 'sha1' AND h.hash = ANY($1)\n                    "
  },
  "cfd80c4417c0534d24d65c782753927ba446e6ba542095c211ae5ee9b06b2753": {
    "describe": {
      "columns": [],
      "nullable": [],
      "parameters": {
        "Left": [
          "Int8",
          "Int8"
        ]
      }
    },
    "query": "\n                    UPDATE users\n                    SET gitlab_id = $2\n                    WHERE (id = $1)\n                    "
  },
  "d1566672369ea22cb1f638f073f8e3fb467b354351ae71c67941323749ec9bcd": {
    "describe": {
      "columns": [
        {
          "name": "id",
          "ordinal": 0,
          "type_info": "Int8"
        }
      ],
      "nullable": [
        false
      ],
      "parameters": {
        "Left": [
          "Bytea",
          "Text"
        ]
      }
    },
    "query": "\n                        SELECT f.id id FROM hashes h\n                        INNER JOIN files f ON h.file_id = f.id\n                        WHERE h.algorithm = $2 AND h.hash = $1\n                        "
  },
  "d203b99bd23d16224348e4fae44296aa0e1ea6d6a3fac26908303069b36a8dd0": {
    "describe": {
      "columns": [],
      "nullable": [],
      "parameters": {
        "Left": [
          "Int8"
        ]
      }
    },
    "query": "\n            DELETE FROM threads_messages\n            WHERE thread_id = $1\n            "
  },
  "d2c046d4bedeb7181ece4e94d7de90c97bd3dd1b0c16070704028923a0c2834a": {
    "describe": {
      "columns": [],
      "nullable": [],
      "parameters": {
        "Left": [
          "Int8",
          "Int8",
          "Jsonb"
        ]
      }
    },
    "query": "\n            INSERT INTO notifications (\n                id, user_id, body\n            )\n            VALUES (\n                $1, $2, $3\n            )\n            "
  },
  "d331ca8f22da418cf654985c822ce4466824beaa00dea64cde90dc651a03024b": {
    "describe": {
      "columns": [],
      "nullable": [],
      "parameters": {
        "Left": [
          "Varchar",
          "Int8"
        ]
      }
    },
    "query": "\n                    UPDATE mods\n                    SET moderation_message = $1\n                    WHERE (id = $2)\n                    "
  },
  "d3991923355b2e0ed7bbe6c85d9158754d7e7d28f5ac75ee5b4e782dbc5c38a9": {
    "describe": {
      "columns": [],
      "nullable": [],
      "parameters": {
        "Left": [
          "Int8",
          "Int8"
        ]
      }
    },
    "query": "\n                    UPDATE team_members\n                    SET accepted = TRUE\n                    WHERE (team_id = $1 AND user_id = $2)\n                    "
  },
  "d3d1467a5dcfc3eb34d7e821b0de54a419d9a5391c13254478944f2f2cc78fe6": {
    "describe": {
      "columns": [],
      "nullable": [],
      "parameters": {
        "Left": [
          "Int8",
          "Varchar",
          "Varchar",
          "Int8",
          "Int8",
          "Timestamptz"
        ]
      }
    },
    "query": "\n            INSERT INTO pats (\n                id, name, access_token, scopes, user_id,\n                expires\n            )\n            VALUES (\n                $1, $2, $3, $4, $5,\n                $6\n            )\n            "
  },
  "d3f317f7d767f5188bace4064d548d3049df0d06420e3a23ebd8f326703a448e": {
    "describe": {
      "columns": [],
      "nullable": [],
      "parameters": {
        "Left": [
          "Int8",
          "Int8"
        ]
      }
    },
    "query": "\n                    UPDATE users\n                    SET discord_id = $2\n                    WHERE (id = $1)\n                    "
  },
  "d55bdef50adf0b8a547022d0a041bec8618da02d82a1138da77d8885c0d9cfb9": {
    "describe": {
      "columns": [
        {
          "name": "id",
          "ordinal": 0,
          "type_info": "Int8"
        },
        {
          "name": "team_id",
          "ordinal": 1,
          "type_info": "Int8"
        },
        {
          "name": "member_role",
          "ordinal": 2,
          "type_info": "Varchar"
        },
        {
          "name": "permissions",
          "ordinal": 3,
          "type_info": "Int8"
        },
        {
          "name": "organization_permissions",
          "ordinal": 4,
          "type_info": "Int8"
        },
        {
          "name": "accepted",
          "ordinal": 5,
          "type_info": "Bool"
        },
        {
          "name": "payouts_split",
          "ordinal": 6,
          "type_info": "Numeric"
        },
        {
          "name": "role",
          "ordinal": 7,
          "type_info": "Varchar"
        },
        {
          "name": "ordering",
          "ordinal": 8,
          "type_info": "Int8"
        },
        {
          "name": "user_id",
          "ordinal": 9,
          "type_info": "Int8"
        }
      ],
      "nullable": [
        false,
        false,
        false,
        false,
        true,
        false,
        false,
        false,
        false,
        false
      ],
      "parameters": {
        "Left": [
          "Int8Array",
          "Int8"
        ]
      }
    },
    "query": "\n            SELECT id, team_id, role AS member_role, permissions, organization_permissions,\n            accepted, payouts_split, role,\n            ordering, user_id\n            FROM team_members\n            WHERE (team_id = ANY($1) AND user_id = $2 AND accepted = TRUE)\n            ORDER BY ordering\n            "
  },
  "d59a0ca4725d40232eae8bf5735787e1b76282c390d2a8d07fb34e237a0b2132": {
    "describe": {
      "columns": [],
      "nullable": [],
      "parameters": {
        "Left": [
          "Int8",
          "Int4"
        ]
      }
    },
    "query": "\n                INSERT INTO mods_categories (joining_mod_id, joining_category_id, is_additional)\n                VALUES ($1, $2, TRUE)\n                "
  },
  "d6453e50041b5521fa9e919a9162e533bb9426f8c584d98474c6ad414db715c8": {
    "describe": {
      "columns": [
        {
          "name": "exists",
          "ordinal": 0,
          "type_info": "Bool"
        }
      ],
      "nullable": [
        null
      ],
      "parameters": {
        "Left": [
          "Int8"
        ]
      }
    },
    "query": "SELECT EXISTS(SELECT 1 FROM mods WHERE id=$1)"
  },
  "d698ca87442da9d26bd1f4636af9a58509c2687f7621765663bdf18988c9c79e": {
    "describe": {
      "columns": [
        {
          "name": "exists",
          "ordinal": 0,
          "type_info": "Bool"
        }
      ],
      "nullable": [
        null
      ],
      "parameters": {
        "Left": [
          "Int8"
        ]
      }
    },
    "query": "SELECT EXISTS(SELECT 1 FROM organizations WHERE id=$1)"
  },
  "d75b73151ba84715c06bbada22b66c819de8eac87c088b0a501212ad3fe4d618": {
    "describe": {
      "columns": [],
      "nullable": [],
      "parameters": {
        "Left": [
          "Bool",
          "Int8"
        ]
      }
    },
    "query": "\n                UPDATE reports\n                SET closed = $1\n                WHERE (id = $2)\n                "
  },
  "d7c65c30898110d801a5bdf092564e5726e35c1033c69dba69008989a087357c": {
    "describe": {
      "columns": [],
      "nullable": [],
      "parameters": {
        "Left": [
          "Numeric",
          "Int8",
          "Int8"
        ]
      }
    },
    "query": "\n                UPDATE team_members\n                SET payouts_split = $1\n                WHERE (team_id = $2 AND user_id = $3)\n                "
  },
  "d8020ed838c032c2c287dc0f08989b3ab7156f2571bc75505e6f57b0caeef9c7": {
    "describe": {
      "columns": [
        {
          "name": "id",
          "ordinal": 0,
          "type_info": "Int4"
        }
      ],
      "nullable": [
        false
      ],
      "parameters": {
        "Left": [
          "Text"
        ]
      }
    },
    "query": "\n            SELECT id FROM donation_platforms\n            WHERE short = $1\n            "
  },
  "d8b4e7e382c77a05395124d5a6a27cccb687d0e2c31b76d49b03aa364d099d42": {
    "describe": {
      "columns": [],
      "nullable": [],
      "parameters": {
        "Left": [
          "Int8"
        ]
      }
    },
    "query": "\n            DELETE FROM files\n            WHERE files.version_id = $1\n            "
  },
  "d93a8727fa8c7af79529670bdeab27100a2cdeeb605c85d0f30fd4962e731157": {
    "describe": {
      "columns": [],
      "nullable": [],
      "parameters": {
        "Left": [
          "Int8"
        ]
      }
    },
    "query": "\n                DELETE FROM team_members\n                WHERE team_id = $1\n                "
  },
  "d93ce03a186c03668d5eebab2bb4cbc4fc9dd002529e37575d94509b67908c8d": {
    "describe": {
      "columns": [
        {
          "name": "id",
          "ordinal": 0,
          "type_info": "Int8"
        },
        {
          "name": "session",
          "ordinal": 1,
          "type_info": "Varchar"
        },
        {
          "name": "user_id",
          "ordinal": 2,
          "type_info": "Int8"
        }
      ],
      "nullable": [
        false,
        false,
        false
      ],
      "parameters": {
        "Left": []
      }
    },
    "query": "\n                SELECT id, session, user_id\n                FROM sessions\n                WHERE refresh_expires <= NOW()\n                "
  },
  "da18852f9503350655ab44ba6c24250bca564545171794b04351bc10ec9d771a": {
    "describe": {
      "columns": [
        {
          "name": "id",
          "ordinal": 0,
          "type_info": "Int8"
        },
        {
          "name": "slug",
          "ordinal": 1,
          "type_info": "Varchar"
        },
        {
          "name": "team_id",
          "ordinal": 2,
          "type_info": "Int8"
        },
        {
          "name": "description",
          "ordinal": 3,
          "type_info": "Text"
        },
        {
          "name": "icon_url",
          "ordinal": 4,
          "type_info": "Varchar"
        },
        {
          "name": "color",
          "ordinal": 5,
          "type_info": "Int4"
        },
        {
          "name": "links",
          "ordinal": 6,
          "type_info": "Jsonb"
        }
      ],
      "nullable": [
        false,
        false,
        false,
        false,
        true,
        true,
        null
      ],
      "parameters": {
        "Left": [
          "Int8Array",
          "TextArray"
        ]
      }
    },
    "query": "\n                SELECT o.id, o.slug, o.team_id, o.description, o.icon_url, o.color,\n                JSONB_AGG(DISTINCT jsonb_build_object('platform_id', ol.joining_platform_id, 'platform_short', lp.short, 'platform_name', lp.name,'url', ol.url)) filter (where ol.joining_platform_id is not null) links\n                FROM organizations o\n                LEFT JOIN organization_links ol ON ol.joining_organization_id = o.id\n                LEFT JOIN link_platforms lp ON lp.id = ol.joining_platform_id\n                WHERE o.id = ANY($1) OR o.slug = ANY($2)\n                GROUP BY o.id;\n                "
  },
  "dc6aa2e7bfd5d5004620ddd4cd6a47ecc56159e1489054e0652d56df802fb5e5": {
    "describe": {
      "columns": [],
      "nullable": [],
      "parameters": {
        "Left": [
          "Varchar",
          "Int8"
        ]
      }
    },
    "query": "\n                    UPDATE mods\n                    SET body = $1\n                    WHERE (id = $2)\n                    "
  },
  "dcc32d760692674180471e7b19a9a1f73e77bb170e92cc7d60da37596ef840b0": {
    "describe": {
      "columns": [],
      "nullable": [],
      "parameters": {
        "Left": [
          "Int8"
        ]
      }
    },
    "query": "\n            DELETE FROM threads\n            WHERE id = $1\n            "
  },
  "dccd2b918e3bc37aa10ff0dd475d804110d267f959a7b4f854b302e9ceba2e70": {
    "describe": {
      "columns": [],
      "nullable": [],
      "parameters": {
        "Left": [
          "Int8",
          "Int8"
        ]
      }
    },
    "query": "\n            UPDATE dependencies\n            SET dependency_id = NULL, mod_dependency_id = $2\n            WHERE dependency_id = $1\n            "
  },
  "dd57a6dd89fefedbde796ef02b308ce7dba17ca0c65ffd5f9e35e296a72d4c1c": {
    "describe": {
      "columns": [
        {
          "name": "id",
          "ordinal": 0,
          "type_info": "Int8"
        },
        {
          "name": "mod_id",
          "ordinal": 1,
          "type_info": "Int8"
        },
        {
          "name": "file_type",
          "ordinal": 2,
          "type_info": "Varchar"
        }
      ],
      "nullable": [
        false,
        false,
        true
      ],
      "parameters": {
        "Left": [
          "Text"
        ]
      }
    },
    "query": "\n            SELECT v.id id, v.mod_id mod_id, file_type FROM files f\n            INNER JOIN versions v ON v.id = f.version_id\n            WHERE f.url = $1\n            "
  },
  "de1bf7e33a99a10154cefdbe3b8322e4c6a19448b6ee3c6087b1b8163bc52cb1": {
    "describe": {
      "columns": [],
      "nullable": [],
      "parameters": {
        "Left": [
          "Int8",
          "Int8"
        ]
      }
    },
    "query": "\n                    DELETE FROM user_backup_codes\n                    WHERE user_id = $1 AND code = $2\n                    "
  },
  "debb47a2718f79684c8776da7f289b8d178c302bb5a69562b963b8d008973b8d": {
    "describe": {
      "columns": [],
      "nullable": [],
      "parameters": {
        "Left": [
          "Int8",
          "Int8"
        ]
      }
    },
    "query": "\n                UPDATE threads_messages\n                SET body = '{\"type\": \"deleted\"}', author_id = $2\n                WHERE author_id = $1\n                "
  },
  "df871bd959ba97f105ac575f34d8d2a39cbc44a07e0339750a0e477e6fd582ed": {
    "describe": {
      "columns": [],
      "nullable": [],
      "parameters": {
        "Left": [
          "Int8",
          "Int8",
          "Int8",
          "Varchar",
          "Varchar",
          "Varchar",
          "Timestamptz",
          "Int4",
          "Varchar",
          "Bool",
          "Varchar"
        ]
      }
    },
    "query": "\n            INSERT INTO versions (\n                id, mod_id, author_id, name, version_number,\n                changelog, date_published, downloads,\n                version_type, featured, status\n            )\n            VALUES (\n                $1, $2, $3, $4, $5,\n                $6, $7, $8,\n                $9, $10, $11\n            )\n            "
  },
  "e3235e872f98eb85d3eb4a2518fb9dc88049ce62362bfd02623e9b49ac2e9fed": {
    "describe": {
      "columns": [
        {
          "name": "name",
          "ordinal": 0,
          "type_info": "Varchar"
        }
      ],
      "nullable": [
        false
      ],
      "parameters": {
        "Left": []
      }
    },
    "query": "\n            SELECT name FROM report_types\n            "
  },
  "e37ecb6dc1509d390bb6f68ba25899d19f693554d8969bbf8f8ee14a78adf0f9": {
    "describe": {
      "columns": [],
      "nullable": [],
      "parameters": {
        "Left": [
          "Bool",
          "Int8"
        ]
      }
    },
    "query": "\n                UPDATE threads\n                SET show_in_mod_inbox = $1\n                WHERE id = $2\n                "
  },
  "e3cc1fd070b97c4cc36bdb2f33080d4e0d7f3c3d81312d9d28a8c3c8213ad54b": {
    "describe": {
      "columns": [],
      "nullable": [],
      "parameters": {
        "Left": [
          "Int8"
        ]
      }
    },
    "query": "\n            DELETE FROM files\n            WHERE files.id = $1\n            "
  },
  "e3fb74a94a6a78b1007dd99ad11bdcfaa0957ed7d1683997aef7301e0f15baba": {
    "describe": {
      "columns": [],
      "nullable": [],
      "parameters": {
        "Left": [
          "Varchar",
          "Int8"
        ]
      }
    },
    "query": "\n                UPDATE mods\n                SET issues_url = $1\n                WHERE (id = $2)\n                "
  },
  "e48c85a2b2e11691afae3799aa126bdd8b7338a973308bbab2760c18bb9cb0b7": {
    "describe": {
      "columns": [],
      "nullable": [],
      "parameters": {
        "Left": [
          "Bool",
          "Int8"
        ]
      }
    },
    "query": "\n                    UPDATE versions\n                    SET featured = $1\n                    WHERE (id = $2)\n                    "
  },
<<<<<<< HEAD
  "e6db02891be261e61a25716b83c1298482eb9a04f0c026532030aeb374405f13": {
=======
  "e60ea75112db37d3e73812e21b1907716e4762e06aa883af878e3be82e3f87d3": {
>>>>>>> 51777c3f
    "describe": {
      "columns": [
        {
          "name": "id",
          "ordinal": 0,
          "type_info": "Int8"
<<<<<<< HEAD
        },
        {
          "name": "team_id",
          "ordinal": 1,
          "type_info": "Int8"
        },
        {
          "name": "member_role",
          "ordinal": 2,
          "type_info": "Varchar"
        },
        {
          "name": "permissions",
          "ordinal": 3,
          "type_info": "Int8"
        },
        {
          "name": "organization_permissions",
          "ordinal": 4,
          "type_info": "Int8"
        },
        {
          "name": "accepted",
          "ordinal": 5,
          "type_info": "Bool"
        },
        {
          "name": "payouts_split",
          "ordinal": 6,
          "type_info": "Numeric"
        },
        {
          "name": "ordering",
          "ordinal": 7,
          "type_info": "Int8"
        },
        {
          "name": "user_id",
          "ordinal": 8,
          "type_info": "Int8"
        }
      ],
      "nullable": [
        false,
        false,
        false,
        false,
        true,
        false,
        false,
        false,
=======
        }
      ],
      "nullable": [
>>>>>>> 51777c3f
        false
      ],
      "parameters": {
        "Left": [
<<<<<<< HEAD
          "Int8Array"
        ]
      }
    },
    "query": "\n                SELECT id, team_id, role AS member_role, permissions, organization_permissions,\n                accepted, payouts_split, \n                ordering, user_id\n                FROM team_members\n                WHERE team_id = ANY($1)\n                ORDER BY team_id, ordering;\n                "
=======
          "Int8"
        ]
      }
    },
    "query": "\n            SELECT c.id FROM collections c\n            WHERE c.user_id = $1\n            "
>>>>>>> 51777c3f
  },
  "e6f5a150cbd3bd6b9bde9e5cdad224a45c96d678b69ec12508e81246710e3f6d": {
    "describe": {
      "columns": [
        {
          "name": "id",
          "ordinal": 0,
          "type_info": "Int8"
        },
        {
          "name": "name",
          "ordinal": 1,
          "type_info": "Varchar"
        },
        {
          "name": "access_token",
          "ordinal": 2,
          "type_info": "Varchar"
        },
        {
          "name": "scopes",
          "ordinal": 3,
          "type_info": "Int8"
        },
        {
          "name": "user_id",
          "ordinal": 4,
          "type_info": "Int8"
        },
        {
          "name": "created",
          "ordinal": 5,
          "type_info": "Timestamptz"
        },
        {
          "name": "expires",
          "ordinal": 6,
          "type_info": "Timestamptz"
        },
        {
          "name": "last_used",
          "ordinal": 7,
          "type_info": "Timestamptz"
        }
      ],
      "nullable": [
        false,
        false,
        false,
        false,
        false,
        false,
        false,
        true
      ],
      "parameters": {
        "Left": [
          "Int8Array",
          "TextArray"
        ]
      }
    },
    "query": "\n                SELECT id, name, access_token, scopes, user_id, created, expires, last_used\n                FROM pats\n                WHERE id = ANY($1) OR access_token = ANY($2)\n                ORDER BY created DESC\n                "
  },
  "e74fad4e44759b82df6cde8a4e6df7dc0eb31968a7acfb5069d9e5202c1ad803": {
    "describe": {
      "columns": [],
      "nullable": [],
      "parameters": {
        "Left": [
          "Text",
          "Int8"
        ]
      }
    },
    "query": "\n                    UPDATE organizations\n                    SET description = $1\n                    WHERE (id = $2)\n                    "
  },
  "e7d0a64a08df6783c942f2fcadd94dd45f8d96ad3d3736e52ce90f68d396cdab": {
    "describe": {
      "columns": [
        {
          "name": "exists",
          "ordinal": 0,
          "type_info": "Bool"
        }
      ],
      "nullable": [
        null
      ],
      "parameters": {
        "Left": [
          "Int8"
        ]
      }
    },
    "query": "SELECT EXISTS(SELECT 1 FROM team_members WHERE id=$1)"
  },
  "e8d4589132b094df1e7a3ca0440344fc8013c0d20b3c71a1142ccbee91fb3c70": {
    "describe": {
      "columns": [
        {
          "name": "exists",
          "ordinal": 0,
          "type_info": "Bool"
        }
      ],
      "nullable": [
        null
      ],
      "parameters": {
        "Left": [
          "Int8"
        ]
      }
    },
    "query": "SELECT EXISTS(SELECT 1 FROM teams WHERE id=$1)"
  },
  "e925b15ec46f0263c7775ba1ba00ed11cfd6749fa792d4eabed73b619f230585": {
    "describe": {
      "columns": [],
      "nullable": [],
      "parameters": {
        "Left": [
          "Varchar",
          "Int8"
        ]
      }
    },
    "query": "\n                    UPDATE mods\n                    SET status = $1\n                    WHERE (id = $2)\n                    "
  },
  "e9d863c1793939d5ae7137d810f23d06460c28a9058b251448e3786c436f80cd": {
    "describe": {
      "columns": [
        {
          "name": "id",
          "ordinal": 0,
          "type_info": "Int8"
        }
      ],
      "nullable": [
        false
      ],
      "parameters": {
        "Left": []
      }
    },
    "query": "\n        SELECT id\n        FROM threads\n        WHERE show_in_mod_inbox = TRUE\n        "
  },
  "ea1525cbe7460d0d9e9da8f448c661f7209bc1a7a04e2ea0026fa69c3f550a14": {
    "describe": {
      "columns": [
        {
          "name": "id",
          "ordinal": 0,
          "type_info": "Int8"
        }
      ],
      "nullable": [
        false
      ],
      "parameters": {
        "Left": [
          "Int8"
        ]
      }
    },
    "query": "\n                        SELECT tm.user_id id\n                        FROM team_members tm\n                        WHERE tm.team_id = $1 AND tm.accepted\n                        "
  },
  "ed1d5d9433bc7f4a360431ecfdd9430c5e58cd6d1c623c187d8661200400b1a4": {
    "describe": {
      "columns": [],
      "nullable": [],
      "parameters": {
        "Left": [
          "Varchar",
          "Int8"
        ]
      }
    },
    "query": "\n                    UPDATE mods\n                    SET moderation_message_body = $1\n                    WHERE (id = $2)\n                    "
  },
  "ed3e866634135d4f4c8a513eae2856ad71212f6eec09bb4ccef1506912a3a44c": {
    "describe": {
      "columns": [],
      "nullable": [],
      "parameters": {
        "Left": [
          "Int8"
        ]
      }
    },
    "query": "\n            UPDATE mods\n            SET follows = follows + 1\n            WHERE id = $1\n            "
  },
  "ed47f363296ef7f8b3a8bedfd8108ca692811be1b9dce4a89ad151a6932e44c5": {
    "describe": {
      "columns": [
        {
          "name": "id",
          "ordinal": 0,
          "type_info": "Int8"
        }
      ],
      "nullable": [
        false
      ],
      "parameters": {
        "Left": [
          "Int8"
        ]
      }
    },
    "query": "\n                SELECT id\n                FROM sessions\n                WHERE user_id = $1\n                ORDER BY created DESC\n                "
  },
  "ee2bca5618c3974147a4541bac1b2d8ca2c4a930769c11e10f6a97e3cac6ee2e": {
    "describe": {
      "columns": [
        {
          "name": "id",
          "ordinal": 0,
          "type_info": "Int8"
        }
      ],
      "nullable": [
        false
      ],
      "parameters": {
        "Left": [
          "Int8"
        ]
      }
    },
    "query": "SELECT id FROM users WHERE discord_id = $1"
  },
  "eec6d4028d790e57a4d97fc5a200a9ae2b3d2cb60ee83c51fb05180b821558f5": {
    "describe": {
      "columns": [],
      "nullable": [],
      "parameters": {
        "Left": [
          "Int8",
          "Int8"
        ]
      }
    },
    "query": "\n                    UPDATE pats\n                    SET scopes = $1\n                    WHERE id = $2\n                    "
  },
  "ef59f99fc0ab66ff5779d0e71c4a2134e2f26eed002ff9ea5626ea3e23518594": {
    "describe": {
      "columns": [
        {
          "name": "name",
          "ordinal": 0,
          "type_info": "Varchar"
        }
      ],
      "nullable": [
        false
      ],
      "parameters": {
        "Left": [
          "Int8"
        ]
      }
    },
    "query": "\n        SELECT name FROM project_types pt\n        INNER JOIN mods ON mods.project_type = pt.id\n        WHERE mods.id = $1\n        "
  },
  "f1525930830e17b5ee8feb796d9950dd3741131965f050840fa75423b5a54f01": {
    "describe": {
      "columns": [],
      "nullable": [],
      "parameters": {
        "Left": [
          "Int8",
          "Varchar",
          "Int8",
          "Varchar",
          "Varchar",
          "Varchar",
          "Varchar",
          "Varchar",
          "Varchar"
        ]
      }
    },
    "query": "\n            INSERT INTO sessions (\n                id, session, user_id, os, platform,\n                city, country, ip, user_agent\n            )\n            VALUES (\n                $1, $2, $3, $4, $5,\n                $6, $7, $8, $9\n            )\n            "
  },
  "f17a109913015a7a5ab847bb2e73794d6261a08d450de24b450222755e520881": {
    "describe": {
      "columns": [
        {
          "name": "id",
          "ordinal": 0,
          "type_info": "Int8"
        }
      ],
      "nullable": [
        false
      ],
      "parameters": {
        "Left": [
          "Int8",
          "Int8"
        ]
      }
    },
    "query": "\n            SELECT id FROM reports\n            WHERE closed = FALSE AND reporter = $1\n            ORDER BY created ASC\n            LIMIT $2;\n            "
  },
  "f2c5eccd8099d6f527c1665cfc0f1204b8a0dab6f2b84f9f72fbf5462c6cb1f4": {
    "describe": {
      "columns": [],
      "nullable": [],
      "parameters": {
        "Left": [
          "Int8",
          "Int8"
        ]
      }
    },
    "query": "\n                    UPDATE uploaded_images\n                    SET mod_id = $1\n                    WHERE id = $2\n                    "
  },
  "f34bbe639ad21801258dc8beaab9877229a451761be07f85a1dd04d027832329": {
    "describe": {
      "columns": [
        {
          "name": "exists",
          "ordinal": 0,
          "type_info": "Bool"
        }
      ],
      "nullable": [
        null
      ],
      "parameters": {
        "Left": [
          "Int8"
        ]
      }
    },
    "query": "\n                        SELECT EXISTS(SELECT 1 FROM mods WHERE id=$1)\n                        "
  },
  "f3d7eb1b62f0b978787dba1132308d070d28911d6ddc380cedfa16e7baa3243a": {
    "describe": {
      "columns": [
        {
          "name": "id",
          "ordinal": 0,
          "type_info": "Int8"
        },
        {
          "name": "version_number",
          "ordinal": 1,
          "type_info": "Varchar"
        },
        {
          "name": "version_type",
          "ordinal": 2,
          "type_info": "Varchar"
        }
      ],
      "nullable": [
        false,
        false,
        false
      ],
      "parameters": {
        "Left": [
          "Int8",
          "TextArray"
        ]
      }
    },
    "query": "\n        SELECT id, version_number, version_type\n        FROM versions\n        WHERE mod_id = $1 AND status = ANY($2)\n        ORDER BY date_published ASC\n        "
  },
  "f453b43772c4d2d9d09dc389eb95482cc75e7f0eaf9dc7ff48cf40f22f1497cc": {
    "describe": {
      "columns": [],
      "nullable": [],
      "parameters": {
        "Left": [
          "Varchar",
          "Int8"
        ]
      }
    },
    "query": "\n                    UPDATE users\n                    SET bio = $1\n                    WHERE (id = $2)\n                    "
  },
  "f793e96499ff35f8dc2e420484c2a0cdb54f25ffa27caa081691779ab896a709": {
    "describe": {
      "columns": [],
      "nullable": [],
      "parameters": {
        "Left": [
          "Int8"
        ]
      }
    },
    "query": "\n                DELETE FROM mods\n                WHERE id = $1\n                "
  },
  "f85fc13148aafc03a4df68eaa389945e9dc6472a759525a48cfb23d31181535c": {
    "describe": {
      "columns": [
        {
          "name": "exists",
          "ordinal": 0,
          "type_info": "Bool"
        }
      ],
      "nullable": [
        null
      ],
      "parameters": {
        "Left": [
          "Int8"
        ]
      }
    },
    "query": "SELECT EXISTS(SELECT 1 FROM threads_messages WHERE id=$1)"
  },
  "f88215069dbadf906c68c554b563021a34a935ce45d221cdf955f6a2c197d8b9": {
    "describe": {
      "columns": [],
      "nullable": [],
      "parameters": {
        "Left": [
          "Int8"
        ]
      }
    },
    "query": "\n                DELETE FROM organizations\n                WHERE id = $1\n                "
  },
  "f8be3053274b00ee9743e798886696062009c5f681baaf29dfc24cfbbda93742": {
    "describe": {
      "columns": [
        {
          "name": "exists",
          "ordinal": 0,
          "type_info": "Bool"
        }
      ],
      "nullable": [
        null
      ],
      "parameters": {
        "Left": [
          "Text"
        ]
      }
    },
    "query": "\n                SELECT EXISTS(SELECT 1 FROM mods WHERE slug = LOWER($1))\n                "
  },
  "f9bc19beaa70db45b058e80ba86599d393fad4c7d4af98426a8a9d9ca9b24035": {
    "describe": {
      "columns": [],
      "nullable": [],
      "parameters": {
        "Left": [
          "Int8",
          "Int8"
        ]
      }
    },
    "query": "\n                    UPDATE users\n                    SET steam_id = $2\n                    WHERE (id = $1)\n                    "
  },
  "fa1b92b15cc108fa046998f789c8b259e0226e7dac16c635927ca74abc78cea9": {
    "describe": {
      "columns": [
        {
          "name": "exists",
          "ordinal": 0,
          "type_info": "Bool"
        }
      ],
      "nullable": [
        null
      ],
      "parameters": {
        "Left": [
          "Int8",
          "Int8"
        ]
      }
    },
    "query": "SELECT EXISTS(SELECT 1 FROM mods m INNER JOIN team_members tm ON tm.team_id = m.team_id AND user_id = $2 WHERE m.id = $1)"
  },
  "fb955ca41b95120f66c98c0b528b1db10c4be4a55e9641bb104d772e390c9bb7": {
    "describe": {
      "columns": [
        {
          "name": "exists",
          "ordinal": 0,
          "type_info": "Bool"
        }
      ],
      "nullable": [
        null
      ],
      "parameters": {
        "Left": [
          "Int8"
        ]
      }
    },
    "query": "SELECT EXISTS(SELECT 1 FROM notifications WHERE id=$1)"
  },
  "fcd15905507769ab7f9839d64d1be3ee3f61cd555aee57dace76f8e53e91d344": {
    "describe": {
      "columns": [],
      "nullable": [],
      "parameters": {
        "Left": [
          "Int8",
          "Int4"
        ]
      }
    },
    "query": "\n                        INSERT INTO mods_categories (joining_mod_id, joining_category_id, is_additional)\n                        VALUES ($1, $2, TRUE)\n                        "
  },
  "fce67ce3d0c27c64af85fb7d36661513bc5ea2e96fcf12f3a51c97999b01b83c": {
    "describe": {
      "columns": [
        {
          "name": "id",
          "ordinal": 0,
          "type_info": "Int8"
        },
        {
          "name": "user_id",
          "ordinal": 1,
          "type_info": "Int8"
        },
        {
          "name": "title",
          "ordinal": 2,
          "type_info": "Varchar"
        },
        {
          "name": "text",
          "ordinal": 3,
          "type_info": "Varchar"
        },
        {
          "name": "link",
          "ordinal": 4,
          "type_info": "Varchar"
        },
        {
          "name": "created",
          "ordinal": 5,
          "type_info": "Timestamptz"
        },
        {
          "name": "read",
          "ordinal": 6,
          "type_info": "Bool"
        },
        {
          "name": "notification_type",
          "ordinal": 7,
          "type_info": "Varchar"
        },
        {
          "name": "body",
          "ordinal": 8,
          "type_info": "Jsonb"
        },
        {
          "name": "actions",
          "ordinal": 9,
          "type_info": "Jsonb"
        }
      ],
      "nullable": [
        false,
        false,
        true,
        true,
        true,
        false,
        false,
        true,
        true,
        null
      ],
      "parameters": {
        "Left": [
          "Int8Array"
        ]
      }
    },
    "query": "\n            SELECT n.id, n.user_id, n.title, n.text, n.link, n.created, n.read, n.type notification_type, n.body,\n            JSONB_AGG(DISTINCT jsonb_build_object('id', na.id, 'notification_id', na.notification_id, 'title', na.title, 'action_route_method', na.action_route_method, 'action_route', na.action_route)) filter (where na.id is not null) actions\n            FROM notifications n\n            LEFT OUTER JOIN notifications_actions na on n.id = na.notification_id\n            WHERE n.id = ANY($1)\n            GROUP BY n.id, n.user_id\n            ORDER BY n.created DESC;\n            "
  },
  "fdfe36dcb85347a3a8228b5d5fc2d017b9baa307b5ae0ae9deaafab9dcdcb74a": {
    "describe": {
      "columns": [
        {
          "name": "follower_id",
          "ordinal": 0,
          "type_info": "Int8"
        }
      ],
      "nullable": [
        false
      ],
      "parameters": {
        "Left": [
          "Int8"
        ]
      }
    },
    "query": "\n        SELECT follower_id FROM mod_follows\n        WHERE mod_id = $1\n        "
  },
  "ffcc8c65721465514ad39a0e9bd6138eda0fa32dd3399a8e850a76beb1f1bf16": {
    "describe": {
      "columns": [
        {
          "name": "id",
          "ordinal": 0,
          "type_info": "Int8"
        },
        {
          "name": "project_type",
          "ordinal": 1,
          "type_info": "Int4"
        },
        {
          "name": "title",
          "ordinal": 2,
          "type_info": "Varchar"
        },
        {
          "name": "description",
          "ordinal": 3,
          "type_info": "Varchar"
        },
        {
          "name": "downloads",
          "ordinal": 4,
          "type_info": "Int4"
        },
        {
          "name": "follows",
          "ordinal": 5,
          "type_info": "Int4"
        },
        {
          "name": "icon_url",
          "ordinal": 6,
          "type_info": "Varchar"
        },
        {
          "name": "body",
          "ordinal": 7,
          "type_info": "Varchar"
        },
        {
          "name": "published",
          "ordinal": 8,
          "type_info": "Timestamptz"
        },
        {
          "name": "updated",
          "ordinal": 9,
          "type_info": "Timestamptz"
        },
        {
          "name": "approved",
          "ordinal": 10,
          "type_info": "Timestamptz"
        },
        {
          "name": "queued",
          "ordinal": 11,
          "type_info": "Timestamptz"
        },
        {
          "name": "status",
          "ordinal": 12,
          "type_info": "Varchar"
        },
        {
          "name": "requested_status",
          "ordinal": 13,
          "type_info": "Varchar"
        },
        {
          "name": "issues_url",
          "ordinal": 14,
          "type_info": "Varchar"
        },
        {
          "name": "source_url",
          "ordinal": 15,
          "type_info": "Varchar"
        },
        {
          "name": "wiki_url",
          "ordinal": 16,
          "type_info": "Varchar"
        },
        {
          "name": "discord_url",
          "ordinal": 17,
          "type_info": "Varchar"
        },
        {
          "name": "license_url",
          "ordinal": 18,
          "type_info": "Varchar"
        },
        {
          "name": "team_id",
          "ordinal": 19,
          "type_info": "Int8"
        },
        {
          "name": "organization_id",
          "ordinal": 20,
          "type_info": "Int8"
        },
        {
          "name": "client_side",
          "ordinal": 21,
          "type_info": "Int4"
        },
        {
          "name": "server_side",
          "ordinal": 22,
          "type_info": "Int4"
        },
        {
          "name": "license",
          "ordinal": 23,
          "type_info": "Varchar"
        },
        {
          "name": "slug",
          "ordinal": 24,
          "type_info": "Varchar"
        },
        {
          "name": "moderation_message",
          "ordinal": 25,
          "type_info": "Varchar"
        },
        {
          "name": "moderation_message_body",
          "ordinal": 26,
          "type_info": "Varchar"
        },
        {
          "name": "client_side_type",
          "ordinal": 27,
          "type_info": "Varchar"
        },
        {
          "name": "server_side_type",
          "ordinal": 28,
          "type_info": "Varchar"
        },
        {
          "name": "project_type_name",
          "ordinal": 29,
          "type_info": "Varchar"
        },
        {
          "name": "webhook_sent",
          "ordinal": 30,
          "type_info": "Bool"
        },
        {
          "name": "color",
          "ordinal": 31,
          "type_info": "Int4"
        },
        {
          "name": "thread_id",
          "ordinal": 32,
          "type_info": "Int8"
        },
        {
          "name": "monetization_status",
          "ordinal": 33,
          "type_info": "Varchar"
        },
        {
          "name": "loaders",
          "ordinal": 34,
          "type_info": "VarcharArray"
        },
        {
          "name": "game_versions",
          "ordinal": 35,
          "type_info": "VarcharArray"
        },
        {
          "name": "categories",
          "ordinal": 36,
          "type_info": "VarcharArray"
        },
        {
          "name": "additional_categories",
          "ordinal": 37,
          "type_info": "VarcharArray"
        },
        {
          "name": "versions",
          "ordinal": 38,
          "type_info": "Jsonb"
        },
        {
          "name": "gallery",
          "ordinal": 39,
          "type_info": "Jsonb"
        },
        {
          "name": "donations",
          "ordinal": 40,
          "type_info": "Jsonb"
        }
      ],
      "nullable": [
        false,
        false,
        false,
        false,
        false,
        false,
        true,
        false,
        false,
        false,
        true,
        true,
        false,
        true,
        true,
        true,
        true,
        true,
        true,
        false,
        true,
        false,
        false,
        false,
        true,
        true,
        true,
        false,
        false,
        false,
        false,
        true,
        false,
        false,
        false,
        false,
        null,
        null,
        null,
        null,
        null
      ],
      "parameters": {
        "Left": [
          "Int8Array",
          "TextArray",
          "TextArray"
        ]
      }
    },
    "query": "\n                SELECT m.id id, m.project_type project_type, m.title title, m.description description, m.downloads downloads, m.follows follows,\n                m.icon_url icon_url, m.body body, m.published published,\n                m.updated updated, m.approved approved, m.queued, m.status status, m.requested_status requested_status,\n                m.issues_url issues_url, m.source_url source_url, m.wiki_url wiki_url, m.discord_url discord_url, m.license_url license_url,\n                m.team_id team_id, m.organization_id organization_id, m.client_side client_side, m.server_side server_side, m.license license, m.slug slug, m.moderation_message moderation_message, m.moderation_message_body moderation_message_body,\n                cs.name client_side_type, ss.name server_side_type, pt.name project_type_name, m.webhook_sent, m.color,\n                t.id thread_id, m.monetization_status monetization_status, m.loaders loaders, m.game_versions game_versions,\n                ARRAY_AGG(DISTINCT c.category) filter (where c.category is not null and mc.is_additional is false) categories,\n                ARRAY_AGG(DISTINCT c.category) filter (where c.category is not null and mc.is_additional is true) additional_categories,\n                JSONB_AGG(DISTINCT jsonb_build_object('id', v.id, 'date_published', v.date_published)) filter (where v.id is not null) versions,\n                JSONB_AGG(DISTINCT jsonb_build_object('image_url', mg.image_url, 'featured', mg.featured, 'title', mg.title, 'description', mg.description, 'created', mg.created, 'ordering', mg.ordering)) filter (where mg.image_url is not null) gallery,\n                JSONB_AGG(DISTINCT jsonb_build_object('platform_id', md.joining_platform_id, 'platform_short', dp.short, 'platform_name', dp.name,'url', md.url)) filter (where md.joining_platform_id is not null) donations\n                FROM mods m\n                INNER JOIN project_types pt ON pt.id = m.project_type\n                INNER JOIN side_types cs ON m.client_side = cs.id\n                INNER JOIN side_types ss ON m.server_side = ss.id\n                INNER JOIN threads t ON t.mod_id = m.id\n                LEFT JOIN mods_gallery mg ON mg.mod_id = m.id\n                LEFT JOIN mods_donations md ON md.joining_mod_id = m.id\n                LEFT JOIN donation_platforms dp ON md.joining_platform_id = dp.id\n                LEFT JOIN mods_categories mc ON mc.joining_mod_id = m.id\n                LEFT JOIN categories c ON mc.joining_category_id = c.id\n                LEFT JOIN versions v ON v.mod_id = m.id AND v.status = ANY($3)\n                WHERE m.id = ANY($1) OR m.slug = ANY($2)\n                GROUP BY pt.id, cs.id, ss.id, t.id, m.id;\n                "
  }
}<|MERGE_RESOLUTION|>--- conflicted
+++ resolved
@@ -2299,26 +2299,6 @@
     },
     "query": "\n                    UPDATE versions\n                    SET version_number = $1\n                    WHERE (id = $2)\n                    "
   },
-  "5586d60c8f3d58a31e6635ffb3cb30bac389bf21b190dfd1e64a44e837f3879c": {
-    "describe": {
-      "columns": [
-        {
-          "name": "id",
-          "ordinal": 0,
-          "type_info": "Int8"
-        }
-      ],
-      "nullable": [
-        false
-      ],
-      "parameters": {
-        "Left": [
-          "Text"
-        ]
-      }
-    },
-    "query": "\n                    SELECT id FROM mods\n                    WHERE status = $1 AND queued < NOW() - INTERVAL '40 hours'\n                    ORDER BY updated ASC\n                    "
-  },
   "5627b3516fc7c3799154098a663b1586aac11b2dc736810f06630ee5d8a54946": {
     "describe": {
       "columns": [
@@ -6274,18 +6254,33 @@
     },
     "query": "\n                    UPDATE versions\n                    SET featured = $1\n                    WHERE (id = $2)\n                    "
   },
-<<<<<<< HEAD
+  "e60ea75112db37d3e73812e21b1907716e4762e06aa883af878e3be82e3f87d3": {
+    "describe": {
+      "columns": [
+        {
+          "name": "id",
+          "ordinal": 0,
+          "type_info": "Int8"
+        }
+      ],
+      "nullable": [
+        false
+      ],
+      "parameters": {
+        "Left": [
+          "Int8"
+        ]
+      }
+    },
+    "query": "\n            SELECT c.id FROM collections c\n            WHERE c.user_id = $1\n            "
+  },
   "e6db02891be261e61a25716b83c1298482eb9a04f0c026532030aeb374405f13": {
-=======
-  "e60ea75112db37d3e73812e21b1907716e4762e06aa883af878e3be82e3f87d3": {
->>>>>>> 51777c3f
     "describe": {
       "columns": [
         {
           "name": "id",
           "ordinal": 0,
           "type_info": "Int8"
-<<<<<<< HEAD
         },
         {
           "name": "team_id",
@@ -6337,28 +6332,15 @@
         false,
         false,
         false,
-=======
-        }
-      ],
-      "nullable": [
->>>>>>> 51777c3f
         false
       ],
       "parameters": {
         "Left": [
-<<<<<<< HEAD
           "Int8Array"
         ]
       }
     },
     "query": "\n                SELECT id, team_id, role AS member_role, permissions, organization_permissions,\n                accepted, payouts_split, \n                ordering, user_id\n                FROM team_members\n                WHERE team_id = ANY($1)\n                ORDER BY team_id, ordering;\n                "
-=======
-          "Int8"
-        ]
-      }
-    },
-    "query": "\n            SELECT c.id FROM collections c\n            WHERE c.user_id = $1\n            "
->>>>>>> 51777c3f
   },
   "e6f5a150cbd3bd6b9bde9e5cdad224a45c96d678b69ec12508e81246710e3f6d": {
     "describe": {
