--- conflicted
+++ resolved
@@ -22,12 +22,9 @@
 mod routes;
 mod scheduler;
 mod search;
-<<<<<<< HEAD
 mod health;
-=======
 mod util;
 mod validate;
->>>>>>> efb82847
 
 #[derive(Debug, Options)]
 struct Config {
@@ -241,12 +238,8 @@
             if let Err(e) = result {
                 warn!("Indexing created projects failed: {:?}", e);
             }
-<<<<<<< HEAD
-            info!("Done indexing created mod queue");
             crate::health::SEARCH_READY.store(true, Ordering::Release);
-=======
             info!("Done indexing created project queue");
->>>>>>> efb82847
         }
     });
 
@@ -342,22 +335,7 @@
             .configure(routes::v1_config)
             .configure(routes::v2_config)
             .service(routes::index_get)
-<<<<<<< HEAD
             .service(routes::health_get)
-            .service(
-                web::scope("/api/v1/")
-                    .configure(routes::auth_config)
-                    .configure(routes::tags_config)
-                    .configure(routes::mods_config)
-                    .configure(routes::versions_config)
-                    .configure(routes::teams_config)
-                    .configure(routes::users_config)
-                    .configure(routes::moderation_config)
-                    .configure(routes::reports_config)
-                    .configure(routes::notifications_config),
-            )
-=======
->>>>>>> efb82847
             .service(web::scope("/maven/").configure(routes::maven_config))
             .default_service(web::get().to(routes::not_found))
     })
