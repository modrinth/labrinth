--- conflicted
+++ resolved
@@ -4,20 +4,12 @@
 -- Inserts 5 dummy users for testing, with slight differences
 -- 'Friend' and 'enemy' function like 'user', but we can use them to simulate 'other' users that may or may not be able to access certain things
 -- IDs 1-5, 1-5
-<<<<<<< HEAD
-INSERT INTO users (id, username, name, email, role) VALUES (1, 'admin', 'Administrator Test', 'admin@modrinth.com', 'admin');
-INSERT INTO users (id, username, name, email, role) VALUES (2, 'moderator', 'Moderator Test', 'moderator@modrinth.com', 'moderator');
-INSERT INTO users (id, username, name, email, role) VALUES (3, 'user', 'User Test', 'user@modrinth.com', 'developer');
-INSERT INTO users (id, username, name, email, role) VALUES (4, 'friend', 'Friend Test', 'friend@modrinth.com', 'developer');
-INSERT INTO users (id, username, name, email, role) VALUES (5, 'other_friend', 'Other Friend Test', 'otherfriend@modrinth.com', 'developer');
-INSERT INTO users (id, username, name, email, role) VALUES (6, 'enemy', 'Enemy Test', 'enemy@modrinth.com', 'developer');
-=======
 INSERT INTO users (id, username, name, email, role) VALUES (1, 'Admin', 'Administrator Test', 'admin@modrinth.com', 'admin');
 INSERT INTO users (id, username, name, email, role) VALUES (2, 'Moderator', 'Moderator Test', 'moderator@modrinth.com', 'moderator');
 INSERT INTO users (id, username, name, email, role) VALUES (3, 'User', 'User Test', 'user@modrinth.com', 'developer');
 INSERT INTO users (id, username, name, email, role) VALUES (4, 'Friend', 'Friend Test', 'friend@modrinth.com', 'developer');
-INSERT INTO users (id, username, name, email, role) VALUES (5, 'Enemy', 'Enemy Test', 'enemy@modrinth.com', 'developer');
->>>>>>> d1a09d0b
+INSERT INTO users (id, username, name, email, role) VALUES (5, 'Other_friend', 'Other Friend Test', 'otherfriend@modrinth.com', 'developer');
+INSERT INTO users (id, username, name, email, role) VALUES (6, 'Enemy', 'Enemy Test', 'enemy@modrinth.com', 'developer');
 
 -- Full PATs for each user, with different scopes
 -- These are not legal PATs, as they contain all scopes- they mimic permissions of a logged in user
