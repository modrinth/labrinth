use std::collections::HashMap;

use actix_http::StatusCode;
use actix_web::{
    dev::ServiceResponse,
    test::{self, TestRequest},
};
use bytes::Bytes;
<<<<<<< HEAD
use labrinth::{
    models::v2::projects::{LegacyProject, LegacyVersion},
    search::SearchResults,
    util::actix::AppendsMultipart,
};
=======
use chrono::{DateTime, Utc};
use labrinth::models::projects::{Project, Version};
use rust_decimal::Decimal;
>>>>>>> aab95444
use serde_json::json;

use crate::common::{
    asserts::assert_status,
    database::MOD_USER_PAT,
    request_data::{ImageData, ProjectCreationRequestData},
};

use super::ApiV2;

impl ApiV2 {
    pub async fn add_public_project(
        &self,
        creation_data: ProjectCreationRequestData,
        pat: &str,
    ) -> (LegacyProject, Vec<LegacyVersion>) {
        // Add a project.
        let req = TestRequest::post()
            .uri("/v2/project")
            .append_header(("Authorization", pat))
            .set_multipart(creation_data.segment_data)
            .to_request();
        let resp = self.call(req).await;
        assert_status(&resp, StatusCode::OK);

        // Approve as a moderator.
        let req = TestRequest::patch()
            .uri(&format!("/v2/project/{}", creation_data.slug))
            .append_header(("Authorization", MOD_USER_PAT))
            .set_json(json!(
                {
                    "status": "approved"
                }
            ))
            .to_request();
        let resp = self.call(req).await;
        assert_status(&resp, StatusCode::NO_CONTENT);

        let project = self
            .get_project_deserialized(&creation_data.slug, pat)
            .await;

        // Get project's versions
        let req = TestRequest::get()
            .uri(&format!("/v2/project/{}/version", creation_data.slug))
            .append_header(("Authorization", pat))
            .to_request();
        let resp = self.call(req).await;
        let versions: Vec<LegacyVersion> = test::read_body_json(resp).await;

        (project, versions)
    }

    pub async fn remove_project(&self, project_slug_or_id: &str, pat: &str) -> ServiceResponse {
        let req = test::TestRequest::delete()
            .uri(&format!("/v2/project/{project_slug_or_id}"))
            .append_header(("Authorization", pat))
            .to_request();
        let resp = self.call(req).await;
        assert_eq!(resp.status(), 204);
        resp
    }

    pub async fn get_project(&self, id_or_slug: &str, pat: &str) -> ServiceResponse {
        let req = TestRequest::get()
            .uri(&format!("/v2/project/{id_or_slug}"))
            .append_header(("Authorization", pat))
            .to_request();
        self.call(req).await
    }
    pub async fn get_project_deserialized(&self, id_or_slug: &str, pat: &str) -> LegacyProject {
        let resp = self.get_project(id_or_slug, pat).await;
        assert_eq!(resp.status(), 200);
        test::read_body_json(resp).await
    }

    pub async fn get_user_projects(&self, user_id_or_username: &str, pat: &str) -> ServiceResponse {
        let req = test::TestRequest::get()
            .uri(&format!("/v2/user/{}/projects", user_id_or_username))
            .append_header(("Authorization", pat))
            .to_request();
        self.call(req).await
    }

    pub async fn get_user_projects_deserialized(
        &self,
        user_id_or_username: &str,
        pat: &str,
    ) -> Vec<LegacyProject> {
        let resp = self.get_user_projects(user_id_or_username, pat).await;
        assert_eq!(resp.status(), 200);
        test::read_body_json(resp).await
    }

    pub async fn edit_project(
        &self,
        id_or_slug: &str,
        patch: serde_json::Value,
        pat: &str,
    ) -> ServiceResponse {
        let req = test::TestRequest::patch()
            .uri(&format!("/v2/project/{id_or_slug}"))
            .append_header(("Authorization", pat))
            .set_json(patch)
            .to_request();

        self.call(req).await
    }

    pub async fn edit_project_bulk(
        &self,
        ids_or_slugs: impl IntoIterator<Item = &str>,
        patch: serde_json::Value,
        pat: &str,
    ) -> ServiceResponse {
        let projects_str = ids_or_slugs
            .into_iter()
            .map(|s| format!("\"{}\"", s))
            .collect::<Vec<_>>()
            .join(",");
        let req = test::TestRequest::patch()
            .uri(&format!(
                "/v2/projects?ids={encoded}",
                encoded = urlencoding::encode(&format!("[{projects_str}]"))
            ))
            .append_header(("Authorization", pat))
            .set_json(patch)
            .to_request();

        self.call(req).await
    }

    pub async fn edit_project_icon(
        &self,
        id_or_slug: &str,
        icon: Option<ImageData>,
        pat: &str,
    ) -> ServiceResponse {
        if let Some(icon) = icon {
            // If an icon is provided, upload it
            let req = test::TestRequest::patch()
                .uri(&format!(
                    "/v2/project/{id_or_slug}/icon?ext={ext}",
                    ext = icon.extension
                ))
                .append_header(("Authorization", pat))
                .set_payload(Bytes::from(icon.icon))
                .to_request();

            self.call(req).await
        } else {
            // If no icon is provided, delete the icon
            let req = test::TestRequest::delete()
                .uri(&format!("/v2/project/{id_or_slug}/icon"))
                .append_header(("Authorization", pat))
                .to_request();

            self.call(req).await
        }
    }

<<<<<<< HEAD
    pub async fn search_deserialized(
        &self,
        query: Option<&str>,
        facets: Option<serde_json::Value>,
        pat: &str,
    ) -> SearchResults {
        let query_field = if let Some(query) = query {
            format!("&query={}", urlencoding::encode(query))
        } else {
            "".to_string()
        };

        let facets_field = if let Some(facets) = facets {
            format!("&facets={}", urlencoding::encode(&facets.to_string()))
        } else {
            "".to_string()
        };

        let req = test::TestRequest::get()
            .uri(&format!("/v2/search?{}{}", query_field, facets_field))
            .append_header(("Authorization", pat))
            .to_request();
        let resp = self.call(req).await;
        let status = resp.status();
        assert_eq!(status, 200);
=======
    pub async fn get_analytics_revenue(
        &self,
        id_or_slugs: Vec<&str>,
        start_date: Option<DateTime<Utc>>,
        end_date: Option<DateTime<Utc>>,
        resolution_minutes: Option<u32>,
        pat: &str,
    ) -> ServiceResponse {
        let projects_string = serde_json::to_string(&id_or_slugs).unwrap();
        let projects_string = urlencoding::encode(&projects_string);

        let mut extra_args = String::new();
        if let Some(start_date) = start_date {
            let start_date = start_date.to_rfc3339();
            // let start_date = serde_json::to_string(&start_date).unwrap();
            let start_date = urlencoding::encode(&start_date);
            extra_args.push_str(&format!("&start_date={start_date}"));
        }
        if let Some(end_date) = end_date {
            let end_date = end_date.to_rfc3339();
            // let end_date = serde_json::to_string(&end_date).unwrap();
            let end_date = urlencoding::encode(&end_date);
            extra_args.push_str(&format!("&end_date={end_date}"));
        }
        if let Some(resolution_minutes) = resolution_minutes {
            extra_args.push_str(&format!("&resolution_minutes={}", resolution_minutes));
        }

        let req = test::TestRequest::get()
            .uri(&format!(
                "/v2/analytics/revenue?{projects_string}{extra_args}",
            ))
            .append_header(("Authorization", pat))
            .to_request();

        self.call(req).await
    }

    pub async fn get_analytics_revenue_deserialized(
        &self,
        id_or_slugs: Vec<&str>,
        start_date: Option<DateTime<Utc>>,
        end_date: Option<DateTime<Utc>>,
        resolution_minutes: Option<u32>,
        pat: &str,
    ) -> HashMap<String, HashMap<i64, Decimal>> {
        let resp = self
            .get_analytics_revenue(id_or_slugs, start_date, end_date, resolution_minutes, pat)
            .await;
        assert_eq!(resp.status(), 200);
>>>>>>> aab95444
        test::read_body_json(resp).await
    }
}<|MERGE_RESOLUTION|>--- conflicted
+++ resolved
@@ -6,17 +6,13 @@
     test::{self, TestRequest},
 };
 use bytes::Bytes;
-<<<<<<< HEAD
+use chrono::{DateTime, Utc};
 use labrinth::{
     models::v2::projects::{LegacyProject, LegacyVersion},
     search::SearchResults,
     util::actix::AppendsMultipart,
 };
-=======
-use chrono::{DateTime, Utc};
-use labrinth::models::projects::{Project, Version};
 use rust_decimal::Decimal;
->>>>>>> aab95444
 use serde_json::json;
 
 use crate::common::{
@@ -178,7 +174,6 @@
         }
     }
 
-<<<<<<< HEAD
     pub async fn search_deserialized(
         &self,
         query: Option<&str>,
@@ -204,7 +199,9 @@
         let resp = self.call(req).await;
         let status = resp.status();
         assert_eq!(status, 200);
-=======
+        test::read_body_json(resp).await
+    }
+
     pub async fn get_analytics_revenue(
         &self,
         id_or_slugs: Vec<&str>,
@@ -255,7 +252,6 @@
             .get_analytics_revenue(id_or_slugs, start_date, end_date, resolution_minutes, pat)
             .await;
         assert_eq!(resp.status(), 200);
->>>>>>> aab95444
         test::read_body_json(resp).await
     }
 }