--- conflicted
+++ resolved
@@ -159,13 +159,6 @@
     )
     .await?;
 
-<<<<<<< HEAD
-    let projects_data =
-        crate::database::models::Project::get_many_ids(&project_ids, &**pool, &redis).await?;
-
-    let projects = filter_authorized_projects(projects_data, current_user.as_ref(), &pool).await?;
-    Ok(HttpResponse::Ok().json(projects))
-=======
     // Convert v3 projects to v2
     match v2_reroute::extract_ok_json::<Vec<Project>>(response).await {
         Ok(project) => {
@@ -174,7 +167,6 @@
         }
         Err(response) => Ok(response),
     }
->>>>>>> f4880d05
 }
 
 #[derive(Deserialize)]
