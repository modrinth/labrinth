--- conflicted
+++ resolved
@@ -1,16 +1,12 @@
 #![allow(dead_code)]
 
-<<<<<<< HEAD
 use crate::common::get_json_val_str;
 use itertools::Itertools;
 
-=======
->>>>>>> d5594b03
 pub fn assert_status(response: &actix_web::dev::ServiceResponse, status: actix_http::StatusCode) {
     assert_eq!(response.status(), status, "{:#?}", response.response());
 }
 
-<<<<<<< HEAD
 pub fn assert_version_ids(
     versions: &[labrinth::models::projects::Version],
     expected_ids: Vec<String>,
@@ -20,11 +16,11 @@
         .map(|v| get_json_val_str(v.id))
         .collect_vec();
     assert_eq!(version_ids, expected_ids);
-=======
+}
+
 pub fn assert_any_status_except(
     response: &actix_web::dev::ServiceResponse,
     status: actix_http::StatusCode,
 ) {
     assert_ne!(response.status(), status, "{:#?}", response.response());
->>>>>>> d5594b03
 }