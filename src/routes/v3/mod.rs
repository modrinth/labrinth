pub use super::ApiError;
use crate::util::cors::default_cors;
use actix_web::{web, HttpResponse};
use serde_json::json;

pub mod admin;
pub mod analytics_get;
pub mod collections;
pub mod images;
pub mod moderation;
pub mod notifications;
pub mod organizations;
pub mod project_creation;
pub mod projects;
pub mod reports;
pub mod statistics;
pub mod tags;
pub mod teams;
pub mod threads;
pub mod users;
pub mod version_creation;
pub mod version_file;
pub mod versions;

pub mod oauth_clients;

pub fn config(cfg: &mut web::ServiceConfig) {
    cfg.service(
        web::scope("v3")
            .wrap(default_cors())
            .configure(admin::config)
            .configure(analytics_get::config)
            // TODO: write tests that catch these
            .configure(oauth_clients::config)
            .configure(crate::auth::session::config)
            .configure(crate::auth::flows::config)
            .configure(crate::auth::pats::config)
            .configure(collections::config)
            .configure(images::config)
            .configure(moderation::config)
            .configure(notifications::config)
            .configure(organizations::config)
            .configure(project_creation::config)
            .configure(projects::config)
            .configure(reports::config)
            .configure(statistics::config)
            .configure(tags::config)
            .configure(teams::config)
            .configure(threads::config)
            .configure(users::config)
            .configure(version_file::config)
<<<<<<< HEAD
            .configure(versions::config)
            .configure(oauth::config)
            .configure(oauth_clients::config)
            .configure(users::config)
            .configure(organizations::config),
=======
            .configure(versions::config),
>>>>>>> e06a77af
    );
}

pub async fn hello_world() -> Result<HttpResponse, ApiError> {
    Ok(HttpResponse::Ok().json(json!({
        "hello": "world",
    })))
}<|MERGE_RESOLUTION|>--- conflicted
+++ resolved
@@ -49,15 +49,9 @@
             .configure(threads::config)
             .configure(users::config)
             .configure(version_file::config)
-<<<<<<< HEAD
             .configure(versions::config)
-            .configure(oauth::config)
-            .configure(oauth_clients::config)
             .configure(users::config)
             .configure(organizations::config),
-=======
-            .configure(versions::config),
->>>>>>> e06a77af
     );
 }
 
