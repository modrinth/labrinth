--- conflicted
+++ resolved
@@ -838,32 +838,12 @@
                         },
                         categories: m.categories.unwrap_or_default(),
                         additional_categories: m.additional_categories.unwrap_or_default(),
-<<<<<<< HEAD
-                        project_types: m.project_types.unwrap_or_default(),
-                        games: m.games.unwrap_or_default(),
-                        public_versions: {
-                                #[derive(Deserialize)]
-                                struct Version {
-                                    pub id: VersionId,
-                                    pub date_published: DateTime<Utc>,
-                                }
-
-                                let mut versions: Vec<Version> = serde_json::from_value(
-                                    m.versions.unwrap_or_default(),
-                                )
-                                    .ok()
-                                    .unwrap_or_default();
-
-                                versions.sort_by(|a, b| a.date_published.cmp(&b.date_published));
-                                versions.into_iter().map(|x| x.id).collect()
-=======
                         project_types,
                         games,
-                        versions: {
+                        public_versions: {
                                 // Each version is a tuple of (VersionId, DateTime<Utc>)
                                 versions.sort_by(|a, b| a.1.cmp(&b.1));
                                 versions.into_iter().map(|x| x.0).collect()
->>>>>>> 9f798559
                             },
                             gallery_items: {
                                 gallery.sort_by(|a, b| a.ordering.cmp(&b.ordering));
