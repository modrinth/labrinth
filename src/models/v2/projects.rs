use std::convert::TryFrom;

use std::collections::HashMap;

use super::super::ids::OrganizationId;
use super::super::teams::TeamId;
use super::super::users::UserId;
use crate::database::models::legacy_loader_fields::MinecraftGameVersion;
use crate::database::models::{version_item, DatabaseError};
use crate::database::redis::RedisPool;
use crate::models::ids::{ProjectId, VersionId};
use crate::models::projects::{
<<<<<<< HEAD
    Dependency, DonationLink, License, Loader, ModeratorMessage, MonetizationStatus, Project,
=======
    Dependency, GalleryItem, License, Link, Loader, ModeratorMessage, MonetizationStatus, Project,
>>>>>>> 2d92b084
    ProjectStatus, Version, VersionFile, VersionStatus, VersionType,
};
use crate::models::threads::ThreadId;
use crate::routes::v2_reroute;
use chrono::{DateTime, Utc};
use serde::{Deserialize, Serialize};
use validator::Validate;

/// A project returned from the API
#[derive(Serialize, Deserialize, Clone)]
pub struct LegacyProject {
    /// Relevant V2 fields- these were removed or modfified in V3,
    /// and are now part of the dynamic fields system
    /// The support range for the client project*
    pub client_side: LegacySideType,
    /// The support range for the server project
    pub server_side: LegacySideType,
    /// A list of game versions this project supports
    pub game_versions: Vec<String>,

    // All other fields are the same as V3
    // If they change, or their constituent types change, we may need to
    // add a new struct for them here.
    pub id: ProjectId,
    pub slug: Option<String>,
    pub project_type: String,
    pub team: TeamId,
    pub organization: Option<OrganizationId>,
    pub title: String,
    pub description: String,
    pub body: String,
    pub body_url: Option<String>,
    pub published: DateTime<Utc>,
    pub updated: DateTime<Utc>,
    pub approved: Option<DateTime<Utc>>,
    pub queued: Option<DateTime<Utc>>,
    pub status: ProjectStatus,
    pub requested_status: Option<ProjectStatus>,
    pub moderator_message: Option<ModeratorMessage>,
    pub license: License,
    pub downloads: u32,
    pub followers: u32,
    pub categories: Vec<String>,
    pub additional_categories: Vec<String>,
    pub loaders: Vec<String>,
    pub versions: Vec<VersionId>,
    pub icon_url: Option<String>,
    pub issues_url: Option<String>,
    pub source_url: Option<String>,
    pub wiki_url: Option<String>,
    pub discord_url: Option<String>,
    pub donation_urls: Option<Vec<DonationLink>>,
    pub gallery: Vec<LegacyGalleryItem>,
    pub color: Option<u32>,
    pub thread_id: ThreadId,
    pub monetization_status: MonetizationStatus,
}

impl LegacyProject {
    // Convert from a standard V3 project to a V2 project
    // Requires any queried versions to be passed in, to get access to certain version fields contained within.
    // - This can be any version, because the fields are ones that used to be on the project itself.
    // - Its conceivable that certain V3 projects that have many different ones may not have the same fields on all of them.
    // TODO: Should this return an error instead for v2 users?
    // It's safe to use a db version_item for this as the only info is side types, game versions, and loader fields (for loaders), which used to be public on project anyway.
    pub fn from(data: Project, versions_item: Option<version_item::QueryVersion>) -> Self {
        let mut client_side = LegacySideType::Unknown;
        let mut server_side = LegacySideType::Unknown;
        let mut game_versions = Vec::new();

        // V2 versions only have one project type- v3 versions can rarely have multiple.
        // We'll prioritize 'modpack' first, then 'mod', and if neither are found, use the first one.
        // If there are no project types, default to 'project'
        let mut project_types = data.project_types;
        if project_types.contains(&"modpack".to_string()) {
            project_types = vec!["modpack".to_string()];
        } else if project_types.contains(&"mod".to_string()) {
            project_types = vec!["mod".to_string()];
        }
        let project_type = project_types
            .first()
            .cloned()
            .unwrap_or("project".to_string()); // Default to 'project' if none are found

        let mut project_type = if project_type == "datapack" || project_type == "plugin" {
            // These are not supported in V2, so we'll just use 'mod' instead
            "mod".to_string()
        } else {
            project_type
        };

        let mut loaders = data.loaders;

        if let Some(versions_item) = versions_item {
            game_versions = versions_item
                .version_fields
                .iter()
                .find(|f| f.field_name == "game_versions")
                .and_then(|f| MinecraftGameVersion::try_from_version_field(f).ok())
                .map(|v| v.into_iter().map(|v| v.version).collect())
                .unwrap_or(Vec::new());

            // Extract side types from remaining fields (singleplayer, client_only, etc)
            let fields = versions_item
                .version_fields
                .iter()
                .map(|f| (f.field_name.clone(), f.value.clone().serialize_internal()))
                .collect::<HashMap<_, _>>();
            (client_side, server_side) = v2_reroute::convert_side_types_v2(&fields);

            // - if loader is mrpack, this is a modpack
            // the loaders are whatever the corresponding loader fields are
            if versions_item.loaders == vec!["mrpack".to_string()] {
                project_type = "modpack".to_string();
                if let Some(mrpack_loaders) = versions_item
                    .version_fields
                    .iter()
                    .find(|f| f.field_name == "mrpack_loaders")
                {
                    loaders = mrpack_loaders.value.as_strings();
                }
            }
        }

        let issues_url = data.link_urls.get("issues").map(|l| l.url.clone());
        let source_url = data.link_urls.get("source").map(|l| l.url.clone());
        let wiki_url = data.link_urls.get("wiki").map(|l| l.url.clone());
        let discord_url = data.link_urls.get("discord").map(|l| l.url.clone());

        let donation_urls = data
            .link_urls
            .iter()
            .filter(|(_, l)| l.donation)
            .map(|(_, l)| DonationLink::try_from(l.clone()).ok())
            .collect::<Option<Vec<_>>>();

        Self {
            id: data.id,
            slug: data.slug,
            project_type,
            team: data.team_id,
            organization: data.organization,
            title: data.name,
            description: data.summary, // V2 description is V3 summary
            body: data.description,    // V2 body is V3 description
            body_url: None,            // Always None even in V2
            published: data.published,
            updated: data.updated,
            approved: data.approved,
            queued: data.queued,
            status: data.status,
            requested_status: data.requested_status,
            moderator_message: data.moderator_message,
            license: data.license,
            downloads: data.downloads,
            followers: data.followers,
            categories: data.categories,
            additional_categories: data.additional_categories,
            loaders,
            versions: data.versions,
            icon_url: data.icon_url,
<<<<<<< HEAD
            issues_url: data.issues_url,
            source_url: data.source_url,
            wiki_url: data.wiki_url,
            discord_url: data.discord_url,
            donation_urls: data.donation_urls,
            gallery: data
                .gallery
                .into_iter()
                .map(LegacyGalleryItem::from)
                .collect(),
=======
            issues_url,
            source_url,
            wiki_url,
            discord_url,
            donation_urls,
            gallery: data.gallery,
>>>>>>> 2d92b084
            color: data.color,
            thread_id: data.thread_id,
            monetization_status: data.monetization_status,
            client_side,
            server_side,
            game_versions,
        }
    }

    // Because from needs a version_item, this is a helper function to get many from one db query.
    pub async fn from_many<'a, E>(
        data: Vec<Project>,
        exec: E,
        redis: &RedisPool,
    ) -> Result<Vec<Self>, DatabaseError>
    where
        E: sqlx::Executor<'a, Database = sqlx::Postgres>,
    {
        let version_ids: Vec<_> = data
            .iter()
            .filter_map(|p| p.versions.first().map(|i| (*i).into()))
            .collect();
        let example_versions = version_item::Version::get_many(&version_ids, exec, redis).await?;
        let mut legacy_projects = Vec::new();
        for project in data {
            let version_item = example_versions
                .iter()
                .find(|v| v.inner.project_id == project.id.into())
                .cloned();
            let project = LegacyProject::from(project, version_item);
            legacy_projects.push(project);
        }
        Ok(legacy_projects)
    }
}

#[derive(Serialize, Deserialize, Clone, Debug, Eq, PartialEq, Copy)]
#[serde(rename_all = "kebab-case")]
pub enum LegacySideType {
    Required,
    Optional,
    Unsupported,
    Unknown,
}

impl std::fmt::Display for LegacySideType {
    fn fmt(&self, fmt: &mut std::fmt::Formatter) -> std::fmt::Result {
        write!(fmt, "{}", self.as_str())
    }
}

impl LegacySideType {
    // These are constant, so this can remove unneccessary allocations (`to_string`)
    pub fn as_str(&self) -> &'static str {
        match self {
            LegacySideType::Required => "required",
            LegacySideType::Optional => "optional",
            LegacySideType::Unsupported => "unsupported",
            LegacySideType::Unknown => "unknown",
        }
    }

    pub fn from_string(string: &str) -> LegacySideType {
        match string {
            "required" => LegacySideType::Required,
            "optional" => LegacySideType::Optional,
            "unsupported" => LegacySideType::Unsupported,
            _ => LegacySideType::Unknown,
        }
    }
}

/// A specific version of a project
#[derive(Serialize, Deserialize, Clone)]
pub struct LegacyVersion {
    /// Relevant V2 fields- these were removed or modfified in V3,
    /// and are now part of the dynamic fields system
    /// A list of game versions this project supports
    pub game_versions: Vec<String>,

    /// A list of loaders this project supports (has a newtype struct)
    pub loaders: Vec<Loader>,

    // TODO: should we remove this? as this is a v3 field and tests for it should be isolated to v3
    // it allows us to keep tests that use this struct in common
    pub ordering: Option<i32>,

    pub id: VersionId,
    pub project_id: ProjectId,
    pub author_id: UserId,
    pub featured: bool,
    pub name: String,
    pub version_number: String,
    pub changelog: String,
    pub changelog_url: Option<String>,
    pub date_published: DateTime<Utc>,
    pub downloads: u32,
    pub version_type: VersionType,
    pub status: VersionStatus,
    pub requested_status: Option<VersionStatus>,
    pub files: Vec<VersionFile>,
    pub dependencies: Vec<Dependency>,
}

impl From<Version> for LegacyVersion {
    fn from(data: Version) -> Self {
        let mut game_versions = Vec::new();
        if let Some(value) = data.fields.get("game_versions").and_then(|v| v.as_array()) {
            for gv in value {
                if let Some(game_version) = gv.as_str() {
                    game_versions.push(game_version.to_string());
                }
            }
        }

        // - if loader is mrpack, this is a modpack
        // the v2 loaders are whatever the corresponding loader fields are
        let mut loaders = data.loaders.into_iter().map(|l| l.0).collect::<Vec<_>>();
        if loaders == vec!["mrpack".to_string()] {
            if let Some((_, mrpack_loaders)) = data
                .fields
                .into_iter()
                .find(|(key, _)| key == "mrpack_loaders")
            {
                if let Ok(mrpack_loaders) = serde_json::from_value(mrpack_loaders) {
                    loaders = mrpack_loaders;
                }
            }
        }
        let loaders = loaders.into_iter().map(Loader).collect::<Vec<_>>();

        Self {
            id: data.id,
            project_id: data.project_id,
            author_id: data.author_id,
            featured: data.featured,
            name: data.name,
            version_number: data.version_number,
            changelog: data.changelog,
            changelog_url: None, // Always None even in V2
            date_published: data.date_published,
            downloads: data.downloads,
            version_type: data.version_type,
            status: data.status,
            requested_status: data.requested_status,
            files: data.files,
            dependencies: data.dependencies,
            game_versions,
            ordering: data.ordering,
            loaders,
        }
    }
}

<<<<<<< HEAD
#[derive(Serialize, Deserialize, Clone, Debug)]
pub struct LegacyGalleryItem {
    pub url: String,
    pub featured: bool,
    pub name: Option<String>,
    pub description: Option<String>,
    pub created: DateTime<Utc>,
    pub ordering: i64,
}

impl LegacyGalleryItem {
    fn from(data: crate::models::projects::GalleryItem) -> Self {
        Self {
            url: data.url,
            featured: data.featured,
            name: data.name,
            description: data.description,
            created: data.created,
            ordering: data.ordering,
        }
    }
=======
#[derive(Serialize, Deserialize, Validate, Clone, Eq, PartialEq)]
pub struct DonationLink {
    pub id: String,
    pub platform: String,
    #[validate(
        custom(function = "crate::util::validate::validate_url"),
        length(max = 2048)
    )]
    pub url: String,
}

impl TryFrom<Link> for DonationLink {
    type Error = String;
    fn try_from(link: Link) -> Result<Self, String> {
        if !link.donation {
            return Err("Not a donation".to_string());
        }
        Ok(Self {
            platform: capitalize_first(&link.platform),
            url: link.url,
            id: link.platform,
        })
    }
}

fn capitalize_first(input: &str) -> String {
    let mut result = input.to_owned();
    if let Some(first_char) = result.get_mut(0..1) {
        first_char.make_ascii_uppercase();
    }
    result
>>>>>>> 2d92b084
}<|MERGE_RESOLUTION|>--- conflicted
+++ resolved
@@ -10,11 +10,9 @@
 use crate::database::redis::RedisPool;
 use crate::models::ids::{ProjectId, VersionId};
 use crate::models::projects::{
-<<<<<<< HEAD
     Dependency, DonationLink, License, Loader, ModeratorMessage, MonetizationStatus, Project,
-=======
+    ProjectStatus, Version, VersionFile, VersionStatus, VersionType,
     Dependency, GalleryItem, License, Link, Loader, ModeratorMessage, MonetizationStatus, Project,
->>>>>>> 2d92b084
     ProjectStatus, Version, VersionFile, VersionStatus, VersionType,
 };
 use crate::models::threads::ThreadId;
@@ -176,25 +174,16 @@
             loaders,
             versions: data.versions,
             icon_url: data.icon_url,
-<<<<<<< HEAD
-            issues_url: data.issues_url,
-            source_url: data.source_url,
-            wiki_url: data.wiki_url,
-            discord_url: data.discord_url,
-            donation_urls: data.donation_urls,
+            issues_url,
+            source_url,
+            wiki_url,
+            discord_url,
+            donation_urls,
             gallery: data
                 .gallery
                 .into_iter()
                 .map(LegacyGalleryItem::from)
                 .collect(),
-=======
-            issues_url,
-            source_url,
-            wiki_url,
-            discord_url,
-            donation_urls,
-            gallery: data.gallery,
->>>>>>> 2d92b084
             color: data.color,
             thread_id: data.thread_id,
             monetization_status: data.monetization_status,
@@ -349,7 +338,6 @@
     }
 }
 
-<<<<<<< HEAD
 #[derive(Serialize, Deserialize, Clone, Debug)]
 pub struct LegacyGalleryItem {
     pub url: String,
@@ -371,7 +359,8 @@
             ordering: data.ordering,
         }
     }
-=======
+}
+
 #[derive(Serialize, Deserialize, Validate, Clone, Eq, PartialEq)]
 pub struct DonationLink {
     pub id: String,
@@ -403,5 +392,4 @@
         first_char.make_ascii_uppercase();
     }
     result
->>>>>>> 2d92b084
 }