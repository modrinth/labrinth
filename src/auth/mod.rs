--- conflicted
+++ resolved
@@ -55,7 +55,7 @@
     fn into_response(self) -> Response {
         let error_message = ApiError {
             error: self.error_name(),
-            description: &self.to_string(),
+            description: self.to_string(),
         };
 
         (self.status_code(), Json(error_message)).into_response()
@@ -82,18 +82,6 @@
         }
     }
 
-<<<<<<< HEAD
-=======
-    fn error_response(&self) -> HttpResponse {
-        HttpResponse::build(self.status_code()).json(ApiError {
-            error: self.error_name(),
-            description: self.to_string(),
-        })
-    }
-}
-
-impl AuthenticationError {
->>>>>>> 0a0837ea
     pub fn error_name(&self) -> &'static str {
         match self {
             AuthenticationError::Env(..) => "environment_error",
