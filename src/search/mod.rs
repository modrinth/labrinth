use crate::database::models::project_item::{GalleryItem, LinkUrl};
use crate::models::error::ApiError;
use crate::models::projects::{MonetizationStatus, ProjectStatus, SearchRequest};
use actix_web::http::StatusCode;
use actix_web::HttpResponse;
use chrono::{DateTime, Utc};
use itertools::Itertools;
use meilisearch_sdk::client::Client;
use serde::{Deserialize, Serialize};
use serde_json::Value;
use std::borrow::Cow;
use std::collections::HashMap;
use std::fmt::Write;
use thiserror::Error;

pub mod indexing;

#[derive(Error, Debug)]
pub enum SearchError {
    #[error("MeiliSearch Error: {0}")]
    MeiliSearch(#[from] meilisearch_sdk::errors::Error),
    #[error("Error while serializing or deserializing JSON: {0}")]
    Serde(#[from] serde_json::Error),
    #[error("Error while parsing an integer: {0}")]
    IntParsing(#[from] std::num::ParseIntError),
    #[error("Error while formatting strings: {0}")]
    FormatError(#[from] std::fmt::Error),
    #[error("Environment Error")]
    Env(#[from] dotenvy::Error),
    #[error("Invalid index to sort by: {0}")]
    InvalidIndex(String),
}

impl actix_web::ResponseError for SearchError {
    fn status_code(&self) -> StatusCode {
        match self {
            SearchError::Env(..) => StatusCode::INTERNAL_SERVER_ERROR,
            SearchError::MeiliSearch(..) => StatusCode::BAD_REQUEST,
            SearchError::Serde(..) => StatusCode::BAD_REQUEST,
            SearchError::IntParsing(..) => StatusCode::BAD_REQUEST,
            SearchError::InvalidIndex(..) => StatusCode::BAD_REQUEST,
            SearchError::FormatError(..) => StatusCode::BAD_REQUEST,
        }
    }

    fn error_response(&self) -> HttpResponse {
        HttpResponse::build(self.status_code()).json(ApiError {
            error: match self {
                SearchError::Env(..) => "environment_error",
                SearchError::MeiliSearch(..) => "meilisearch_error",
                SearchError::Serde(..) => "invalid_input",
                SearchError::IntParsing(..) => "invalid_input",
                SearchError::InvalidIndex(..) => "invalid_input",
                SearchError::FormatError(..) => "invalid_input",
            },
            description: &self.to_string(),
        })
    }
}

#[derive(Clone, Debug)]
pub struct SearchConfig {
    pub address: String,
    pub key: String,
    pub meta_namespace: String,
}

impl SearchConfig {
    // Panics if the environment variables are not set,
    // but these are already checked for on startup.
    pub fn new(meta_namespace: Option<String>) -> Self {
        let address = dotenvy::var("MEILISEARCH_ADDR").expect("MEILISEARCH_ADDR not set");
        let key = dotenvy::var("MEILISEARCH_KEY").expect("MEILISEARCH_KEY not set");

        Self {
            address,
            key,
            meta_namespace: meta_namespace.unwrap_or_default(),
        }
    }

    pub fn make_client(&self) -> Client {
        Client::new(self.address.as_str(), Some(self.key.as_str()))
    }

    pub fn get_index_name(&self, index: &str) -> String {
        format!("{}_{}", self.meta_namespace, index)
    }
}

/// A project document used for uploading projects to MeiliSearch's indices.
/// This contains some extra data that is not returned by search results.
#[derive(Serialize, Deserialize, Debug, Clone)]
pub struct UploadSearchProject {
    pub version_id: String,
    pub project_id: String,
    pub project_types: Vec<String>,
    pub slug: Option<String>,
    pub author: String,
    pub name: String,
    pub summary: String,
    pub categories: Vec<String>,
    pub display_categories: Vec<String>,
    pub follows: i32,
    pub downloads: i32,
    pub icon_url: Option<String>,
    pub license: String,
    pub gallery: Vec<String>,
    pub featured_gallery: Option<String>,
    /// RFC 3339 formatted creation date of the project
    pub date_created: DateTime<Utc>,
    /// Unix timestamp of the creation date of the project
    pub created_timestamp: i64,
    /// RFC 3339 formatted date/time of last major modification (update)
    pub date_modified: DateTime<Utc>,
    /// Unix timestamp of the last major modification
    pub modified_timestamp: i64,
    pub open_source: bool,
    pub color: Option<u32>,

    // Hidden fields to get the Project model out of the search results.
    pub license_url: Option<String>,
    pub monetization_status: Option<MonetizationStatus>,
    pub team_id: String,
    pub thread_id: String,
    pub versions: Vec<String>,
    pub date_published: DateTime<Utc>,
    pub date_queued: Option<DateTime<Utc>>,
    pub status: ProjectStatus,
    pub requested_status: Option<ProjectStatus>,
    pub loaders: Vec<String>, // Search uses loaders as categories- this is purely for the Project model.
    pub links: Vec<LinkUrl>,
    pub gallery_items: Vec<GalleryItem>, // Gallery *only* urls are stored in gallery, but the gallery items are stored here- required for the Project model.
<<<<<<< HEAD
    pub games: Vec<String>,
    pub organization_id: Option<String>,
=======
    pub games: Vec<String>,              // Todo: in future, could be a searchable field.
    pub organization_id: Option<String>, // Todo: in future, could be a searchable field.
    pub project_loader_fields: HashMap<String, Vec<serde_json::Value>>, // Aggregation of loader_fields from all versions of the project, allowing for reconstruction of the Project model.
>>>>>>> 76c885f0

    #[serde(flatten)]
    pub loader_fields: HashMap<String, Vec<serde_json::Value>>,
}

#[derive(Serialize, Deserialize, Debug)]
pub struct SearchResults {
    pub hits: Vec<ResultSearchProject>,
    pub page: usize,
    pub hits_per_page: usize,
    pub total_hits: usize,
}

#[derive(Serialize, Deserialize, Debug, Clone)]
pub struct ResultSearchProject {
    pub version_id: String,
    pub project_id: String,
    pub project_types: Vec<String>,
    pub slug: Option<String>,
    pub author: String,
    pub name: String,
    pub summary: String,
    pub categories: Vec<String>,
    pub display_categories: Vec<String>,
    pub downloads: i32,
    pub follows: i32,
    pub icon_url: Option<String>,
    /// RFC 3339 formatted creation date of the project
    pub date_created: String,
    /// RFC 3339 formatted modification date of the project
    pub date_modified: String,
    pub license: String,
    pub gallery: Vec<String>,
    pub featured_gallery: Option<String>,
    pub color: Option<u32>,

    // Hidden fields to get the Project model out of the search results.
    pub license_url: Option<String>,
    pub monetization_status: Option<String>,
    pub team_id: String,
    pub thread_id: String,
    pub versions: Vec<String>,
    pub date_published: String,
    pub date_queued: Option<String>,
    pub status: String,
    pub requested_status: Option<String>,
    pub loaders: Vec<String>, // Search uses loaders as categories- this is purely for the Project model.
    pub links: Vec<LinkUrl>,
    pub gallery_items: Vec<GalleryItem>, // Gallery *only* urls are stored in gallery, but the gallery items are stored here- required for the Project model.
<<<<<<< HEAD
    pub games: Vec<String>,
    pub organization_id: Option<String>,
=======
    pub games: Vec<String>,              // Todo: in future, could be a searchable field.
    pub organization_id: Option<String>, // Todo: in future, could be a searchable field.
    pub project_loader_fields: HashMap<String, Vec<serde_json::Value>>, // Aggregation of loader_fields from all versions of the project, allowing for reconstruction of the Project model.
>>>>>>> 76c885f0

    #[serde(flatten)]
    pub loader_fields: HashMap<String, Vec<serde_json::Value>>,
}

pub fn get_sort_index(
    config: &SearchConfig,
    index: &str,
) -> Result<(String, [&'static str; 1]), SearchError> {
    let projects_name = config.get_index_name("projects");
    let projects_filtered_name = config.get_index_name("projects_filtered");
    Ok(match index {
        "relevance" => (projects_name, ["downloads:desc"]),
        "downloads" => (projects_filtered_name, ["downloads:desc"]),
        "follows" => (projects_name, ["follows:desc"]),
        "updated" => (projects_name, ["date_modified:desc"]),
        "newest" => (projects_name, ["date_created:desc"]),
        i => return Err(SearchError::InvalidIndex(i.to_string())),
    })
}

pub async fn search_for_project(
    info: &SearchRequest,
    config: &SearchConfig,
) -> Result<SearchResults, SearchError> {
    let client = Client::new(&*config.address, Some(&*config.key));

    let offset: usize = info.offset.as_deref().unwrap_or("0").parse()?;
    let index = info.index.as_deref().unwrap_or("relevance");
    let limit = info.limit.as_deref().unwrap_or("10").parse()?;

    let sort = get_sort_index(config, index)?;
    let meilisearch_index = client.get_index(sort.0).await?;

    let mut filter_string = String::new();

    // Convert offset and limit to page and hits_per_page
    let hits_per_page = limit;
    let page = offset / limit + 1;

    let results = {
        let mut query = meilisearch_index.search();
        query
            .with_page(page)
            .with_hits_per_page(hits_per_page)
            .with_query(info.query.as_deref().unwrap_or_default())
            .with_sort(&sort.1);

        if let Some(new_filters) = info.new_filters.as_deref() {
            query.with_filter(new_filters);
        } else {
            let facets = if let Some(facets) = &info.facets {
                Some(serde_json::from_str::<Vec<Vec<Value>>>(facets)?)
            } else {
                None
            };

            let filters: Cow<_> = match (info.filters.as_deref(), info.version.as_deref()) {
                (Some(f), Some(v)) => format!("({f}) AND ({v})").into(),
                (Some(f), None) => f.into(),
                (None, Some(v)) => v.into(),
                (None, None) => "".into(),
            };

            if let Some(facets) = facets {
                // Search can now *optionally* have a third inner array: So Vec(AND)<Vec(OR)<Vec(AND)< _ >>>
                // For every inner facet, we will check if it can be deserialized into a Vec<&str>, and do so.
                // If not, we will assume it is a single facet and wrap it in a Vec.
                let facets: Vec<Vec<Vec<String>>> = facets
                    .into_iter()
                    .map(|facets| {
                        facets
                            .into_iter()
                            .map(|facet| {
                                if facet.is_array() {
                                    serde_json::from_value::<Vec<String>>(facet).unwrap_or_default()
                                } else {
                                    vec![serde_json::from_value::<String>(facet)
                                        .unwrap_or_default()]
                                }
                            })
                            .collect_vec()
                    })
                    .collect_vec();

                filter_string.push('(');
                for (index, facet_outer_list) in facets.iter().enumerate() {
                    filter_string.push('(');

                    for (facet_outer_index, facet_inner_list) in facet_outer_list.iter().enumerate()
                    {
                        filter_string.push('(');
                        for (facet_inner_index, facet) in facet_inner_list.iter().enumerate() {
                            filter_string.push_str(&facet.replace(':', " = "));
                            if facet_inner_index != (facet_inner_list.len() - 1) {
                                filter_string.push_str(" AND ")
                            }
                        }
                        filter_string.push(')');

                        if facet_outer_index != (facet_outer_list.len() - 1) {
                            filter_string.push_str(" OR ")
                        }
                    }

                    filter_string.push(')');

                    if index != (facets.len() - 1) {
                        filter_string.push_str(" AND ")
                    }
                }
                filter_string.push(')');

                if !filters.is_empty() {
                    write!(filter_string, " AND ({filters})")?;
                }
            } else {
                filter_string.push_str(&filters);
            }

            if !filter_string.is_empty() {
                query.with_filter(&filter_string);
            }
        }

        query.execute::<ResultSearchProject>().await?
    };

    Ok(SearchResults {
        hits: results.hits.into_iter().map(|r| r.result).collect(),
        page: results.page.unwrap_or_default(),
        hits_per_page: results.hits_per_page.unwrap_or_default(),
        total_hits: results.total_hits.unwrap_or_default(),
    })
}<|MERGE_RESOLUTION|>--- conflicted
+++ resolved
@@ -131,14 +131,9 @@
     pub loaders: Vec<String>, // Search uses loaders as categories- this is purely for the Project model.
     pub links: Vec<LinkUrl>,
     pub gallery_items: Vec<GalleryItem>, // Gallery *only* urls are stored in gallery, but the gallery items are stored here- required for the Project model.
-<<<<<<< HEAD
     pub games: Vec<String>,
     pub organization_id: Option<String>,
-=======
-    pub games: Vec<String>,              // Todo: in future, could be a searchable field.
-    pub organization_id: Option<String>, // Todo: in future, could be a searchable field.
     pub project_loader_fields: HashMap<String, Vec<serde_json::Value>>, // Aggregation of loader_fields from all versions of the project, allowing for reconstruction of the Project model.
->>>>>>> 76c885f0
 
     #[serde(flatten)]
     pub loader_fields: HashMap<String, Vec<serde_json::Value>>,
@@ -188,14 +183,9 @@
     pub loaders: Vec<String>, // Search uses loaders as categories- this is purely for the Project model.
     pub links: Vec<LinkUrl>,
     pub gallery_items: Vec<GalleryItem>, // Gallery *only* urls are stored in gallery, but the gallery items are stored here- required for the Project model.
-<<<<<<< HEAD
     pub games: Vec<String>,
     pub organization_id: Option<String>,
-=======
-    pub games: Vec<String>,              // Todo: in future, could be a searchable field.
-    pub organization_id: Option<String>, // Todo: in future, could be a searchable field.
     pub project_loader_fields: HashMap<String, Vec<serde_json::Value>>, // Aggregation of loader_fields from all versions of the project, allowing for reconstruction of the Project model.
->>>>>>> 76c885f0
 
     #[serde(flatten)]
     pub loader_fields: HashMap<String, Vec<serde_json::Value>>,
