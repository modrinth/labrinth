--- conflicted
+++ resolved
@@ -69,41 +69,18 @@
                 .map(|facet| {
                     facet
                         .into_iter()
-<<<<<<< HEAD
                         .map(|facet| {
-                            let val = match facet.split(':').nth(1) {
-                                Some(val) => val,
-                                None => return facet.to_string(),
-                            };
-
-                            if facet.starts_with("versions:") {
-                                format!("game_versions:{}", val)
-                            } else if facet.starts_with("project_type:") {
-                                format!("project_types:{}", val)
-                            } else if facet.starts_with("title:") {
-                                format!("name:{}", val)
+                            if let Some((key, operator, val)) = parse_facet(&facet) {
+                                format!("{}{}{}", match key.as_str() {
+                                    "versions" => "game_versions",
+                                    "project_type" => "project_types",
+                                    "title" => "name",
+                                    x => x,
+                                }, operator, val)
                             } else {
                                 facet.to_string()
                             }
-=======
-                        .map(|facets| {
-                            facets
-                                .into_iter()
-                                .map(|facet| {
-                                    if let Some((key, operator, val)) = parse_facet(&facet) {
-                                        format!("{}{}{}", match key.as_str() {
-                                            "versions" => "game_versions",
-                                            "project_type" => "project_types",
-                                            "title" => "name",
-                                            x => x,
-                                        }, operator, val)
-                                    } else {
-                                        facet.to_string()
-                                    }
-                                })
-                                .collect::<Vec<_>>()
->>>>>>> 9c70c356
-                        })
+                })
                         .collect::<Vec<_>>()
                 })
                 .collect(),
