use axum_test::http::StatusCode;

use common::{
    api_v3::ApiV3,
    database::{FRIEND_USER_ID, FRIEND_USER_PAT, USER_USER_ID, USER_USER_PAT},
    dummy_data::DummyOAuthClientAlpha,
    environment::{with_test_environment, TestEnvironment},
    get_json_val_str,
};
use labrinth::{
    models::{
        oauth_clients::{OAuthClient, OAuthClientCreationResult},
        pats::Scopes,
    },
    routes::v3::oauth_clients::OAuthClientEdit,
};

use common::database::USER_USER_ID_PARSED;

mod common;

#[tokio::test]
async fn can_create_edit_get_oauth_client() {
    with_test_environment(None, |env: TestEnvironment<ApiV3>| async move {
        let client_name = "test_client".to_string();
        let redirect_uris = vec![
            "https://modrinth.com".to_string(),
            "https://modrinth.com/a".to_string(),
        ];
        let resp = env
            .api
            .add_oauth_client(
                client_name.clone(),
                Scopes::all() - Scopes::restricted(),
                redirect_uris.clone(),
                FRIEND_USER_PAT,
            )
            .await;
        assert_status!(&resp, StatusCode::OK);
        let creation_result: OAuthClientCreationResult = resp.json();
        let client_id = get_json_val_str(creation_result.client.id);

        let icon_url = Some("https://modrinth.com/icon".to_string());
        let url = Some("https://modrinth.com".to_string());
        let description = Some("test description".to_string());
        let edited_redirect_uris = vec![
            redirect_uris[0].clone(),
            "https://modrinth.com/b".to_string(),
        ];
        let edit = OAuthClientEdit {
            name: None,
            icon_url: Some(icon_url.clone()),
            max_scopes: None,
            redirect_uris: Some(edited_redirect_uris.clone()),
            url: Some(url.clone()),
            description: Some(description.clone()),
        };
        let resp = env
            .api
            .edit_oauth_client(&client_id, edit, FRIEND_USER_PAT)
            .await;
        assert_status!(&resp, StatusCode::NO_CONTENT);

        let clients = env
            .api
            .get_user_oauth_clients(FRIEND_USER_ID, FRIEND_USER_PAT)
            .await;
        assert_eq!(1, clients.len());
        assert_eq!(icon_url, clients[0].icon_url);
        assert_eq!(url, clients[0].url);
        assert_eq!(description, clients[0].description);
        assert_eq!(client_name, clients[0].name);
        assert_eq!(2, clients[0].redirect_uris.len());
        assert_eq!(edited_redirect_uris[0], clients[0].redirect_uris[0].uri);
        assert_eq!(edited_redirect_uris[1], clients[0].redirect_uris[1].uri);
    })
    .await;
}

#[tokio::test]
async fn create_oauth_client_with_restricted_scopes_fails() {
    with_test_environment(None, |env: TestEnvironment<ApiV3>| async move {
        let resp = env
            .api
            .add_oauth_client(
                "test_client".to_string(),
                Scopes::restricted(),
                vec!["https://modrinth.com".to_string()],
                FRIEND_USER_PAT,
            )
            .await;

        assert_status!(&resp, StatusCode::BAD_REQUEST);
    })
    .await;
}

#[tokio::test]
async fn get_oauth_client_for_client_creator_succeeds() {
    with_test_environment(None, |env: TestEnvironment<ApiV3>| async move {
        let DummyOAuthClientAlpha { client_id, .. } = env.dummy.oauth_client_alpha.clone();

        let resp = env
            .api
            .get_oauth_client(client_id.clone(), USER_USER_PAT)
            .await;

        assert_status!(&resp, StatusCode::OK);
        let client: OAuthClient = resp.json();
        assert_eq!(get_json_val_str(client.id), client_id);
    })
    .await;
}

<<<<<<< HEAD
#[tokio::test]
async fn get_oauth_client_for_unrelated_user_fails() {
    with_test_environment(None, |env: TestEnvironment<ApiV3>| async move {
        let DummyOAuthClientAlpha { client_id, .. } = env.dummy.oauth_client_alpha.clone();

        let resp = env
            .api
            .get_oauth_client(client_id.clone(), FRIEND_USER_PAT)
            .await;

        assert_status!(&resp, StatusCode::UNAUTHORIZED);
    })
    .await;
}

#[tokio::test]
=======
#[actix_rt::test]
>>>>>>> 0a0837ea
async fn can_delete_oauth_client() {
    with_test_environment(None, |env: TestEnvironment<ApiV3>| async move {
        let client_id = env.dummy.oauth_client_alpha.client_id.clone();
        let resp = env.api.delete_oauth_client(&client_id, USER_USER_PAT).await;
        assert_status!(&resp, StatusCode::NO_CONTENT);

        let clients = env
            .api
            .get_user_oauth_clients(USER_USER_ID, USER_USER_PAT)
            .await;
        assert_eq!(0, clients.len());
    })
    .await;
}

#[tokio::test]
async fn delete_oauth_client_after_issuing_access_tokens_revokes_tokens() {
    with_test_environment(None, |env: TestEnvironment<ApiV3>| async move {
        let DummyOAuthClientAlpha {
            client_id,
            client_secret,
            ..
        } = env.dummy.oauth_client_alpha.clone();
        let access_token = env
            .api
            .complete_full_authorize_flow(
                &client_id,
                &client_secret,
                Some("NOTIFICATION_READ"),
                None,
                None,
                USER_USER_PAT,
            )
            .await;

        env.api.delete_oauth_client(&client_id, USER_USER_PAT).await;

        env.assert_read_notifications_status(
            USER_USER_ID,
            Some(&access_token),
            StatusCode::UNAUTHORIZED,
        )
        .await;
    })
    .await;
}

#[tokio::test]
async fn can_list_user_oauth_authorizations() {
    with_test_environment(None, |env: TestEnvironment<ApiV3>| async move {
        let DummyOAuthClientAlpha {
            client_id,
            client_secret,
            ..
        } = env.dummy.oauth_client_alpha.clone();
        env.api
            .complete_full_authorize_flow(
                &client_id,
                &client_secret,
                None,
                None,
                None,
                USER_USER_PAT,
            )
            .await;

        let authorizations = env.api.get_user_oauth_authorizations(USER_USER_PAT).await;
        assert_eq!(1, authorizations.len());
        assert_eq!(USER_USER_ID_PARSED, authorizations[0].user_id.0 as i64);
    })
    .await;
}<|MERGE_RESOLUTION|>--- conflicted
+++ resolved
@@ -112,26 +112,7 @@
     .await;
 }
 
-<<<<<<< HEAD
 #[tokio::test]
-async fn get_oauth_client_for_unrelated_user_fails() {
-    with_test_environment(None, |env: TestEnvironment<ApiV3>| async move {
-        let DummyOAuthClientAlpha { client_id, .. } = env.dummy.oauth_client_alpha.clone();
-
-        let resp = env
-            .api
-            .get_oauth_client(client_id.clone(), FRIEND_USER_PAT)
-            .await;
-
-        assert_status!(&resp, StatusCode::UNAUTHORIZED);
-    })
-    .await;
-}
-
-#[tokio::test]
-=======
-#[actix_rt::test]
->>>>>>> 0a0837ea
 async fn can_delete_oauth_client() {
     with_test_environment(None, |env: TestEnvironment<ApiV3>| async move {
         let client_id = env.dummy.oauth_client_alpha.client_id.clone();
