--- conflicted
+++ resolved
@@ -1,9 +1,5 @@
-<<<<<<< HEAD
-=======
 use itertools::Itertools;
 
-use crate::common::environment::TestEnvironment;
->>>>>>> 375f992a
 use std::collections::HashSet;
 
 use common::environment::TestEnvironment;
@@ -18,8 +14,6 @@
     let loaders = api.get_loaders_deserialized().await;
     let categories = api.get_categories_deserialized().await;
 
-<<<<<<< HEAD
-=======
     // These tests match dummy data and will need to be updated if the dummy data changes
     // Versions should be ordered by:
     // - ordering
@@ -47,7 +41,6 @@
         .collect_vec()
     );
 
->>>>>>> 375f992a
     let loader_names = loaders.into_iter().map(|x| x.name).collect::<HashSet<_>>();
     assert_eq!(
         loader_names,
