use std::collections::HashMap;

use crate::common::api_common::ApiVersion;
use crate::common::database::*;
use crate::common::dummy_data::TestFile;
use crate::common::{asserts::assert_status, get_json_val_str};
use actix_http::StatusCode;
use actix_web::test;
use common::api_v3::ApiV3;
use common::asserts::assert_common_version_ids;
use common::database::USER_USER_PAT;
use common::environment::{with_test_environment, with_test_environment_all};
use futures::StreamExt;
use labrinth::database::models::version_item::VERSIONS_NAMESPACE;
use labrinth::models::ids::base62_impl::parse_base62;
use labrinth::models::projects::{VersionId, VersionStatus, VersionType};
use labrinth::routes::v3::version_file::FileUpdateData;
use serde_json::json;

// importing common module.
mod common;

#[actix_rt::test]
async fn test_get_version() {
    // Test setup and dummy data
    with_test_environment_all(None, |test_env| async move {
        let api = &test_env.api;
        let alpha_project_id: &String = &test_env.dummy.as_ref().unwrap().project_alpha.project_id;
        let alpha_version_id = &test_env.dummy.as_ref().unwrap().project_alpha.version_id;
        let beta_version_id = &test_env.dummy.as_ref().unwrap().project_beta.version_id;

        // Perform request on dummy data
        let version = api
            .get_version_deserialized_common(alpha_version_id, USER_USER_PAT)
            .await;
        assert_eq!(&version.project_id.to_string(), alpha_project_id);
        assert_eq!(&version.id.to_string(), alpha_version_id);

        let cached_project = test_env
            .db
            .redis_pool
            .get::<String, _>(VERSIONS_NAMESPACE, parse_base62(alpha_version_id).unwrap())
            .await
            .unwrap()
            .unwrap();
        let cached_project: serde_json::Value = serde_json::from_str(&cached_project).unwrap();
        assert_eq!(
            cached_project["inner"]["project_id"],
            json!(parse_base62(alpha_project_id).unwrap())
        );

        // Request should fail on non-existent version
        let resp = api.get_version("false", USER_USER_PAT).await;
        assert_eq!(resp.status(), 404);

        // Similarly, request should fail on non-authorized user, on a yet-to-be-approved or hidden project, with a 404 (hiding the existence of the project)
        // TODO: beta version should already be draft in dummy data, but theres a bug in finding it that
        api.edit_version(
            beta_version_id,
            json!({
                "status": "draft"
            }),
            USER_USER_PAT,
        )
        .await;
<<<<<<< HEAD
        let resp = api.get_version(beta_version_id, USER_USER_PAT).await;
        assert_eq!(resp.status(), 200);
        let resp = api.get_version(beta_version_id, ENEMY_USER_PAT).await;
        assert_eq!(resp.status(), 404);
    })
=======
    assert_eq!(&version.project_id.to_string(), alpha_project_id);
    assert_eq!(&version.id.to_string(), alpha_version_id);

    let mut redis_conn = test_env.db.redis_pool.connect().await.unwrap();
    let cached_project = redis_conn
        .get(
            VERSIONS_NAMESPACE,
            &parse_base62(alpha_version_id).unwrap().to_string(),
        )
        .await
        .unwrap()
        .unwrap();
    let cached_project: serde_json::Value = serde_json::from_str(&cached_project).unwrap();
    assert_eq!(
        cached_project["inner"]["project_id"],
        json!(parse_base62(alpha_project_id).unwrap())
    );

    // Request should fail on non-existent version
    let resp = api.get_version("false", USER_USER_PAT).await;
    assert_eq!(resp.status(), 404);

    // Similarly, request should fail on non-authorized user, on a yet-to-be-approved or hidden project, with a 404 (hiding the existence of the project)
    // TODO: beta version should already be draft in dummy data, but theres a bug in finding it that
    api.edit_version(
        beta_version_id,
        json!({
            "status": "draft"
        }),
        USER_USER_PAT,
    )
>>>>>>> ade8c162
    .await;
}

#[actix_rt::test]
async fn version_updates() {
    // Test setup and dummy data
    with_test_environment(
        None,
        |test_env: common::environment::TestEnvironment<ApiV3>| async move {
            let api = &test_env.api;

            let alpha_project_id: &String =
                &test_env.dummy.as_ref().unwrap().project_alpha.project_id;
            let alpha_project_id_parsed = test_env
                .dummy
                .as_ref()
                .unwrap()
                .project_alpha
                .project_id_parsed;
            let alpha_version_id = &test_env.dummy.as_ref().unwrap().project_alpha.version_id;
            let beta_version_id = &test_env.dummy.as_ref().unwrap().project_beta.version_id;
            let alpha_version_hash = &test_env.dummy.as_ref().unwrap().project_alpha.file_hash;
            let beta_version_hash = &test_env.dummy.as_ref().unwrap().project_beta.file_hash;

            // Quick test, using get version from hash
            let version = api
                .get_version_from_hash_deserialized_common(
                    alpha_version_hash,
                    "sha1",
                    USER_USER_PAT,
                )
                .await;
            assert_eq!(&version.id.to_string(), alpha_version_id);

            // Get versions from hash
            let versions = api
                .get_versions_from_hashes_deserialized_common(
                    &[alpha_version_hash.as_str(), beta_version_hash.as_str()],
                    "sha1",
                    USER_USER_PAT,
                )
                .await;
            assert_eq!(versions.len(), 2);
            assert_eq!(
                &versions[alpha_version_hash].id.to_string(),
                alpha_version_id
            );
            assert_eq!(&versions[beta_version_hash].id.to_string(), beta_version_id);

            // When there is only the one version, there should be no updates
            let version = api
                .get_update_from_hash_deserialized_common(
                    alpha_version_hash,
                    "sha1",
                    None,
                    None,
                    None,
                    USER_USER_PAT,
                )
                .await;
            assert_eq!(&version.id.to_string(), alpha_version_id);

            let versions = api
                .update_files_deserialized_common(
                    "sha1",
                    vec![alpha_version_hash.to_string()],
                    None,
                    None,
                    None,
                    USER_USER_PAT,
                )
                .await;
            assert_eq!(versions.len(), 1);
            assert_eq!(
                &versions[alpha_version_hash].id.to_string(),
                alpha_version_id
            );

            // Add 3 new versions, 1 before, and 2 after, with differing game_version/version_types/loaders
            let mut update_ids = vec![];
            for (version_number, patch_value) in [
                (
                    "0.9.9",
                    json!({
                        "game_versions": ["1.20.1"],
                    }),
                ),
                (
                    "1.5.0",
                    json!({
                        "game_versions": ["1.20.3"],
                        "loaders": ["fabric"],
                    }),
                ),
                (
                    "1.5.1",
                    json!({
                        "game_versions": ["1.20.4"],
                        "loaders": ["forge"],
                        "version_type": "beta"
                    }),
                ),
            ]
            .iter()
            {
                let version = api
                    .add_public_version_deserialized(
                        alpha_project_id_parsed,
                        version_number,
                        TestFile::build_random_jar(),
                        None,
                        None,
                        USER_USER_PAT,
                    )
                    .await;
                update_ids.push(version.id);

                // Patch using json
                api.edit_version(&version.id.to_string(), patch_value.clone(), USER_USER_PAT)
                    .await;
            }

            let check_expected = |game_versions: Option<Vec<String>>,
                                  loaders: Option<Vec<String>>,
                                  version_types: Option<Vec<String>>,
                                  result_id: Option<VersionId>| async move {
                let (success, result_id) = match result_id {
                    Some(id) => (true, id),
                    None => (false, VersionId(0)),
                };
                // get_update_from_hash
                let resp = api
                    .get_update_from_hash(
                        alpha_version_hash,
                        "sha1",
                        loaders.clone(),
                        game_versions.clone(),
                        version_types.clone(),
                        USER_USER_PAT,
                    )
                    .await;
                if success {
                    assert_eq!(resp.status(), 200);
                    let body: serde_json::Value = test::read_body_json(resp).await;
                    let id = body["id"].as_str().unwrap();
                    assert_eq!(id, &result_id.to_string());
                } else {
                    assert_eq!(resp.status(), 404);
                }

                // update_files
                let versions = api
                    .update_files_deserialized_common(
                        "sha1",
                        vec![alpha_version_hash.to_string()],
                        loaders.clone(),
                        game_versions.clone(),
                        version_types.clone(),
                        USER_USER_PAT,
                    )
                    .await;
                if success {
                    assert_eq!(versions.len(), 1);
                    let first = versions.iter().next().unwrap();
                    assert_eq!(first.1.id, result_id);
                } else {
                    assert_eq!(versions.len(), 0);
                }

                // update_individual_files
                let mut loader_fields = HashMap::new();
                if let Some(game_versions) = game_versions {
                    loader_fields.insert(
                        "game_versions".to_string(),
                        game_versions
                            .into_iter()
                            .map(|v| json!(v))
                            .collect::<Vec<_>>(),
                    );
                }

                let hashes = vec![FileUpdateData {
                    hash: alpha_version_hash.to_string(),
                    loaders,
                    loader_fields: Some(loader_fields),
                    version_types: version_types.map(|v| {
                        v.into_iter()
                            .map(|v| serde_json::from_str(&format!("\"{v}\"")).unwrap())
                            .collect()
                    }),
                }];
                let versions = api
                    .update_individual_files_deserialized("sha1", hashes, USER_USER_PAT)
                    .await;
                if success {
                    assert_eq!(versions.len(), 1);
                    let first = versions.iter().next().unwrap();
                    assert_eq!(first.1.id, result_id);
                } else {
                    assert_eq!(versions.len(), 0);
                }
            };

            let tests = vec![
                check_expected(
                    Some(vec!["1.20.1".to_string()]),
                    None,
                    None,
                    Some(update_ids[0]),
                ),
                check_expected(
                    Some(vec!["1.20.3".to_string()]),
                    None,
                    None,
                    Some(update_ids[1]),
                ),
                check_expected(
                    Some(vec!["1.20.4".to_string()]),
                    None,
                    None,
                    Some(update_ids[2]),
                ),
                // Loader restrictions
                check_expected(
                    None,
                    Some(vec!["fabric".to_string()]),
                    None,
                    Some(update_ids[1]),
                ),
                check_expected(
                    None,
                    Some(vec!["forge".to_string()]),
                    None,
                    Some(update_ids[2]),
                ),
                // Version type restrictions
                check_expected(
                    None,
                    None,
                    Some(vec!["release".to_string()]),
                    Some(update_ids[1]),
                ),
                check_expected(
                    None,
                    None,
                    Some(vec!["beta".to_string()]),
                    Some(update_ids[2]),
                ),
                // Specific combination
                check_expected(
                    None,
                    Some(vec!["fabric".to_string()]),
                    Some(vec!["release".to_string()]),
                    Some(update_ids[1]),
                ),
                // Impossible combination
                check_expected(
                    None,
                    Some(vec!["fabric".to_string()]),
                    Some(vec!["beta".to_string()]),
                    None,
                ),
                // No restrictions, should do the last one
                check_expected(None, None, None, Some(update_ids[2])),
            ];

            // Wait on all tests, 4 at a time
            futures::stream::iter(tests)
                .buffer_unordered(4)
                .collect::<Vec<_>>()
                .await;

            // We do a couple small tests for get_project_versions_deserialized as well
            // TODO: expand this more.
            let versions = api
                .get_project_versions_deserialized_common(
                    alpha_project_id,
                    None,
                    None,
                    None,
                    None,
                    None,
                    None,
                    USER_USER_PAT,
                )
                .await;
            assert_eq!(versions.len(), 4);
            let versions = api
                .get_project_versions_deserialized_common(
                    alpha_project_id,
                    None,
                    Some(vec!["forge".to_string()]),
                    None,
                    None,
                    None,
                    None,
                    USER_USER_PAT,
                )
                .await;
            assert_eq!(versions.len(), 1);
        },
    )
    .await;
}

#[actix_rt::test]
pub async fn test_patch_version() {
    with_test_environment_all(None, |test_env| async move {
        let api = &test_env.api;

        let alpha_version_id = &test_env.dummy.as_ref().unwrap().project_alpha.version_id;

        // // First, we do some patch requests that should fail.
        // // Failure because the user is not authorized.
        let resp = api
            .edit_version(
                alpha_version_id,
                json!({
                    "name": "test 1",
                }),
                ENEMY_USER_PAT,
            )
            .await;
        assert_eq!(resp.status(), 401);

        // Failure because these are illegal requested statuses for a normal user.
        for req in ["unknown", "scheduled"] {
            let resp = api
                .edit_version(
                    alpha_version_id,
                    json!({
                        "status": req,
                        // requested status it not set here, but in /schedule
                    }),
                    USER_USER_PAT,
                )
                .await;
            assert_eq!(resp.status(), 400);
        }

        // Sucessful request to patch many fields.
        let resp = api
            .edit_version(
                alpha_version_id,
                json!({
                    "name": "new version name",
                    "version_number": "1.3.0",
                    "changelog": "new changelog",
                    "version_type": "beta",
                    // // "dependencies": [], TODO: test this
                    "game_versions": ["1.20.5"],
                    "loaders": ["forge"],
                    "featured": false,
                    // "primary_file": [], TODO: test this
                    // // "downloads": 0, TODO: moderator exclusive
                    "status": "draft",
                    // // "filetypes": ["jar"], TODO: test this
                }),
                USER_USER_PAT,
            )
            .await;
        assert_eq!(resp.status(), 204);

        let version = api
            .get_version_deserialized_common(alpha_version_id, USER_USER_PAT)
            .await;
        assert_eq!(version.name, "new version name");
        assert_eq!(version.version_number, "1.3.0");
        assert_eq!(version.changelog, "new changelog");
        assert_eq!(
            version.version_type,
            serde_json::from_str::<VersionType>("\"beta\"").unwrap()
        );
        assert_eq!(version.loaders, vec!["forge".to_string()]);
        assert!(!version.featured);
        assert_eq!(version.status, VersionStatus::from_string("draft"));

        // These ones are checking the v2-v3 rerouting, we eneusre that only 'game_versions'
        // works as expected, as well as only 'loaders'
        let resp = api
            .edit_version(
                alpha_version_id,
                json!({
                    "game_versions": ["1.20.1", "1.20.2", "1.20.4"],
                }),
                USER_USER_PAT,
            )
            .await;
        assert_eq!(resp.status(), 204);

        let version = api
            .get_version_deserialized_common(alpha_version_id, USER_USER_PAT)
            .await;
        assert_eq!(version.loaders, vec!["forge".to_string()]); // From last patch

        let resp = api
            .edit_version(
                alpha_version_id,
                json!({
                    "loaders": ["fabric"],
                }),
                USER_USER_PAT,
            )
            .await;
        assert_eq!(resp.status(), 204);

        let version = api
            .get_version_deserialized_common(alpha_version_id, USER_USER_PAT)
            .await;
        assert_eq!(version.loaders, vec!["fabric".to_string()]);
    })
    .await;
}

#[actix_rt::test]
pub async fn test_project_versions() {
    with_test_environment_all(None, |test_env| async move {
        let api = &test_env.api;
        let alpha_project_id: &String = &test_env.dummy.as_ref().unwrap().project_alpha.project_id;
        let alpha_version_id = &test_env.dummy.as_ref().unwrap().project_alpha.version_id;

        let versions = api
            .get_project_versions_deserialized_common(
                alpha_project_id,
                None,
                None,
                None,
                None,
                None,
                None,
                USER_USER_PAT,
            )
            .await;
        assert_eq!(versions.len(), 1);
        assert_eq!(&versions[0].id.to_string(), alpha_version_id);
    })
    .await;
}

#[actix_rt::test]
async fn can_create_version_with_ordering() {
    with_test_environment_all(None, |env| async move {
        let alpha_project_id_parsed = env.dummy.as_ref().unwrap().project_alpha.project_id_parsed;

        let new_version_id = get_json_val_str(
            env.api
                .add_public_version_deserialized_common(
                    alpha_project_id_parsed,
                    "1.2.3.4",
                    TestFile::BasicMod,
                    Some(1),
                    None,
                    USER_USER_PAT,
                )
                .await
                .id,
        );

        let versions = env
            .api
            .get_versions_deserialized_common(vec![new_version_id.clone()], USER_USER_PAT)
            .await;
        assert_eq!(versions[0].ordering, Some(1));
    })
    .await;
}

#[actix_rt::test]
async fn edit_version_ordering_works() {
    with_test_environment_all(None, |env| async move {
        let alpha_version_id = env.dummy.as_ref().unwrap().project_alpha.version_id.clone();

        let resp = env
            .api
            .edit_version_ordering(&alpha_version_id, Some(10), USER_USER_PAT)
            .await;
        assert_status(&resp, StatusCode::NO_CONTENT);

        let versions = env
            .api
            .get_versions_deserialized_common(vec![alpha_version_id.clone()], USER_USER_PAT)
            .await;
        assert_eq!(versions[0].ordering, Some(10));
    })
    .await;
}

#[actix_rt::test]
async fn version_ordering_for_specified_orderings_orders_lower_order_first() {
    with_test_environment_all(None, |env| async move {
        let alpha_project_id_parsed = env.dummy.as_ref().unwrap().project_alpha.project_id_parsed;
        let alpha_version_id = env.dummy.as_ref().unwrap().project_alpha.version_id.clone();
        let new_version_id = get_json_val_str(
            env.api
                .add_public_version_deserialized_common(
                    alpha_project_id_parsed,
                    "1.2.3.4",
                    TestFile::BasicMod,
                    Some(1),
                    None,
                    USER_USER_PAT,
                )
                .await
                .id,
        );
        env.api
            .edit_version_ordering(&alpha_version_id, Some(10), USER_USER_PAT)
            .await;

        let versions = env
            .api
            .get_versions_deserialized_common(
                vec![alpha_version_id.clone(), new_version_id.clone()],
                USER_USER_PAT,
            )
            .await;
        assert_common_version_ids(&versions, vec![new_version_id, alpha_version_id]);
    })
    .await;
}

#[actix_rt::test]
async fn version_ordering_when_unspecified_orders_oldest_first() {
    with_test_environment_all(None, |env| async move {
        let alpha_project_id_parsed = env.dummy.as_ref().unwrap().project_alpha.project_id_parsed;
        let alpha_version_id: String = env.dummy.as_ref().unwrap().project_alpha.version_id.clone();
        let new_version_id = get_json_val_str(
            env.api
                .add_public_version_deserialized_common(
                    alpha_project_id_parsed,
                    "1.2.3.4",
                    TestFile::BasicMod,
                    None,
                    None,
                    USER_USER_PAT,
                )
                .await
                .id,
        );

        let versions = env
            .api
            .get_versions_deserialized_common(
                vec![alpha_version_id.clone(), new_version_id.clone()],
                USER_USER_PAT,
            )
            .await;
        assert_common_version_ids(&versions, vec![alpha_version_id, new_version_id]);
    })
    .await
}

#[actix_rt::test]
async fn version_ordering_when_specified_orders_specified_before_unspecified() {
    with_test_environment_all(None, |env| async move {
        let alpha_project_id_parsed = env.dummy.as_ref().unwrap().project_alpha.project_id_parsed;
        let alpha_version_id = env.dummy.as_ref().unwrap().project_alpha.version_id.clone();
        let new_version_id = get_json_val_str(
            env.api
                .add_public_version_deserialized_common(
                    alpha_project_id_parsed,
                    "1.2.3.4",
                    TestFile::BasicMod,
                    Some(1000),
                    None,
                    USER_USER_PAT,
                )
                .await
                .id,
        );
        env.api
            .edit_version_ordering(&alpha_version_id, None, USER_USER_PAT)
            .await;

        let versions = env
            .api
            .get_versions_deserialized_common(
                vec![alpha_version_id.clone(), new_version_id.clone()],
                USER_USER_PAT,
            )
            .await;
        assert_common_version_ids(&versions, vec![new_version_id, alpha_version_id]);
    })
    .await;
}<|MERGE_RESOLUTION|>--- conflicted
+++ resolved
@@ -36,43 +36,6 @@
         assert_eq!(&version.project_id.to_string(), alpha_project_id);
         assert_eq!(&version.id.to_string(), alpha_version_id);
 
-        let cached_project = test_env
-            .db
-            .redis_pool
-            .get::<String, _>(VERSIONS_NAMESPACE, parse_base62(alpha_version_id).unwrap())
-            .await
-            .unwrap()
-            .unwrap();
-        let cached_project: serde_json::Value = serde_json::from_str(&cached_project).unwrap();
-        assert_eq!(
-            cached_project["inner"]["project_id"],
-            json!(parse_base62(alpha_project_id).unwrap())
-        );
-
-        // Request should fail on non-existent version
-        let resp = api.get_version("false", USER_USER_PAT).await;
-        assert_eq!(resp.status(), 404);
-
-        // Similarly, request should fail on non-authorized user, on a yet-to-be-approved or hidden project, with a 404 (hiding the existence of the project)
-        // TODO: beta version should already be draft in dummy data, but theres a bug in finding it that
-        api.edit_version(
-            beta_version_id,
-            json!({
-                "status": "draft"
-            }),
-            USER_USER_PAT,
-        )
-        .await;
-<<<<<<< HEAD
-        let resp = api.get_version(beta_version_id, USER_USER_PAT).await;
-        assert_eq!(resp.status(), 200);
-        let resp = api.get_version(beta_version_id, ENEMY_USER_PAT).await;
-        assert_eq!(resp.status(), 404);
-    })
-=======
-    assert_eq!(&version.project_id.to_string(), alpha_project_id);
-    assert_eq!(&version.id.to_string(), alpha_version_id);
-
     let mut redis_conn = test_env.db.redis_pool.connect().await.unwrap();
     let cached_project = redis_conn
         .get(
@@ -88,20 +51,25 @@
         json!(parse_base62(alpha_project_id).unwrap())
     );
 
-    // Request should fail on non-existent version
-    let resp = api.get_version("false", USER_USER_PAT).await;
-    assert_eq!(resp.status(), 404);
-
-    // Similarly, request should fail on non-authorized user, on a yet-to-be-approved or hidden project, with a 404 (hiding the existence of the project)
-    // TODO: beta version should already be draft in dummy data, but theres a bug in finding it that
-    api.edit_version(
-        beta_version_id,
-        json!({
-            "status": "draft"
-        }),
-        USER_USER_PAT,
-    )
->>>>>>> ade8c162
+        // Request should fail on non-existent version
+        let resp = api.get_version("false", USER_USER_PAT).await;
+        assert_eq!(resp.status(), 404);
+
+        // Similarly, request should fail on non-authorized user, on a yet-to-be-approved or hidden project, with a 404 (hiding the existence of the project)
+        // TODO: beta version should already be draft in dummy data, but theres a bug in finding it that
+        api.edit_version(
+            beta_version_id,
+            json!({
+                "status": "draft"
+            }),
+            USER_USER_PAT,
+        )
+        .await;
+        let resp = api.get_version(beta_version_id, USER_USER_PAT).await;
+        assert_eq!(resp.status(), 200);
+        let resp = api.get_version(beta_version_id, ENEMY_USER_PAT).await;
+        assert_eq!(resp.status(), 404);
+    })
     .await;
 }
 
