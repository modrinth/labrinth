use std::collections::HashMap;

use actix_web::{get, web, HttpRequest, HttpResponse};
use atom_syndication::{Feed, Text, Person, Category, Generator, Link, Entry, Content};
use serde::Serialize;
use sqlx::PgPool;

use crate::auth::{filter_authorized_versions, get_user_from_headers, is_authorized};
use crate::database;
<<<<<<< HEAD
use crate::database::models::TeamMember;
use crate::database::models::team_item::QueryTeamMember;
use crate::models::projects::{Version, VersionType};
use crate::util::auth::{
    get_user_from_headers, is_authorized, is_authorized_version,
};
use futures::StreamExt;
=======
use crate::models::pats::Scopes;
use crate::models::projects::VersionType;
use crate::queue::session::AuthQueue;
>>>>>>> 4bb47d7e

use super::ApiError;

pub fn config(cfg: &mut web::ServiceConfig) {
    cfg.service(forge_updates);
}

#[get("{id}/forge_updates.json")]
pub async fn forge_updates(
    req: HttpRequest,
    info: web::Path<(String,)>,
    pool: web::Data<PgPool>,
    redis: web::Data<deadpool_redis::Pool>,
    session_queue: web::Data<AuthQueue>,
) -> Result<HttpResponse, ApiError> {
    const ERROR: &str = "The specified project does not exist!";

    let (id,) = info.into_inner();

    let project = database::models::Project::get(&id, &**pool, &redis)
        .await?
        .ok_or_else(|| ApiError::InvalidInput(ERROR.to_string()))?;

    let user_option = get_user_from_headers(
        &req,
        &**pool,
        &redis,
        &session_queue,
        Some(&[Scopes::PROJECT_READ]),
    )
    .await
    .map(|x| x.1)
    .ok();

    if !is_authorized(&project.inner, &user_option, &pool).await? {
        return Err(ApiError::InvalidInput(ERROR.to_string()));
    }

    let versions = database::models::Version::get_many(&project.versions, &**pool, &redis).await?;

    let mut versions = filter_authorized_versions(
        versions
            .into_iter()
            .filter(|x| x.loaders.iter().any(|y| *y == "forge"))
            .collect(),
        &user_option,
        &pool,
    )
    .await?;

    versions.sort_by(|a, b| b.date_published.cmp(&a.date_published));

    #[derive(Serialize)]
    struct ForgeUpdates {
        homepage: String,
        promos: HashMap<String, String>,
    }

    let mut response = ForgeUpdates {
        homepage: format!(
            "{}/mod/{}",
            dotenvy::var("SITE_URL").unwrap_or_default(),
            id
        ),
        promos: HashMap::new(),
    };

    for version in versions {
        if version.version_type == VersionType::Release {
            for game_version in &version.game_versions {
                response
                    .promos
                    .entry(format!("{}-recommended", game_version.0))
                    .or_insert_with(|| version.version_number.clone());
            }
        }

        for game_version in &version.game_versions {
            response
                .promos
                .entry(format!("{}-latest", game_version.0))
                .or_insert_with(|| version.version_number.clone());
        }
    }

    Ok(HttpResponse::Ok().json(response))
}

#[get("{id}/feed.atom")]
pub async fn atom_feed(
    req: HttpRequest,
    info: web::Path<(String,)>,
    pool: web::Data<PgPool>,
) -> Result<HttpResponse, ApiError> {
    let (id,) = info.into_inner();

    let project =
        if let Some(proj) = database::models::Project::get_full_from_slug_or_project_id(&id, &**pool)
            .await? {
                proj
            } else {
                return Ok(HttpResponse::NotFound().body(""));
            };

    let user_option = get_user_from_headers(req.headers(), &**pool).await.ok();

    if !is_authorized(&project.inner, &user_option, &pool).await? {
        return Ok(HttpResponse::NotFound().body(""));
    }

    // I would really like to get rid of this .clone() and making the method take a reference, but that
    // necessitates a lot of refactoring.
    let versions =
        database::models::Version::get_many_full(project.versions.clone(), &**pool).await?;

    let mut versions = futures::stream::iter(versions)
        .filter_map(|data| async {
            if is_authorized_version(&data.inner, &user_option, &pool)
                .await
                .ok()?
            {
                Some(data)
            } else {
                None
            }
        })
        .collect::<Vec<_>>()
        .await;

    versions
        .sort_by(|a, b| b.inner.date_published.cmp(&a.inner.date_published));

    let members_data =
        TeamMember::get_from_team_full(project.inner.team_id, &**pool).await?;

    fn team_member_to_person(member: &QueryTeamMember) -> Person {
        Person {
            name: member.user.name.as_ref().unwrap_or(&member.user.username).clone(),
            email: None,
            uri: Some(format!("{}/user/{}", dotenvy::var("SITE_URL").unwrap_or_default(), member.user.username))
        }
    }

    fn tag_to_category(tag: &String) -> Category {
        Category {
            term: tag.clone(),
            scheme: None,
            label: Some(tag.clone())
        }
    }

    let project_id = crate::models::ids::ProjectId::from(project.inner.id);

    let feed = Feed {
        title: Text::plain(project.inner.title.clone()),
        id: project_id.to_string(),
        updated: project.inner.updated.into(),
        authors: members_data
            .iter()
            .filter(|x| x.role == crate::models::teams::OWNER_ROLE)
            .map(team_member_to_person)
            .collect::<Vec<_>>(),
        categories: project.categories
            .iter()
            .chain(project.additional_categories.iter())
            .map(tag_to_category)
            .collect::<Vec<_>>(),
        contributors: members_data
            .iter()
            .filter(|x| x.role != crate::models::teams::OWNER_ROLE)
            .map(team_member_to_person)
        .collect::<Vec<_>>(),
        generator: Some(Generator {
            value: "labrinth".to_string(),
            uri: Some("https://github.com/modrinth/labrinth".to_string()),
            version: Some(env!("CARGO_PKG_VERSION").to_string())
        }),
        icon: project.inner.icon_url.clone(),
        links: vec![
            Link {
                href: format!(
                    "{}/{}/{}",
                    dotenvy::var("SITE_URL").unwrap_or_default(),
                    project.project_type,
                    project_id                    
                ),
                rel: "alternate".to_string(),
                hreflang: None,
                mime_type: Some("text/html".to_string()),
                title: None,
                length: None
            }
        ],
        logo: None,
        rights: None,
        subtitle: Some(Text::plain(project.inner.description.clone())),
        entries: versions
            .iter()
            .map(|v| {
                let version_id = crate::models::ids::VersionId::from(v.inner.id);
                let link = format!(
                    "{}/{}/{}/version/{}",
                    dotenvy::var("SITE_URL").unwrap_or_default(), project.project_type, project_id, version_id
                );

                Entry {
                    title: Text::plain(v.inner.name.clone()),
                    id: version_id.to_string(),
                    updated: v.inner.date_published.into(),
                    authors: members_data
                        .iter()
                        .find(|x| x.user.id == v.inner.author_id)
                        .map(team_member_to_person)
                        .into_iter()
                        .collect::<Vec<_>>(),
                    categories: v.loaders
                        .iter()
                        .chain(v.game_versions.iter())
                        .map(tag_to_category)
                        .collect::<Vec<_>>(),
                    contributors: vec![],
                    links: vec![Link {
                        href: link.clone(),
                        rel: "alternate".to_string(),
                        hreflang: None,
                        mime_type: Some("text/html".to_string()),
                        title: None,
                        length: None
                    }],
                    published: Some(v.inner.date_published.into()),
                    rights: None,
                    source: None,
                    summary: None,
                    content: Some(Content {
                        base: None,
                        lang: Some("en_US".to_string()),
                        value: None,
                        src: Some(link),
                        content_type: None
                    }),
                    extensions: Default::default()
                }
            })
            .collect::<Vec<_>>(),
        extensions: Default::default(),
        namespaces: Default::default(),
        base: None,
        lang: Some("en-US".to_string())
    };

    Ok(HttpResponse::Ok()
        .content_type("text/xml")
        .body(feed.to_string()))
}<|MERGE_RESOLUTION|>--- conflicted
+++ resolved
@@ -1,30 +1,22 @@
 use std::collections::HashMap;
 
 use actix_web::{get, web, HttpRequest, HttpResponse};
-use atom_syndication::{Feed, Text, Person, Category, Generator, Link, Entry, Content};
+use atom_syndication::{Category, Content, Entry, Feed, Generator, Link, Person, Text};
 use serde::Serialize;
 use sqlx::PgPool;
 
 use crate::auth::{filter_authorized_versions, get_user_from_headers, is_authorized};
 use crate::database;
-<<<<<<< HEAD
-use crate::database::models::TeamMember;
-use crate::database::models::team_item::QueryTeamMember;
-use crate::models::projects::{Version, VersionType};
-use crate::util::auth::{
-    get_user_from_headers, is_authorized, is_authorized_version,
-};
-use futures::StreamExt;
-=======
 use crate::models::pats::Scopes;
 use crate::models::projects::VersionType;
+use crate::models::teams::TeamMember;
 use crate::queue::session::AuthQueue;
->>>>>>> 4bb47d7e
 
 use super::ApiError;
 
 pub fn config(cfg: &mut web::ServiceConfig) {
     cfg.service(forge_updates);
+    cfg.service(atom_feed);
 }
 
 #[get("{id}/forge_updates.json")]
@@ -113,53 +105,84 @@
     req: HttpRequest,
     info: web::Path<(String,)>,
     pool: web::Data<PgPool>,
+    redis: web::Data<deadpool_redis::Pool>,
+    session_queue: web::Data<AuthQueue>,
 ) -> Result<HttpResponse, ApiError> {
     let (id,) = info.into_inner();
 
-    let project =
-        if let Some(proj) = database::models::Project::get_full_from_slug_or_project_id(&id, &**pool)
-            .await? {
-                proj
-            } else {
-                return Ok(HttpResponse::NotFound().body(""));
-            };
-
-    let user_option = get_user_from_headers(req.headers(), &**pool).await.ok();
+    let Some(project) = database::models::Project::get(&id, &**pool, &redis).await? else {
+        return Ok(HttpResponse::NotFound().body(""));
+    };
+
+    let user_option = get_user_from_headers(
+        &req,
+        &**pool,
+        &redis,
+        &session_queue,
+        Some(&[Scopes::PROJECT_READ]),
+    )
+    .await
+    .map(|x| x.1)
+    .ok();
 
     if !is_authorized(&project.inner, &user_option, &pool).await? {
         return Ok(HttpResponse::NotFound().body(""));
     }
 
-    // I would really like to get rid of this .clone() and making the method take a reference, but that
-    // necessitates a lot of refactoring.
-    let versions =
-        database::models::Version::get_many_full(project.versions.clone(), &**pool).await?;
-
-    let mut versions = futures::stream::iter(versions)
-        .filter_map(|data| async {
-            if is_authorized_version(&data.inner, &user_option, &pool)
-                .await
-                .ok()?
-            {
-                Some(data)
-            } else {
-                None
-            }
-        })
-        .collect::<Vec<_>>()
-        .await;
-
-    versions
-        .sort_by(|a, b| b.inner.date_published.cmp(&a.inner.date_published));
-
-    let members_data =
-        TeamMember::get_from_team_full(project.inner.team_id, &**pool).await?;
-
-    fn team_member_to_person(member: &QueryTeamMember) -> Person {
+    let versions = database::models::Version::get_many(&project.versions, &**pool, &redis).await?;
+
+    let mut versions = filter_authorized_versions(
+        versions
+            .into_iter()
+            .filter(|x| x.loaders.iter().any(|y| *y == "forge"))
+            .collect(),
+        &user_option,
+        &pool,
+    )
+    .await?;
+
+    versions.sort_by(|a, b| b.date_published.cmp(&a.date_published));
+
+    let members_data = {
+        let members_data = database::models::TeamMember::get_from_team_full(
+            project.inner.team_id,
+            &**pool,
+            &redis,
+        )
+        .await?;
+
+        let users = crate::database::models::User::get_many_ids(
+            &members_data.iter().map(|x| x.user_id).collect::<Vec<_>>(),
+            &**pool,
+            &redis,
+        )
+        .await?;
+
+        members_data
+            .into_iter()
+            .flat_map(|x| {
+                users
+                    .iter()
+                    .find(|y| y.id == x.user_id)
+                    .map(|y| TeamMember::from(x, y.clone(), true))
+            })
+            .collect::<Vec<TeamMember>>()
+    };
+
+    fn team_member_to_person(member: &TeamMember) -> Person {
         Person {
-            name: member.user.name.as_ref().unwrap_or(&member.user.username).clone(),
+            name: member
+                .user
+                .name
+                .as_ref()
+                .unwrap_or(&member.user.username)
+                .clone(),
             email: None,
-            uri: Some(format!("{}/user/{}", dotenvy::var("SITE_URL").unwrap_or_default(), member.user.username))
+            uri: Some(format!(
+                "{}/user/{}",
+                dotenvy::var("SITE_URL").unwrap_or_default(),
+                member.user.username
+            )),
         }
     }
 
@@ -167,7 +190,7 @@
         Category {
             term: tag.clone(),
             scheme: None,
-            label: Some(tag.clone())
+            label: Some(tag.clone()),
         }
     }
 
@@ -182,7 +205,8 @@
             .filter(|x| x.role == crate::models::teams::OWNER_ROLE)
             .map(team_member_to_person)
             .collect::<Vec<_>>(),
-        categories: project.categories
+        categories: project
+            .categories
             .iter()
             .chain(project.additional_categories.iter())
             .map(tag_to_category)
@@ -191,53 +215,56 @@
             .iter()
             .filter(|x| x.role != crate::models::teams::OWNER_ROLE)
             .map(team_member_to_person)
-        .collect::<Vec<_>>(),
+            .collect::<Vec<_>>(),
         generator: Some(Generator {
             value: "labrinth".to_string(),
             uri: Some("https://github.com/modrinth/labrinth".to_string()),
-            version: Some(env!("CARGO_PKG_VERSION").to_string())
+            version: Some(env!("CARGO_PKG_VERSION").to_string()),
         }),
         icon: project.inner.icon_url.clone(),
-        links: vec![
-            Link {
-                href: format!(
-                    "{}/{}/{}",
-                    dotenvy::var("SITE_URL").unwrap_or_default(),
-                    project.project_type,
-                    project_id                    
-                ),
-                rel: "alternate".to_string(),
-                hreflang: None,
-                mime_type: Some("text/html".to_string()),
-                title: None,
-                length: None
-            }
-        ],
+        links: vec![Link {
+            href: format!(
+                "{}/{}/{}",
+                dotenvy::var("SITE_URL").unwrap_or_default(),
+                project.project_type,
+                project_id
+            ),
+            rel: "alternate".to_string(),
+            hreflang: None,
+            mime_type: Some("text/html".to_string()),
+            title: None,
+            length: None,
+        }],
         logo: None,
         rights: None,
         subtitle: Some(Text::plain(project.inner.description.clone())),
         entries: versions
             .iter()
             .map(|v| {
-                let version_id = crate::models::ids::VersionId::from(v.inner.id);
+                let version_id = crate::models::ids::VersionId::from(v.id);
                 let link = format!(
                     "{}/{}/{}/version/{}",
-                    dotenvy::var("SITE_URL").unwrap_or_default(), project.project_type, project_id, version_id
+                    dotenvy::var("SITE_URL").unwrap_or_default(),
+                    project.project_type,
+                    project_id,
+                    version_id
                 );
 
                 Entry {
-                    title: Text::plain(v.inner.name.clone()),
+                    title: Text::plain(v.name.clone()),
                     id: version_id.to_string(),
-                    updated: v.inner.date_published.into(),
+                    updated: v.date_published.into(),
                     authors: members_data
                         .iter()
-                        .find(|x| x.user.id == v.inner.author_id)
+                        .find(|x| x.user.id == v.author_id)
                         .map(team_member_to_person)
                         .into_iter()
                         .collect::<Vec<_>>(),
-                    categories: v.loaders
+                    categories: v
+                        .loaders
                         .iter()
-                        .chain(v.game_versions.iter())
+                        .map(|x| &x.0)
+                        .chain(v.game_versions.iter().map(|x| &x.0))
                         .map(tag_to_category)
                         .collect::<Vec<_>>(),
                     contributors: vec![],
@@ -247,9 +274,9 @@
                         hreflang: None,
                         mime_type: Some("text/html".to_string()),
                         title: None,
-                        length: None
+                        length: None,
                     }],
-                    published: Some(v.inner.date_published.into()),
+                    published: Some(v.date_published.into()),
                     rights: None,
                     source: None,
                     summary: None,
@@ -258,19 +285,19 @@
                         lang: Some("en_US".to_string()),
                         value: None,
                         src: Some(link),
-                        content_type: None
+                        content_type: None,
                     }),
-                    extensions: Default::default()
+                    extensions: Default::default(),
                 }
             })
             .collect::<Vec<_>>(),
         extensions: Default::default(),
         namespaces: Default::default(),
         base: None,
-        lang: Some("en-US".to_string())
+        lang: Some("en-US".to_string()),
     };
 
     Ok(HttpResponse::Ok()
-        .content_type("text/xml")
+        .content_type("application/atom+xml")
         .body(feed.to_string()))
 }