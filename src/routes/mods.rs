--- conflicted
+++ resolved
@@ -1,24 +1,10 @@
 use crate::models::mods::SearchRequest;
-<<<<<<< HEAD
-use crate::search::search_for_mod;
-use actix_web::{get, post, web, HttpResponse};
-
-#[get("api/v1/mod/search")]
-pub fn mod_search(web::Query(info): web::Query<SearchRequest>) -> HttpResponse {
-    //TODO: Fix this line with anyhow
-    let body = serde_json::to_string(&search_for_mod(&info).unwrap()).unwrap();
-
-    HttpResponse::Ok()
-        .content_type("application/json")
-        .body(body)
-=======
 use crate::search::{search_for_mod, SearchError};
 use actix_web::{get, web, HttpResponse};
 
-#[get("api/v1/mods")]
+#[get("api/v1/mod/search")]
 pub async fn mod_search(
     web::Query(info): web::Query<SearchRequest>,
 ) -> Result<HttpResponse, SearchError> {
     Ok(HttpResponse::Ok().json(search_for_mod(&info)?))
->>>>>>> 6ff7fa74
 }