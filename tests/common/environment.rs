#![allow(dead_code)]

use std::{rc::Rc, sync::Arc};

use super::{
    api_v2::ApiV2,
    api_v3::ApiV3,
    asserts::assert_status,
    database::{TemporaryDatabase, FRIEND_USER_ID, USER_USER_PAT},
    dummy_data,
};
use crate::common::setup;
use actix_http::StatusCode;
use actix_web::{dev::ServiceResponse, test, App};
use futures::Future;

pub async fn with_test_environment<Fut>(f: impl FnOnce(TestEnvironment) -> Fut)
where
    Fut: Future<Output = ()>,
{
    let test_env = TestEnvironment::build(None).await;
    let db = test_env.db.clone();

    f(test_env).await;

    db.cleanup().await;
}

// A complete test environment, with a test actix app and a database.
// Must be called in an #[actix_rt::test] context. It also simulates a
// temporary sqlx db like #[sqlx::test] would.
// Use .call(req) on it directly to make a test call as if test::call_service(req) were being used.
#[derive(Clone)]
pub struct TestEnvironment {
    test_app: Rc<dyn LocalService>, // Rc as it's not Send
    pub db: TemporaryDatabase,
    pub v2: ApiV2,
    pub v3: ApiV3,

    pub dummy: Option<Arc<dummy_data::DummyData>>,
}

impl TestEnvironment {
    pub async fn build(max_connections: Option<u32>) -> Self {
        let db = TemporaryDatabase::create(max_connections).await;
        let mut test_env = Self::build_with_db(db).await;

        let dummy = dummy_data::get_dummy_data(&test_env).await;
        test_env.dummy = Some(Arc::new(dummy));
        test_env
    }

    pub async fn build_with_db(db: TemporaryDatabase) -> Self {
        let labrinth_config = setup(&db).await;
        let app = App::new().configure(|cfg| labrinth::app_config(cfg, labrinth_config.clone()));
        let test_app: Rc<dyn LocalService> = Rc::new(test::init_service(app).await);
        Self {
            v2: ApiV2 {
                test_app: test_app.clone(),
            },
            v3: ApiV3 {
                test_app: test_app.clone(),
            },
            test_app,
            db,
            dummy: None,
        }
    }

    pub async fn cleanup(self) {
        self.db.cleanup().await;
    }

    pub async fn call(&self, req: actix_http::Request) -> ServiceResponse {
        self.test_app.call(req).await.unwrap()
    }

    pub async fn generate_friend_user_notification(&self) {
        let resp = self
            .v2
            .add_user_to_team(
                &self.dummy.as_ref().unwrap().project_alpha.team_id,
                FRIEND_USER_ID,
                None,
                None,
                USER_USER_PAT,
            )
            .await;
        assert_status(&resp, StatusCode::NO_CONTENT);
<<<<<<< HEAD
=======
    }

    pub async fn assert_read_notifications_status(
        &self,
        user_id: &str,
        pat: &str,
        status_code: StatusCode,
    ) {
        let resp = self.v2.get_user_notifications(user_id, pat).await;
        assert_status(&resp, status_code);
    }

    pub async fn assert_read_user_projects_status(
        &self,
        user_id: &str,
        pat: &str,
        status_code: StatusCode,
    ) {
        let resp = self.v2.get_user_projects(user_id, pat).await;
        assert_status(&resp, status_code);
>>>>>>> d5594b03
    }
}

pub trait LocalService {
    fn call(
        &self,
        req: actix_http::Request,
    ) -> std::pin::Pin<
        Box<dyn std::future::Future<Output = Result<ServiceResponse, actix_web::Error>>>,
    >;
}
impl<S> LocalService for S
where
    S: actix_web::dev::Service<
        actix_http::Request,
        Response = ServiceResponse,
        Error = actix_web::Error,
    >,
    S::Future: 'static,
{
    fn call(
        &self,
        req: actix_http::Request,
    ) -> std::pin::Pin<
        Box<dyn std::future::Future<Output = Result<ServiceResponse, actix_web::Error>>>,
    > {
        Box::pin(self.call(req))
    }
}<|MERGE_RESOLUTION|>--- conflicted
+++ resolved
@@ -87,8 +87,6 @@
             )
             .await;
         assert_status(&resp, StatusCode::NO_CONTENT);
-<<<<<<< HEAD
-=======
     }
 
     pub async fn assert_read_notifications_status(
@@ -109,7 +107,6 @@
     ) {
         let resp = self.v2.get_user_projects(user_id, pat).await;
         assert_status(&resp, status_code);
->>>>>>> d5594b03
     }
 }
 
