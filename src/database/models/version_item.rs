--- conflicted
+++ resolved
@@ -395,48 +395,6 @@
         Ok(Some(()))
     }
 
-<<<<<<< HEAD
-    pub async fn get_project_versions<'a, E>(
-        project_id: ProjectId,
-        game_versions: Option<Vec<String>>,
-        loaders: Option<Vec<String>>,
-        version_type: Option<VersionType>,
-        limit: Option<u32>,
-        offset: Option<u32>,
-        version_number: Option<String>,
-        exec: E,
-    ) -> Result<Vec<VersionId>, sqlx::Error>
-    where
-        E: sqlx::Executor<'a, Database = sqlx::Postgres>,
-    {
-        use futures::stream::TryStreamExt;
-
-        let vec = sqlx::query!(
-            "
-            SELECT DISTINCT ON(v.date_published, v.id) version_id, v.date_published FROM versions v
-            INNER JOIN game_versions_versions gvv ON gvv.joining_version_id = v.id
-            INNER JOIN game_versions gv on gvv.game_version_id = gv.id AND (cardinality($2::varchar[]) = 0 OR gv.version = ANY($2::varchar[]))
-            INNER JOIN loaders_versions lv ON lv.version_id = v.id
-            INNER JOIN loaders l on lv.loader_id = l.id AND (cardinality($3::varchar[]) = 0 OR l.loader = ANY($3::varchar[]))
-            WHERE v.mod_id = $1 AND ($4::varchar IS NULL OR v.version_type = $4) AND ($7::varchar IS NULL OR v.version_number = $7)
-            ORDER BY v.date_published DESC, v.id
-            LIMIT $5 OFFSET $6
-            ",
-            project_id as ProjectId,
-            &game_versions.unwrap_or_default(),
-            &loaders.unwrap_or_default(),
-            version_type.map(|x| x.as_str()),
-            limit.map(|x| x as i64),
-            offset.map(|x| x as i64),
-            version_number,
-        )
-        .fetch_many(exec)
-        .try_filter_map(|e| async { Ok(e.right().map(|v| VersionId(v.version_id))) })
-        .try_collect::<Vec<VersionId>>()
-        .await?;
-
-        Ok(vec)
-=======
     pub async fn get<'a, 'b, E>(
         id: VersionId,
         executor: E,
@@ -448,7 +406,6 @@
         Self::get_many(&[id], executor, redis)
             .await
             .map(|x| x.into_iter().next())
->>>>>>> e766759b
     }
 
     pub async fn get_many<'a, E>(
