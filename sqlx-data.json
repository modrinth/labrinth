{
  "db": "PostgreSQL",
  "03209c5bda2d704e688439919a7b3903db6ad7caebf7ddafb3ea52d312d47bfb": {
    "query": "\n            INSERT INTO users (\n                id, github_id, username, name, email,\n                avatar_url, bio, created\n            )\n            VALUES (\n                $1, $2, $3, $4, $5,\n                $6, $7, $8\n            )\n            ",
    "describe": {
      "columns": [],
      "parameters": {
        "Left": [
          "Int8",
          "Int8",
          "Varchar",
          "Varchar",
          "Varchar",
          "Varchar",
          "Varchar",
          "Timestamptz"
        ]
      },
      "nullable": []
    }
  },
  "04345d9c23430267f755b1420520df91bd403524fd60ba1a94e3a239ea70cae7": {
    "query": "\n                    UPDATE mods\n                    SET source_url = $1\n                    WHERE (id = $2)\n                    ",
    "describe": {
      "columns": [],
      "parameters": {
        "Left": [
          "Varchar",
          "Int8"
        ]
      },
      "nullable": []
    }
  },
  "0739834cfbef869855ed4e1aea7e1f7601f6519867ee48c573ee901c4498e04c": {
    "query": "\n                UPDATE team_members\n                SET permissions = $1\n                WHERE (team_id = $2 AND user_id = $3 AND NOT role = $4)\n                ",
    "describe": {
      "columns": [],
      "parameters": {
        "Left": [
          "Int8",
          "Int8",
          "Int8",
          "Text"
        ]
      },
      "nullable": []
    }
  },
  "0a1a470c12b84c7e171f0f51e8e541e9abe8bbee17fc441a5054e1dfd5607c05": {
    "query": "\n                    UPDATE versions\n                    SET name = $1\n                    WHERE (id = $2)\n                    ",
    "describe": {
      "columns": [],
      "parameters": {
        "Left": [
          "Varchar",
          "Int8"
        ]
      },
      "nullable": []
    }
  },
  "0ca11a32b2860e4f5c3d20892a5be3cb419e084f42ba0f98e09b9995027fcc4e": {
    "query": "\n            SELECT id FROM statuses\n            WHERE status = $1\n            ",
    "describe": {
      "columns": [
        {
          "ordinal": 0,
          "name": "id",
          "type_info": "Int4"
        }
      ],
      "parameters": {
        "Left": [
          "Text"
        ]
      },
      "nullable": [
        false
      ]
    }
  },
  "0da158263c6588a83421154342db2ede16b9abf9931827790b9fcaf71080c324": {
    "query": "\n                SELECT u.id, u.username FROM users u\n                INNER JOIN team_members tm ON tm.user_id = u.id\n                WHERE tm.team_id = $2 AND tm.role = $1\n                ",
    "describe": {
      "columns": [
        {
          "ordinal": 0,
          "name": "id",
          "type_info": "Int8"
        },
        {
          "ordinal": 1,
          "name": "username",
          "type_info": "Varchar"
        }
      ],
      "parameters": {
        "Left": [
          "Text",
          "Int8"
        ]
      },
      "nullable": [
        false,
        false
      ]
    }
  },
  "1016a0bf55e9474357ac5ef725605ac337e82e1a2b93726ae795ec48f0d696dd": {
    "query": "\n            SELECT v.mod_id, v.author_id, v.name, v.version_number,\n                v.changelog_url, v.date_published, v.downloads,\n                release_channels.channel\n            FROM versions v\n            INNER JOIN release_channels ON v.release_channel = release_channels.id\n            WHERE v.id = $1\n            ",
    "describe": {
      "columns": [
        {
          "ordinal": 0,
          "name": "mod_id",
          "type_info": "Int8"
        },
        {
          "ordinal": 1,
          "name": "author_id",
          "type_info": "Int8"
        },
        {
          "ordinal": 2,
          "name": "name",
          "type_info": "Varchar"
        },
        {
          "ordinal": 3,
          "name": "version_number",
          "type_info": "Varchar"
        },
        {
          "ordinal": 4,
          "name": "changelog_url",
          "type_info": "Varchar"
        },
        {
          "ordinal": 5,
          "name": "date_published",
          "type_info": "Timestamptz"
        },
        {
          "ordinal": 6,
          "name": "downloads",
          "type_info": "Int4"
        },
        {
          "ordinal": 7,
          "name": "channel",
          "type_info": "Varchar"
        }
      ],
      "parameters": {
        "Left": [
          "Int8"
        ]
      },
      "nullable": [
        false,
        false,
        false,
        false,
        true,
        false,
        false,
        false
      ]
    }
  },
  "1220d15a56dbf823eaa452fbafa17442ab0568bc81a31fa38e16e3df3278e5f9": {
    "query": "SELECT EXISTS(SELECT 1 FROM users WHERE id = $1)",
    "describe": {
      "columns": [
        {
          "ordinal": 0,
          "name": "exists",
          "type_info": "Bool"
        }
      ],
      "parameters": {
        "Left": [
          "Int8"
        ]
      },
      "nullable": [
        null
      ]
    }
  },
  "1524c0462be70077736ac70fcd037fbf75651456b692e2ce40fa2e3fc8123984": {
    "query": "\n                    SELECT hashes.algorithm, hashes.hash FROM hashes\n                    WHERE hashes.file_id = $1\n                    ",
    "describe": {
      "columns": [
        {
          "ordinal": 0,
          "name": "algorithm",
          "type_info": "Varchar"
        },
        {
          "ordinal": 1,
          "name": "hash",
          "type_info": "Bytea"
        }
      ],
      "parameters": {
        "Left": [
          "Int8"
        ]
      },
      "nullable": [
        false,
        false
      ]
    }
  },
  "16871e66d8762452be3ca0c80f4733f2db49980205fbf7cb6f9829cdd99cdb65": {
    "query": "\n                        INSERT INTO dependencies (dependent_id, dependency_id)\n                        VALUES ($1, $2)\n                        ",
    "describe": {
      "columns": [],
      "parameters": {
        "Left": [
          "Int8",
          "Int8"
        ]
      },
      "nullable": []
    }
  },
  "17e6d30c3693e9bd9f772f3dc4e2eafe75fdeecfdcf2746eac641f77ced6b8a8": {
    "query": "\n            SELECT u.id, u.github_id, u.name, u.email,\n                u.avatar_url, u.username, u.bio,\n                u.created, u.role FROM users u\n            WHERE u.id IN (SELECT * FROM UNNEST($1::bigint[]))\n            ",
    "describe": {
      "columns": [
        {
          "ordinal": 0,
          "name": "id",
          "type_info": "Int8"
        },
        {
          "ordinal": 1,
          "name": "github_id",
          "type_info": "Int8"
        },
        {
          "ordinal": 2,
          "name": "name",
          "type_info": "Varchar"
        },
        {
          "ordinal": 3,
          "name": "email",
          "type_info": "Varchar"
        },
        {
          "ordinal": 4,
          "name": "avatar_url",
          "type_info": "Varchar"
        },
        {
          "ordinal": 5,
          "name": "username",
          "type_info": "Varchar"
        },
        {
          "ordinal": 6,
          "name": "bio",
          "type_info": "Varchar"
        },
        {
          "ordinal": 7,
          "name": "created",
          "type_info": "Timestamptz"
        },
        {
          "ordinal": 8,
          "name": "role",
          "type_info": "Varchar"
        }
      ],
      "parameters": {
        "Left": [
          "Int8Array"
        ]
      },
      "nullable": [
        false,
        true,
        true,
        true,
        true,
        false,
        true,
        false,
        false
      ]
    }
  },
  "1c7b0eb4341af5a7942e52f632cf582561f10b4b6a41a082fb8a60f04ac17c6e": {
    "query": "SELECT EXISTS(SELECT 1 FROM states WHERE id=$1)",
    "describe": {
      "columns": [
        {
          "ordinal": 0,
          "name": "exists",
          "type_info": "Bool"
        }
      ],
      "parameters": {
        "Left": [
          "Int8"
        ]
      },
      "nullable": [
        null
      ]
    }
  },
  "1ffce9b2d5c9fa6c8b9abce4bad9f9419c44ad6367b7463b979c91b9b5b4fea1": {
    "query": "SELECT EXISTS(SELECT 1 FROM versions WHERE id=$1)",
    "describe": {
      "columns": [
        {
          "ordinal": 0,
          "name": "exists",
          "type_info": "Bool"
        }
      ],
      "parameters": {
        "Left": [
          "Int8"
        ]
      },
      "nullable": [
        null
      ]
    }
  },
  "21d268dbad5ffd34d476998aea4475cdb071e8cfbb245c4853ee5f4c44b0c8ae": {
    "query": "\n            SELECT id, user_id, member_name, role, permissions, accepted\n            FROM team_members\n            WHERE (team_id = $1 AND accepted = TRUE)\n            ",
    "describe": {
      "columns": [
        {
          "ordinal": 0,
          "name": "id",
          "type_info": "Int8"
        },
        {
          "ordinal": 1,
          "name": "user_id",
          "type_info": "Int8"
        },
        {
          "ordinal": 2,
          "name": "member_name",
          "type_info": "Varchar"
        },
        {
          "ordinal": 3,
          "name": "role",
          "type_info": "Varchar"
        },
        {
          "ordinal": 4,
          "name": "permissions",
          "type_info": "Int8"
        },
        {
          "ordinal": 5,
          "name": "accepted",
          "type_info": "Bool"
        }
      ],
      "parameters": {
        "Left": [
          "Int8"
        ]
      },
      "nullable": [
        false,
        false,
        false,
        false,
        false,
        false
      ]
    }
  },
  "225597042db9c2d95296ea6bbeda4e99ffc9ddfab3991c8637ac3f4749ece6f3": {
    "query": "\n        SELECT m.id, m.title, m.description, m.downloads, m.icon_url, m.body_url, m.published, m.updated, m.team_id\n        FROM mods m\n        WHERE id = $1\n        ",
    "describe": {
      "columns": [
        {
          "ordinal": 0,
          "name": "id",
          "type_info": "Int8"
        },
        {
          "ordinal": 1,
          "name": "title",
          "type_info": "Varchar"
        },
        {
          "ordinal": 2,
          "name": "description",
          "type_info": "Varchar"
        },
        {
          "ordinal": 3,
          "name": "downloads",
          "type_info": "Int4"
        },
        {
          "ordinal": 4,
          "name": "icon_url",
          "type_info": "Varchar"
        },
        {
          "ordinal": 5,
          "name": "body_url",
          "type_info": "Varchar"
        },
        {
          "ordinal": 6,
          "name": "published",
          "type_info": "Timestamptz"
        },
        {
          "ordinal": 7,
          "name": "updated",
          "type_info": "Timestamptz"
        },
        {
          "ordinal": 8,
          "name": "team_id",
          "type_info": "Int8"
        }
      ],
      "parameters": {
        "Left": [
          "Int8"
        ]
      },
      "nullable": [
        false,
        false,
        false,
        false,
        true,
        false,
        false,
        false,
        false
      ]
    }
  },
  "25131559cb73a088000ab6379a769233440ade6c7511542da410065190d203fc": {
    "query": "\n            SELECT id FROM loaders\n            WHERE loader = $1\n            ",
    "describe": {
      "columns": [
        {
          "ordinal": 0,
          "name": "id",
          "type_info": "Int4"
        }
      ],
      "parameters": {
        "Left": [
          "Text"
        ]
      },
      "nullable": [
        false
      ]
    }
  },
  "29e657d26f0fb24a766f5b5eb6a94d01d1616884d8ca10e91536e974d5b585a6": {
    "query": "\n                INSERT INTO loaders_versions (loader_id, version_id)\n                VALUES ($1, $2)\n                ",
    "describe": {
      "columns": [],
      "parameters": {
        "Left": [
          "Int4",
          "Int8"
        ]
      },
      "nullable": []
    }
  },
  "2fa070eef3fe8f708a1495104f78eda2bfa0fe19ada2bf66ac35fb2468631774": {
    "query": "\n            SELECT category FROM categories\n            ",
    "describe": {
      "columns": [
        {
          "ordinal": 0,
          "name": "category",
          "type_info": "Varchar"
        }
      ],
      "parameters": {
        "Left": []
      },
      "nullable": [
        false
      ]
    }
  },
  "3135db1c5309dac7580a731b2829397ae7bdd6c9a67b21e813f26a4f5aa251a9": {
    "query": "\n                SELECT status FROM statuses\n                WHERE id = $1\n                ",
    "describe": {
      "columns": [
        {
          "ordinal": 0,
          "name": "status",
          "type_info": "Varchar"
        }
      ],
      "parameters": {
        "Left": [
          "Int4"
        ]
      },
      "nullable": [
        false
      ]
    }
  },
  "33fc96ac71cfa382991cfb153e89da1e9f43ebf5367c28b30c336b758222307b": {
    "query": "\n            DELETE FROM loaders_versions\n            WHERE loaders_versions.version_id = $1\n            ",
    "describe": {
      "columns": [],
      "parameters": {
        "Left": [
          "Int8"
        ]
      },
      "nullable": []
    }
  },
  "398ac436f5fe2f6a66544204b9ff01ae1ea1204edf03ffc16de657a861cfe0ba": {
    "query": "\n            DELETE FROM categories\n            WHERE category = $1\n            ",
    "describe": {
      "columns": [],
      "parameters": {
        "Left": [
          "Text"
        ]
      },
      "nullable": []
    }
  },
  "3b52d9f68ba23d1e3764f8df9f28bcaec0741101f6afd0c7c234b7f1b91054a4": {
    "query": "\n                    UPDATE team_members\n                    SET accepted = TRUE\n                    WHERE (team_id = $1 AND user_id = $2 AND NOT role = $3)\n                    ",
    "describe": {
      "columns": [],
      "parameters": {
        "Left": [
          "Int8",
          "Int8",
          "Text"
        ]
      },
      "nullable": []
    }
  },
  "3d700aaeb0d5129ac8c297ee0542757435a50a35ec94582d9d6ce67aa5302291": {
    "query": "\n                    UPDATE mods\n                    SET title = $1\n                    WHERE (id = $2)\n                    ",
    "describe": {
      "columns": [],
      "parameters": {
        "Left": [
          "Varchar",
          "Int8"
        ]
      },
      "nullable": []
    }
  },
  "42e072309779598d0c213280dd8052d1b4889cb24ef5204ca13b74f693b94328": {
    "query": "\n                SELECT user_id FROM team_members tm\n                INNER JOIN mods ON mods.team_id = tm.team_id\n                WHERE mods.id = $1\n                ",
    "describe": {
      "columns": [
        {
          "ordinal": 0,
          "name": "user_id",
          "type_info": "Int8"
        }
      ],
      "parameters": {
        "Left": [
          "Int8"
        ]
      },
      "nullable": [
        false
      ]
    }
  },
  "43b793e2df30a6ace9e037e38bb4ea456656cfbe276c151e3a9e0a408d2c249f": {
    "query": "\n                    UPDATE versions\n                    SET release_channel = $1\n                    WHERE (id = $2)\n                    ",
    "describe": {
      "columns": [],
      "parameters": {
        "Left": [
          "Int4",
          "Int8"
        ]
      },
      "nullable": []
    }
  },
  "4411f2aefd43881450da34db81e826110ac86c3a6cef9fd6a3e9e341508d1f09": {
    "query": "\n                SELECT id FROM versions\n                WHERE mod_id = $1\n                ",
    "describe": {
      "columns": [
        {
          "ordinal": 0,
          "name": "id",
          "type_info": "Int8"
        }
      ],
      "parameters": {
        "Left": [
          "Int8"
        ]
      },
      "nullable": [
        false
      ]
    }
  },
  "449920c44d498adf8b771973d6034dc97e1c7f3ff4d9d23599af432f294ed564": {
    "query": "\n            INSERT INTO files (id, version_id, url, filename)\n            VALUES ($1, $2, $3, $4)\n            ",
    "describe": {
      "columns": [],
      "parameters": {
        "Left": [
          "Int8",
          "Int8",
          "Varchar",
          "Varchar"
        ]
      },
      "nullable": []
    }
  },
  "45f8a06abdd17fc437f5355ad109efcb5d7e247ef397b1a0cd98d7fb6bd9ce17": {
    "query": "\n                        INSERT INTO mods_categories (joining_mod_id, joining_category_id)\n                        VALUES ($1, $2)\n                        ",
    "describe": {
      "columns": [],
      "parameters": {
        "Left": [
          "Int8",
          "Int4"
        ]
      },
      "nullable": []
    }
  },
  "49e36828e3a0214b48234435e34311735ae32e08d8be1270f8f0db4b27e708ba": {
    "query": "\n            INSERT INTO loaders (loader)\n            VALUES ($1)\n            ON CONFLICT (loader) DO NOTHING\n            RETURNING id\n            ",
    "describe": {
      "columns": [
        {
          "ordinal": 0,
          "name": "id",
          "type_info": "Int4"
        }
      ],
      "parameters": {
        "Left": [
          "Varchar"
        ]
      },
      "nullable": [
        false
      ]
    }
  },
  "4c99c0840159d18e88cd6094a41117258f2337346c145d926b5b610c76b5125f": {
    "query": "\n                SELECT c.category\n                FROM mods_categories mc\n                    INNER JOIN categories c ON mc.joining_category_id=c.id\n                WHERE mc.joining_mod_id = $1\n                ",
    "describe": {
      "columns": [
        {
          "ordinal": 0,
          "name": "category",
          "type_info": "Varchar"
        }
      ],
      "parameters": {
        "Left": [
          "Int8"
        ]
      },
      "nullable": [
        false
      ]
    }
  },
  "4c9e2190e2a68ffc093a69aaa1fc9384957138f57ac9cd85cbc6179613c13a08": {
    "query": "SELECT EXISTS(SELECT 1 FROM mods WHERE id = $1)",
    "describe": {
      "columns": [
        {
          "ordinal": 0,
          "name": "exists",
          "type_info": "Bool"
        }
      ],
      "parameters": {
        "Left": [
          "Int8"
        ]
      },
      "nullable": [
        null
      ]
    }
  },
  "4e9f9eafbfd705dfc94571018cb747245a98ea61bad3fae4b3ce284229d99955": {
    "query": "\n                    UPDATE mods\n                    SET description = $1\n                    WHERE (id = $2)\n                    ",
    "describe": {
      "columns": [],
      "parameters": {
        "Left": [
          "Varchar",
          "Int8"
        ]
      },
      "nullable": []
    }
  },
  "4f307a8851b0cab7870798ba017955c8ebaba7444791dd65ffebcbac32d3585d": {
    "query": "\n            INSERT INTO states (id, url)\n            VALUES ($1, $2)\n            ",
    "describe": {
      "columns": [],
      "parameters": {
        "Left": [
          "Int8",
          "Varchar"
        ]
      },
      "nullable": []
    }
  },
  "53a8966ac345cc334ad65ea907be81af74e90b1217696c7eedcf8a8e3fca736e": {
    "query": "\n                    UPDATE versions\n                    SET version_number = $1\n                    WHERE (id = $2)\n                    ",
    "describe": {
      "columns": [],
      "parameters": {
        "Left": [
          "Varchar",
          "Int8"
        ]
      },
      "nullable": []
    }
  },
  "560c3ba57c965c3ebdbe393b062da8a30a8a7116a9bace2aa7de2e8431fe0bc7": {
    "query": "\n                INSERT INTO mods_categories (joining_mod_id, joining_category_id)\n                VALUES ($1, $2)\n                ",
    "describe": {
      "columns": [],
      "parameters": {
        "Left": [
          "Int8",
          "Int4"
        ]
      },
      "nullable": []
    }
  },
  "59cf9d085593887595ea45246291f2cd64fc6677d551e96bdb60c09ff1eebf99": {
    "query": "\n                SELECT files.id, files.url, files.filename FROM files\n                WHERE files.version_id = $1\n                ",
    "describe": {
      "columns": [
        {
          "ordinal": 0,
          "name": "id",
          "type_info": "Int8"
        },
        {
          "ordinal": 1,
          "name": "url",
          "type_info": "Varchar"
        },
        {
          "ordinal": 2,
          "name": "filename",
          "type_info": "Varchar"
        }
      ],
      "parameters": {
        "Left": [
          "Int8"
        ]
      },
      "nullable": [
        false,
        false,
        false
      ]
    }
  },
  "5d7425cfa91e332bf7cc14aa5c300b997e941c49757606f6b906cb5e060d3179": {
    "query": "\n            UPDATE mods\n            SET updated = NOW()\n            WHERE id = $1\n            ",
    "describe": {
      "columns": [],
      "parameters": {
        "Left": [
          "Int8"
        ]
      },
      "nullable": []
    }
  },
  "621c3c5e5b3ac00c291b5f9cae2134420ef3e23f1f236267c4132222299c87a2": {
    "query": "\n                SELECT gv.version FROM versions\n                    INNER JOIN game_versions_versions gvv ON gvv.joining_version_id=versions.id\n                    INNER JOIN game_versions gv ON gvv.game_version_id=gv.id\n                WHERE versions.mod_id = $1\n                ORDER BY gv.created ASC\n                ",
    "describe": {
      "columns": [
        {
          "ordinal": 0,
          "name": "version",
          "type_info": "Varchar"
        }
      ],
      "parameters": {
        "Left": [
          "Int8"
        ]
      },
      "nullable": [
        false
      ]
    }
  },
  "6562c876826ad3091a14eb50fa1f961a971c1d1bb158fc3dcb55d469a73facc6": {
    "query": "\n            SELECT v.mod_id, v.author_id, v.name, v.version_number,\n                v.changelog_url, v.date_published, v.downloads,\n                v.release_channel\n            FROM versions v\n            WHERE v.id = $1\n            ",
    "describe": {
      "columns": [
        {
          "ordinal": 0,
          "name": "mod_id",
          "type_info": "Int8"
        },
        {
          "ordinal": 1,
          "name": "author_id",
          "type_info": "Int8"
        },
        {
          "ordinal": 2,
          "name": "name",
          "type_info": "Varchar"
        },
        {
          "ordinal": 3,
          "name": "version_number",
          "type_info": "Varchar"
        },
        {
          "ordinal": 4,
          "name": "changelog_url",
          "type_info": "Varchar"
        },
        {
          "ordinal": 5,
          "name": "date_published",
          "type_info": "Timestamptz"
        },
        {
          "ordinal": 6,
          "name": "downloads",
          "type_info": "Int4"
        },
        {
          "ordinal": 7,
          "name": "release_channel",
          "type_info": "Int4"
        }
      ],
      "parameters": {
        "Left": [
          "Int8"
        ]
      },
      "nullable": [
        false,
        false,
        false,
        false,
        true,
        false,
        false,
        false
      ]
    }
  },
  "6b28cb8b54ef57c9b6f03607611f688455f0e2b27eb5deda5a8cbc5b506b4602": {
    "query": "\n            DELETE FROM mods\n            WHERE id = $1\n            ",
    "describe": {
      "columns": [],
      "parameters": {
        "Left": [
          "Int8"
        ]
      },
      "nullable": []
    }
  },
  "6c2299a7b7ab22f83049bc41fb5dd380adea3579e7b00df7d16fb6747a0a7313": {
    "query": "\n                UPDATE team_members\n                SET role = $1\n                WHERE (team_id = $2 AND user_id = $3 AND NOT role = $4)\n                ",
    "describe": {
      "columns": [],
      "parameters": {
        "Left": [
          "Varchar",
          "Int8",
          "Int8",
          "Text"
        ]
      },
      "nullable": []
    }
  },
  "6c7aeb0db4a4fb3387c37b8d7aca6fdafaa637fd883a44416b56270aeebb7a01": {
    "query": "\n                        INSERT INTO loaders_versions (loader_id, version_id)\n                        VALUES ($1, $2)\n                        ",
    "describe": {
      "columns": [],
      "parameters": {
        "Left": [
          "Int4",
          "Int8"
        ]
      },
      "nullable": []
    }
  },
  "6d8f1863579977d367784a5b457e21c841886834afe69a964de039d6f92795d4": {
    "query": "\n            SELECT id, user_id, member_name, role, permissions, accepted\n            FROM team_members\n            WHERE (team_id = $1 AND user_id = $2)\n            ",
    "describe": {
      "columns": [
        {
          "ordinal": 0,
          "name": "id",
          "type_info": "Int8"
        },
        {
          "ordinal": 1,
          "name": "user_id",
          "type_info": "Int8"
        },
        {
          "ordinal": 2,
          "name": "member_name",
          "type_info": "Varchar"
        },
        {
          "ordinal": 3,
          "name": "role",
          "type_info": "Varchar"
        },
        {
          "ordinal": 4,
          "name": "permissions",
          "type_info": "Int8"
        },
        {
          "ordinal": 5,
          "name": "accepted",
          "type_info": "Bool"
        }
      ],
      "parameters": {
        "Left": [
          "Int8",
          "Int8"
        ]
      },
      "nullable": [
        false,
        false,
        false,
        false,
        false,
        false
      ]
    }
  },
  "6f1fb4c3269b2a8190f328df025be76241eae757d9c4f3e5eb1cc01b191837df": {
    "query": "\n                    DELETE FROM mods_categories\n                    WHERE joining_mod_id = $1\n                    ",
    "describe": {
      "columns": [],
      "parameters": {
        "Left": [
          "Int8"
        ]
      },
      "nullable": []
    }
  },
  "71db1bc306ff6da3a92544e1585aa11c5627b50d95b15e794b2fa5dc838ea1a3": {
    "query": "\n        SELECT mod_id, version_number, author_id\n        FROM versions\n        WHERE id = $1\n        ",
    "describe": {
      "columns": [
        {
          "ordinal": 0,
          "name": "mod_id",
          "type_info": "Int8"
        },
        {
          "ordinal": 1,
          "name": "version_number",
          "type_info": "Varchar"
        },
        {
          "ordinal": 2,
          "name": "author_id",
          "type_info": "Int8"
        }
      ],
      "parameters": {
        "Left": [
          "Int8"
        ]
      },
      "nullable": [
        false,
        false,
        false
      ]
    }
  },
  "72c1e6de8f2c8d89be030454eeab6d5c9695164af2ebfb8d7e94b2deee4f130d": {
    "query": "\n        SELECT c.category\n        FROM mods_categories mc\n            INNER JOIN categories c ON mc.joining_category_id=c.id\n        WHERE mc.joining_mod_id = $1\n        ",
    "describe": {
      "columns": [
        {
          "ordinal": 0,
          "name": "category",
          "type_info": "Varchar"
        }
      ],
      "parameters": {
        "Left": [
          "Int8"
        ]
      },
      "nullable": [
        false
      ]
    }
  },
  "72c75313688dfd88a659c5250c71b9899abd6186ab32a067a7d4b8a0846ebd18": {
    "query": "\n            INSERT INTO game_versions (version, type, created)\n            VALUES ($1, COALESCE($2, 'other'), COALESCE($3, timezone('utc', now())))\n            ON CONFLICT (version) DO UPDATE\n                SET type = COALESCE($2, game_versions.type),\n                    created = COALESCE($3, game_versions.created)\n            RETURNING id\n            ",
    "describe": {
      "columns": [
        {
          "ordinal": 0,
          "name": "id",
          "type_info": "Int4"
        }
      ],
      "parameters": {
        "Left": [
          "Varchar",
          "Text",
          "Timestamp"
        ]
      },
      "nullable": [
        false
      ]
    }
  },
  "72d6b5f2f11d88981db82c7247c9e7e5ebfd8d34985a1a8209d6628e66490f37": {
    "query": "\n            SELECT id FROM categories\n            WHERE category = $1\n            ",
    "describe": {
      "columns": [
        {
          "ordinal": 0,
          "name": "id",
          "type_info": "Int4"
        }
      ],
      "parameters": {
        "Left": [
          "Text"
        ]
      },
      "nullable": [
        false
      ]
    }
  },
  "733a9569fef2aa48d1d3b1b02d7fa893174d523adc57fb22995b1ea8897f3abf": {
    "query": "\n            SELECT id, team_id, member_name, role, permissions, accepted\n            FROM team_members\n            WHERE (user_id = $1 AND accepted = TRUE)\n            ",
    "describe": {
      "columns": [
        {
          "ordinal": 0,
          "name": "id",
          "type_info": "Int8"
        },
        {
          "ordinal": 1,
          "name": "team_id",
          "type_info": "Int8"
        },
        {
          "ordinal": 2,
          "name": "member_name",
          "type_info": "Varchar"
        },
        {
          "ordinal": 3,
          "name": "role",
          "type_info": "Varchar"
        },
        {
          "ordinal": 4,
          "name": "permissions",
          "type_info": "Int8"
        },
        {
          "ordinal": 5,
          "name": "accepted",
          "type_info": "Bool"
        }
      ],
      "parameters": {
        "Left": [
          "Int8"
        ]
      },
      "nullable": [
        false,
        false,
        false,
        false,
        false,
        false
      ]
    }
  },
  "73bdd6c9e7cd8c1ed582261aebdee0f8fd2734e712ef288a2608564c918009cb": {
    "query": "\n            DELETE FROM versions WHERE id = $1\n            ",
    "describe": {
      "columns": [],
      "parameters": {
        "Left": [
          "Int8"
        ]
      },
      "nullable": []
    }
  },
  "73d9b1e00609919f3adbe5f4ca9e41304bffb1cd4397a85a9911f2260e9a98f5": {
    "query": "\n            INSERT INTO versions (\n                id, mod_id, author_id, name, version_number,\n                changelog_url, date_published,\n                downloads, release_channel\n            )\n            VALUES (\n                $1, $2, $3, $4, $5,\n                $6, $7,\n                $8, $9\n            )\n            ",
    "describe": {
      "columns": [],
      "parameters": {
        "Left": [
          "Int8",
          "Int8",
          "Int8",
          "Varchar",
          "Varchar",
          "Varchar",
          "Timestamptz",
          "Int4",
          "Int4"
        ]
      },
      "nullable": []
    }
  },
<<<<<<< HEAD
  "79b896b1a8ddab285294638302976b75d0d915f36036383cc21bd2fc48d4502c": {
    "query": "\n                    DELETE FROM loaders_versions WHERE version_id = $1\n                    ",
    "describe": {
      "columns": [],
=======
  "78c8b561e37e3aed48d3a4108ce7fd81866c6835ea91517ffc90c30e1284246e": {
    "query": "\n            SELECT id FROM versions\n            WHERE mod_id = $1\n            ORDER BY date_published ASC\n            ",
    "describe": {
      "columns": [
        {
          "ordinal": 0,
          "name": "id",
          "type_info": "Int8"
        }
      ],
>>>>>>> da911bfe
      "parameters": {
        "Left": [
          "Int8"
        ]
      },
<<<<<<< HEAD
      "nullable": []
=======
      "nullable": [
        false
      ]
>>>>>>> da911bfe
    }
  },
  "7bbbeecf3246a8e07ad073a07f7d057e0990a810d69ae18cec41de60b704b174": {
    "query": "\n            SELECT id, user_id, member_name, role, permissions, accepted\n            FROM team_members\n            WHERE (team_id = $1 AND user_id = $2 AND accepted = TRUE)\n            ",
    "describe": {
      "columns": [
        {
          "ordinal": 0,
          "name": "id",
          "type_info": "Int8"
        },
        {
          "ordinal": 1,
          "name": "user_id",
          "type_info": "Int8"
        },
        {
          "ordinal": 2,
          "name": "member_name",
          "type_info": "Varchar"
        },
        {
          "ordinal": 3,
          "name": "role",
          "type_info": "Varchar"
        },
        {
          "ordinal": 4,
          "name": "permissions",
          "type_info": "Int8"
        },
        {
          "ordinal": 5,
          "name": "accepted",
          "type_info": "Bool"
        }
      ],
      "parameters": {
        "Left": [
          "Int8",
          "Int8"
        ]
      },
      "nullable": [
        false,
        false,
        false,
        false,
        false,
        false
      ]
    }
  },
  "8ba2b2c38958f1c542e514fc62ab4682f58b0b442ac1842d20625420698e34ec": {
    "query": "\n            DELETE FROM team_members\n            WHERE (team_id = $1 AND user_id = $2 AND NOT role = $3)\n            ",
    "describe": {
      "columns": [],
      "parameters": {
        "Left": [
          "Int8",
          "Int8",
          "Text"
        ]
      },
      "nullable": []
    }
  },
  "8f706d78ac4235ea04c59e2c220a4791e1d08fdf287b783b4aaef36fd2445467": {
    "query": "\n            DELETE FROM loaders\n            WHERE loader = $1\n            ",
    "describe": {
      "columns": [],
      "parameters": {
        "Left": [
          "Text"
        ]
      },
      "nullable": []
    }
  },
  "99a1eac69d7f5a5139703df431e6a5c3012a90143a8c635f93632f04d0bc41d4": {
    "query": "\n                    UPDATE mods\n                    SET wiki_url = $1\n                    WHERE (id = $2)\n                    ",
    "describe": {
      "columns": [],
      "parameters": {
        "Left": [
          "Varchar",
          "Int8"
        ]
      },
      "nullable": []
    }
  },
  "9a41d6c1d5c250df6114157edf5621a88bc336c5c628ba89182ba999e0af3ba8": {
    "query": "\n            SELECT id, title, description, downloads,\n                   icon_url, body_url, published,\n                   updated, status,\n                   issues_url, source_url, wiki_url,\n                   team_id\n            FROM mods\n            WHERE id IN (SELECT * FROM UNNEST($1::bigint[]))\n            ",
    "describe": {
      "columns": [
        {
          "ordinal": 0,
          "name": "id",
          "type_info": "Int8"
        },
        {
          "ordinal": 1,
          "name": "title",
          "type_info": "Varchar"
        },
        {
          "ordinal": 2,
          "name": "description",
          "type_info": "Varchar"
        },
        {
          "ordinal": 3,
          "name": "downloads",
          "type_info": "Int4"
        },
        {
          "ordinal": 4,
          "name": "icon_url",
          "type_info": "Varchar"
        },
        {
          "ordinal": 5,
          "name": "body_url",
          "type_info": "Varchar"
        },
        {
          "ordinal": 6,
          "name": "published",
          "type_info": "Timestamptz"
        },
        {
          "ordinal": 7,
          "name": "updated",
          "type_info": "Timestamptz"
        },
        {
          "ordinal": 8,
          "name": "status",
          "type_info": "Int4"
        },
        {
          "ordinal": 9,
          "name": "issues_url",
          "type_info": "Varchar"
        },
        {
          "ordinal": 10,
          "name": "source_url",
          "type_info": "Varchar"
        },
        {
          "ordinal": 11,
          "name": "wiki_url",
          "type_info": "Varchar"
        },
        {
          "ordinal": 12,
          "name": "team_id",
          "type_info": "Int8"
        }
      ],
      "parameters": {
        "Left": [
          "Int8Array"
        ]
      },
      "nullable": [
        false,
        false,
        false,
        false,
        true,
        false,
        false,
        false,
        false,
        true,
        true,
        true,
        false
      ]
    }
  },
  "9d95d136d0e6eedee57e6aa524232c02609b89e4e26032e07403aabb69bea0d8": {
    "query": "\n        SELECT u.id, u.username FROM users u\n        INNER JOIN team_members tm ON tm.user_id = u.id\n        WHERE tm.team_id = $2 AND tm.role = $1\n        ",
    "describe": {
      "columns": [
        {
          "ordinal": 0,
          "name": "id",
          "type_info": "Int8"
        },
        {
          "ordinal": 1,
          "name": "username",
          "type_info": "Varchar"
        }
      ],
      "parameters": {
        "Left": [
          "Text",
          "Int8"
        ]
      },
      "nullable": [
        false,
        false
      ]
    }
  },
  "9ef0577ee4845091a0d29bad6d1130223767e6d6140cafb9013fdb428d5159dd": {
    "query": "\n                INSERT INTO team_members (id, team_id, user_id, member_name, role, permissions, accepted)\n                VALUES ($1, $2, $3, $4, $5, $6, $7)\n                ",
    "describe": {
      "columns": [],
      "parameters": {
        "Left": [
          "Int8",
          "Int8",
          "Int8",
          "Varchar",
          "Varchar",
          "Int8",
          "Bool"
        ]
      },
      "nullable": []
    }
  },
  "9ef9174fa003186a07fbf465e9ac083f6d452cf3c702c6ca05b1f3bbc0e30b5a": {
    "query": "\n                DELETE FROM files\n                WHERE files.version_id = $1\n                ",
    "describe": {
      "columns": [],
      "parameters": {
        "Left": [
          "Int8"
        ]
      },
      "nullable": []
    }
  },
  "9f40ebd5e51199a40209119d033a545fd0c8957ad4d71c4e2a38e8c4e222dec3": {
    "query": "\n        SELECT version_id FROM files\n        INNER JOIN hashes ON hash = $1\n        ",
    "describe": {
      "columns": [
        {
          "ordinal": 0,
          "name": "version_id",
          "type_info": "Int8"
        }
      ],
      "parameters": {
        "Left": [
          "Bytea"
        ]
      },
      "nullable": [
        false
      ]
    }
  },
  "a2a99a640468a9fb8f0718e5aea6740cf5b33dafd5e038c154d6a13674fa999b": {
    "query": "\n            INSERT INTO mods (\n                id, team_id, title, description, body_url,\n                published, downloads, icon_url, issues_url,\n                source_url, wiki_url, status\n            )\n            VALUES (\n                $1, $2, $3, $4, $5,\n                $6, $7, $8, $9,\n                $10, $11, $12\n            )\n            ",
    "describe": {
      "columns": [],
      "parameters": {
        "Left": [
          "Int8",
          "Int8",
          "Varchar",
          "Varchar",
          "Varchar",
          "Timestamptz",
          "Int4",
          "Varchar",
          "Varchar",
          "Varchar",
          "Varchar",
          "Int4"
        ]
      },
      "nullable": []
    }
  },
  "a39ce28b656032f862b205cffa393a76b989f4803654a615477a94fda5f57354": {
    "query": "\n            DELETE FROM states\n            WHERE id = $1\n            ",
    "describe": {
      "columns": [],
      "parameters": {
        "Left": [
          "Int8"
        ]
      },
      "nullable": []
    }
  },
  "a40e4075ba1bff5b6fde104ed1557ad8d4a75d7d90d481decd222f31685c4981": {
    "query": "\n                    DELETE FROM dependencies WHERE dependent_id = $1\n                    ",
    "describe": {
      "columns": [],
      "parameters": {
        "Left": [
          "Int8"
        ]
      },
      "nullable": []
    }
  },
  "a5d47fb171b0a1ba322125e7cedebf5af9c5831c319bbc4f8f087cb63322bee3": {
    "query": "\n            SELECT files.id, files.url, files.filename FROM files\n            WHERE files.version_id = $1\n            ",
    "describe": {
      "columns": [
        {
          "ordinal": 0,
          "name": "id",
          "type_info": "Int8"
        },
        {
          "ordinal": 1,
          "name": "url",
          "type_info": "Varchar"
        },
        {
          "ordinal": 2,
          "name": "filename",
          "type_info": "Varchar"
        }
      ],
      "parameters": {
        "Left": [
          "Int8"
        ]
      },
      "nullable": [
        false,
        false,
        false
      ]
    }
  },
  "a647c282a276b63f36d2d8a253c32d0f627cea9cab8eb1b32b39875536bdfcbb": {
    "query": "\n            DELETE FROM mods_categories\n            WHERE joining_mod_id = $1\n            ",
    "describe": {
      "columns": [],
      "parameters": {
        "Left": [
          "Int8"
        ]
      },
      "nullable": []
    }
  },
  "a82f1a23eaa2d6a0d1b331ce68c3fa307a20bbcde9b4846cea06e5502cb77a78": {
    "query": "\n            SELECT loader FROM loaders\n            ORDER BY loader ASC\n            ",
    "describe": {
      "columns": [
        {
          "ordinal": 0,
          "name": "loader",
          "type_info": "Varchar"
        }
      ],
      "parameters": {
        "Left": []
      },
      "nullable": [
        false
      ]
    }
  },
  "a94eb4862ba30ca21f15198d9b7b9fd80ce01d45457e0b4d68270b5e3f9be8c6": {
    "query": "\n            SELECT u.github_id, u.name, u.email,\n                u.avatar_url, u.username, u.bio,\n                u.created, u.role\n            FROM users u\n            WHERE u.id = $1\n            ",
    "describe": {
      "columns": [
        {
          "ordinal": 0,
          "name": "github_id",
          "type_info": "Int8"
        },
        {
          "ordinal": 1,
          "name": "name",
          "type_info": "Varchar"
        },
        {
          "ordinal": 2,
          "name": "email",
          "type_info": "Varchar"
        },
        {
          "ordinal": 3,
          "name": "avatar_url",
          "type_info": "Varchar"
        },
        {
          "ordinal": 4,
          "name": "username",
          "type_info": "Varchar"
        },
        {
          "ordinal": 5,
          "name": "bio",
          "type_info": "Varchar"
        },
        {
          "ordinal": 6,
          "name": "created",
          "type_info": "Timestamptz"
        },
        {
          "ordinal": 7,
          "name": "role",
          "type_info": "Varchar"
        }
      ],
      "parameters": {
        "Left": [
          "Int8"
        ]
      },
      "nullable": [
        true,
        true,
        true,
        true,
        false,
        true,
        false,
        false
      ]
    }
  },
  "b0e3d1c70b87bb54819e3fac04b684a9b857aeedb4dcb7cb400c2af0dbb12922": {
    "query": "\n            DELETE FROM teams\n            WHERE id = $1\n            ",
    "describe": {
      "columns": [],
      "parameters": {
        "Left": [
          "Int8"
        ]
      },
      "nullable": []
    }
  },
  "b34577335d30ffe30327cdd5b3c029a187a1cae27bea99ff0bcf062f87468fe7": {
    "query": "\n        SELECT loaders.loader FROM versions\n        INNER JOIN loaders_versions lv ON lv.version_id = versions.id\n        INNER JOIN loaders ON loaders.id = lv.loader_id\n        WHERE versions.mod_id = $1\n        ",
    "describe": {
      "columns": [
        {
          "ordinal": 0,
          "name": "loader",
          "type_info": "Varchar"
        }
      ],
      "parameters": {
        "Left": [
          "Int8"
        ]
      },
      "nullable": [
        false
      ]
    }
  },
  "b903ac4e686ef85ba28d698c668da07860e7f276b261d8f2cebb74e73b094970": {
    "query": "\n            DELETE FROM hashes\n            WHERE EXISTS(\n                SELECT 1 FROM files WHERE\n                    (files.version_id = $1) AND\n                    (hashes.file_id = files.id)\n            )\n            ",
    "describe": {
      "columns": [],
      "parameters": {
        "Left": [
          "Int8"
        ]
      },
      "nullable": []
    }
  },
  "b9399840dbbf807a03d69b7fcb3bd479ef20920ab1e3c91706a1c2c7089f48e7": {
    "query": "\n            INSERT INTO teams (id)\n            VALUES ($1)\n            ",
    "describe": {
      "columns": [],
      "parameters": {
        "Left": [
          "Int8"
        ]
      },
      "nullable": []
    }
  },
  "b96ab39ab9624bfcdc8675107544307af9892504c4cbc40e4e7c40a1e4e83e14": {
    "query": "\n                INSERT INTO game_versions_versions (game_version_id, joining_version_id)\n                VALUES ($1, $2)\n                ",
    "describe": {
      "columns": [],
      "parameters": {
        "Left": [
          "Int4",
          "Int8"
        ]
      },
      "nullable": []
    }
  },
  "ba2d5d676aca425a61243a9d8d3b5745c5550aa934df087aac1c9c2b5e49a243": {
    "query": "\n            SELECT version FROM game_versions\n            WHERE type = $1\n            ORDER BY created DESC\n            ",
    "describe": {
      "columns": [
        {
          "ordinal": 0,
          "name": "version",
          "type_info": "Varchar"
        }
      ],
      "parameters": {
        "Left": [
          "Text"
        ]
      },
      "nullable": [
        false
      ]
    }
  },
  "bbefd1a6eb97ff17b185cfd704dda537334e23b254a1ce9e565216a967f204a3": {
    "query": "\n        SELECT m.id, m.title, m.description, m.downloads, m.icon_url, m.body_url, m.published, m.updated, m.team_id, m.status FROM mods m\n        ",
    "describe": {
      "columns": [
        {
          "ordinal": 0,
          "name": "id",
          "type_info": "Int8"
        },
        {
          "ordinal": 1,
          "name": "title",
          "type_info": "Varchar"
        },
        {
          "ordinal": 2,
          "name": "description",
          "type_info": "Varchar"
        },
        {
          "ordinal": 3,
          "name": "downloads",
          "type_info": "Int4"
        },
        {
          "ordinal": 4,
          "name": "icon_url",
          "type_info": "Varchar"
        },
        {
          "ordinal": 5,
          "name": "body_url",
          "type_info": "Varchar"
        },
        {
          "ordinal": 6,
          "name": "published",
          "type_info": "Timestamptz"
        },
        {
          "ordinal": 7,
          "name": "updated",
          "type_info": "Timestamptz"
        },
        {
          "ordinal": 8,
          "name": "team_id",
          "type_info": "Int8"
        },
        {
          "ordinal": 9,
          "name": "status",
          "type_info": "Int4"
        }
      ],
      "parameters": {
        "Left": []
      },
      "nullable": [
        false,
        false,
        false,
        false,
        true,
        false,
        false,
        false,
        false,
        false
      ]
    }
  },
  "bc91841f9672608a28bd45a862919f2bd34fac0b3479e3b4b67a9f6bea2a562a": {
    "query": "\n                    UPDATE mods\n                    SET issues_url = $1\n                    WHERE (id = $2)\n                    ",
    "describe": {
      "columns": [],
      "parameters": {
        "Left": [
          "Varchar",
          "Int8"
        ]
      },
      "nullable": []
    }
  },
  "bd0d1da185dc7d21ccbbfde86fc093ce9eda7dd7e07f7a53882d427010fd58ca": {
    "query": "\n            DELETE FROM dependencies WHERE dependent_id = $1\n            ",
    "describe": {
      "columns": [],
      "parameters": {
        "Left": [
          "Int8"
        ]
      },
      "nullable": []
    }
  },
  "bec1612d4929d143bc5d6860a57cc036c5ab23e69d750ca5791c620297953c50": {
    "query": "\n            SELECT team_id FROM mods WHERE id = $1\n            ",
    "describe": {
      "columns": [
        {
          "ordinal": 0,
          "name": "team_id",
          "type_info": "Int8"
        }
      ],
      "parameters": {
        "Left": [
          "Int8"
        ]
      },
      "nullable": [
        false
      ]
    }
  },
  "bee1abe8313d17a56d93b06a31240e338c3973bc7a7374799ced3df5e38d3134": {
    "query": "\n            DELETE FROM game_versions_versions gvv\n            WHERE gvv.joining_version_id = $1\n            ",
    "describe": {
      "columns": [],
      "parameters": {
        "Left": [
          "Int8"
        ]
      },
      "nullable": []
    }
  },
  "bf7f721664f5e0ed41adc41b5483037256635f28ff6c4e5d3cbcec4387f9c8ef": {
    "query": "SELECT EXISTS(SELECT 1 FROM users WHERE id=$1)",
    "describe": {
      "columns": [
        {
          "ordinal": 0,
          "name": "exists",
          "type_info": "Bool"
        }
      ],
      "parameters": {
        "Left": [
          "Int8"
        ]
      },
      "nullable": [
        null
      ]
    }
  },
  "c1fddbf97350871b79cb0c235b1f7488c6616b7c1dfbde76a712fd57e91ba158": {
    "query": "\n            SELECT id FROM game_versions\n            WHERE version = $1\n            ",
    "describe": {
      "columns": [
        {
          "ordinal": 0,
          "name": "id",
          "type_info": "Int4"
        }
      ],
      "parameters": {
        "Left": [
          "Text"
        ]
      },
      "nullable": [
        false
      ]
    }
  },
  "c59de96d66ebf26c0497674308550da125e3ce2314a8ae5b2f95d892f4205f90": {
    "query": "\n        SELECT gv.version FROM versions\n            INNER JOIN game_versions_versions gvv ON gvv.joining_version_id=versions.id\n            INNER JOIN game_versions gv ON gvv.game_version_id=gv.id\n        WHERE versions.mod_id = $1\n        ORDER BY gv.created ASC\n        ",
    "describe": {
      "columns": [
        {
          "ordinal": 0,
          "name": "version",
          "type_info": "Varchar"
        }
      ],
      "parameters": {
        "Left": [
          "Int8"
        ]
      },
      "nullable": [
        false
      ]
    }
  },
  "c64c487b56a25b252ff070fe03a7416e84260df8a6f938a018cc768598e9435b": {
    "query": "\n            SELECT category FROM categories\n            WHERE id = $1\n            ",
    "describe": {
      "columns": [
        {
          "ordinal": 0,
          "name": "category",
          "type_info": "Varchar"
        }
      ],
      "parameters": {
        "Left": [
          "Int4"
        ]
      },
      "nullable": [
        false
      ]
    }
  },
  "c82eb1b059b62444ab1d17e5a0bd7ef8acea4b05c6f3576c07d20c4ca7635a11": {
    "query": "\n                INSERT INTO dependencies (dependent_id, dependency_id)\n                VALUES ($1, $2)\n                ",
    "describe": {
      "columns": [],
      "parameters": {
        "Left": [
          "Int8",
          "Int8"
        ]
      },
      "nullable": []
    }
  },
  "c9d63ed46799db7c30a7e917d97a5d4b2b78b0234cce49e136fa57526b38c1ca": {
    "query": "\n            SELECT EXISTS(SELECT 1 FROM versions WHERE id = $1)\n            ",
    "describe": {
      "columns": [
        {
          "ordinal": 0,
          "name": "exists",
          "type_info": "Bool"
        }
      ],
      "parameters": {
        "Left": [
          "Int8"
        ]
      },
      "nullable": [
        null
      ]
    }
  },
  "cb57ae673f1a7e50cc319efddb9bdc82e2251596bcf85aea52e8def343e423b8": {
    "query": "\n                INSERT INTO hashes (file_id, algorithm, hash)\n                VALUES ($1, $2, $3)\n                ",
    "describe": {
      "columns": [],
      "parameters": {
        "Left": [
          "Int8",
          "Varchar",
          "Bytea"
        ]
      },
      "nullable": []
    }
  },
  "cc8b672c2733bfd110ed3361c6f477b185b530228c7206cb641dbaa40e41ea9f": {
    "query": "\n            SELECT loader FROM loaders\n            ",
    "describe": {
      "columns": [
        {
          "ordinal": 0,
          "name": "loader",
          "type_info": "Varchar"
        }
      ],
      "parameters": {
        "Left": []
      },
      "nullable": [
        false
      ]
    }
  },
  "ccd913bb2f3006ffe881ce2fc4ef1e721d18fe2eed6ac62627046c955129610c": {
    "query": "SELECT EXISTS(SELECT 1 FROM files WHERE id=$1)",
    "describe": {
      "columns": [
        {
          "ordinal": 0,
          "name": "exists",
          "type_info": "Bool"
        }
      ],
      "parameters": {
        "Left": [
          "Int8"
        ]
      },
      "nullable": [
        null
      ]
    }
  },
  "cf031f19c7882833a8a30348ee90175a5d8b1fb7d9645c5deb2dc68c6eb33683": {
    "query": "\n            SELECT id FROM release_channels\n            WHERE channel = $1\n            ",
    "describe": {
      "columns": [
        {
          "ordinal": 0,
          "name": "id",
          "type_info": "Int4"
        }
      ],
      "parameters": {
        "Left": [
          "Text"
        ]
      },
      "nullable": [
        false
      ]
    }
  },
  "d12bc07adb4dc8147d0ddccd72a4f23ed38cd31d7db3d36ebbe2c9b627130f0b": {
    "query": "\n            DELETE FROM team_members\n            WHERE team_id = $1\n            ",
    "describe": {
      "columns": [],
      "parameters": {
        "Left": [
          "Int8"
        ]
      },
      "nullable": []
    }
  },
  "d1866ecc161c3fe3fbe094289510e99b17de563957e1f824c347c1e6ac40c40c": {
    "query": "\n            SELECT loader FROM loaders\n            WHERE id = $1\n            ",
    "describe": {
      "columns": [
        {
          "ordinal": 0,
          "name": "loader",
          "type_info": "Varchar"
        }
      ],
      "parameters": {
        "Left": [
          "Int4"
        ]
      },
      "nullable": [
        false
      ]
    }
  },
  "d2bed8df91b6a93e86e34fe6854710544950f9f757730e9ed75d1e3c27127e58": {
    "query": "\n        SELECT version_id, filename FROM files\n        INNER JOIN hashes ON hash = $1\n        ",
    "describe": {
      "columns": [
        {
          "ordinal": 0,
          "name": "version_id",
          "type_info": "Int8"
        },
        {
          "ordinal": 1,
          "name": "filename",
          "type_info": "Varchar"
        }
      ],
      "parameters": {
        "Left": [
          "Bytea"
        ]
      },
      "nullable": [
        false,
        false
      ]
    }
  },
  "d6453e50041b5521fa9e919a9162e533bb9426f8c584d98474c6ad414db715c8": {
    "query": "SELECT EXISTS(SELECT 1 FROM mods WHERE id=$1)",
    "describe": {
      "columns": [
        {
          "ordinal": 0,
          "name": "exists",
          "type_info": "Bool"
        }
      ],
      "parameters": {
        "Left": [
          "Int8"
        ]
      },
      "nullable": [
        null
      ]
    }
  },
  "d8b4e7e382c77a05395124d5a6a27cccb687d0e2c31b76d49b03aa364d099d42": {
    "query": "\n            DELETE FROM files\n            WHERE files.version_id = $1\n            ",
    "describe": {
      "columns": [],
      "parameters": {
        "Left": [
          "Int8"
        ]
      },
      "nullable": []
    }
  },
  "d98f0713c6bd3463f851644c88a2cf91601a499494ef1e2ad92a49d6798f5b2f": {
    "query": "\n            SELECT v.id, v.mod_id, v.author_id, v.name, v.version_number,\n                v.changelog_url, v.date_published, v.downloads,\n                v.release_channel\n            FROM versions v\n            WHERE v.id IN (SELECT * FROM UNNEST($1::bigint[]))\n            ",
    "describe": {
      "columns": [
        {
          "ordinal": 0,
          "name": "id",
          "type_info": "Int8"
        },
        {
          "ordinal": 1,
          "name": "mod_id",
          "type_info": "Int8"
        },
        {
          "ordinal": 2,
          "name": "author_id",
          "type_info": "Int8"
        },
        {
          "ordinal": 3,
          "name": "name",
          "type_info": "Varchar"
        },
        {
          "ordinal": 4,
          "name": "version_number",
          "type_info": "Varchar"
        },
        {
          "ordinal": 5,
          "name": "changelog_url",
          "type_info": "Varchar"
        },
        {
          "ordinal": 6,
          "name": "date_published",
          "type_info": "Timestamptz"
        },
        {
          "ordinal": 7,
          "name": "downloads",
          "type_info": "Int4"
        },
        {
          "ordinal": 8,
          "name": "release_channel",
          "type_info": "Int4"
        }
      ],
      "parameters": {
        "Left": [
          "Int8Array"
        ]
      },
      "nullable": [
        false,
        false,
        false,
        false,
        false,
        true,
        false,
        false,
        false
      ]
    }
  },
  "d99c8f5a2d8f73f6c91ac7e72e352e03e608522142aab1b569ef5eced5ec18f8": {
    "query": "\n            INSERT INTO team_members (\n                id, user_id, member_name, role, permissions, accepted\n            )\n            VALUES (\n                $1, $2, $3, $4, $5,\n                $6\n            )\n            ",
    "describe": {
      "columns": [],
      "parameters": {
        "Left": [
          "Int8",
          "Int8",
          "Varchar",
          "Varchar",
          "Int8",
          "Bool"
        ]
      },
      "nullable": []
    }
  },
  "dd16be7b85d2a4bd77eccc780d27031b964d4d346d8899b4dd0e2f47ba86d5fd": {
    "query": "\n            SELECT id, team_id, member_name, role, permissions, accepted\n            FROM team_members\n            WHERE user_id = $1\n            ",
    "describe": {
      "columns": [
        {
          "ordinal": 0,
          "name": "id",
          "type_info": "Int8"
        },
        {
          "ordinal": 1,
          "name": "team_id",
          "type_info": "Int8"
        },
        {
          "ordinal": 2,
          "name": "member_name",
          "type_info": "Varchar"
        },
        {
          "ordinal": 3,
          "name": "role",
          "type_info": "Varchar"
        },
        {
          "ordinal": 4,
          "name": "permissions",
          "type_info": "Int8"
        },
        {
          "ordinal": 5,
          "name": "accepted",
          "type_info": "Bool"
        }
      ],
      "parameters": {
        "Left": [
          "Int8"
        ]
      },
      "nullable": [
        false,
        false,
        false,
        false,
        false,
        false
      ]
    }
  },
  "deb81673526789bca38d39e64303f61d2a63febfdfb68136e58517af9f7792bc": {
    "query": "\n                SELECT category FROM mods_categories\n                INNER JOIN categories ON joining_category_id = id\n                WHERE joining_mod_id = $1\n                ",
    "describe": {
      "columns": [
        {
          "ordinal": 0,
          "name": "category",
          "type_info": "Varchar"
        }
      ],
      "parameters": {
        "Left": [
          "Int8"
        ]
      },
      "nullable": [
        false
      ]
    }
  },
  "e35fa345b43725309b976efffbc8f9e20a62a5e90a86a82a77b55c39c168d2de": {
    "query": "\n            SELECT id FROM versions\n            WHERE mod_id = $1\n            ",
    "describe": {
      "columns": [
        {
          "ordinal": 0,
          "name": "id",
          "type_info": "Int8"
        }
      ],
      "parameters": {
        "Left": [
          "Int8"
        ]
      },
      "nullable": [
        false
      ]
    }
  },
  "e53013562a3a9659df5c56185b92cf9cc30ce7e409f4762be98662161af593b9": {
    "query": "\n                UPDATE team_members\n                SET member_name = $1\n                WHERE (team_id = $2 AND user_id = $3 AND NOT role = $4)\n                ",
    "describe": {
      "columns": [],
      "parameters": {
        "Left": [
          "Varchar",
          "Int8",
          "Int8",
          "Text"
        ]
      },
      "nullable": []
    }
  },
  "e673006d1355fa91ba5739d7cf569eec5e1ec501f7b1dc2b431f0b1c25ac07d5": {
    "query": "\n            DELETE FROM game_versions\n            WHERE version = $1\n            ",
    "describe": {
      "columns": [],
      "parameters": {
        "Left": [
          "Text"
        ]
      },
      "nullable": []
    }
  },
  "e7d0a64a08df6783c942f2fcadd94dd45f8d96ad3d3736e52ce90f68d396cdab": {
    "query": "SELECT EXISTS(SELECT 1 FROM team_members WHERE id=$1)",
    "describe": {
      "columns": [
        {
          "ordinal": 0,
          "name": "exists",
          "type_info": "Bool"
        }
      ],
      "parameters": {
        "Left": [
          "Int8"
        ]
      },
      "nullable": [
        null
      ]
    }
  },
  "e8d4589132b094df1e7a3ca0440344fc8013c0d20b3c71a1142ccbee91fb3c70": {
    "query": "SELECT EXISTS(SELECT 1 FROM teams WHERE id=$1)",
    "describe": {
      "columns": [
        {
          "ordinal": 0,
          "name": "exists",
          "type_info": "Bool"
        }
      ],
      "parameters": {
        "Left": [
          "Int8"
        ]
      },
      "nullable": [
        null
      ]
    }
  },
  "e925b15ec46f0263c7775ba1ba00ed11cfd6749fa792d4eabed73b619f230585": {
    "query": "\n                    UPDATE mods\n                    SET status = $1\n                    WHERE (id = $2)\n                    ",
    "describe": {
      "columns": [],
      "parameters": {
        "Left": [
          "Int4",
          "Int8"
        ]
      },
      "nullable": []
    }
  },
  "ea877d50ba461eae97ba3a35c3da71e7cdb7a92de1bb877d6b5dd766aca4e4ef": {
    "query": "\n            SELECT u.id, u.name, u.email,\n                u.avatar_url, u.username, u.bio,\n                u.created, u.role\n            FROM users u\n            WHERE u.github_id = $1\n            ",
    "describe": {
      "columns": [
        {
          "ordinal": 0,
          "name": "id",
          "type_info": "Int8"
        },
        {
          "ordinal": 1,
          "name": "name",
          "type_info": "Varchar"
        },
        {
          "ordinal": 2,
          "name": "email",
          "type_info": "Varchar"
        },
        {
          "ordinal": 3,
          "name": "avatar_url",
          "type_info": "Varchar"
        },
        {
          "ordinal": 4,
          "name": "username",
          "type_info": "Varchar"
        },
        {
          "ordinal": 5,
          "name": "bio",
          "type_info": "Varchar"
        },
        {
          "ordinal": 6,
          "name": "created",
          "type_info": "Timestamptz"
        },
        {
          "ordinal": 7,
          "name": "role",
          "type_info": "Varchar"
        }
      ],
      "parameters": {
        "Left": [
          "Int8"
        ]
      },
      "nullable": [
        false,
        true,
        true,
        true,
        false,
        true,
        false,
        false
      ]
    }
  },
  "ebf2d1fbcd12816799b60be6e8dec606eadd96edc26a840a411b44a19dc0497c": {
    "query": "\n                SELECT loaders.loader FROM versions\n                INNER JOIN loaders_versions lv ON lv.version_id = versions.id\n                INNER JOIN loaders ON loaders.id = lv.loader_id\n                WHERE versions.mod_id = $1\n                ",
    "describe": {
      "columns": [
        {
          "ordinal": 0,
          "name": "loader",
          "type_info": "Varchar"
        }
      ],
      "parameters": {
        "Left": [
          "Int8"
        ]
      },
      "nullable": [
        false
      ]
    }
  },
  "ed2e4c5bf2df01ef670f5b0b4c3bd4b9aae9b7019938542a1b39ebd23d616617": {
    "query": "\n            SELECT category FROM categories\n            ORDER BY category ASC\n            ",
    "describe": {
      "columns": [
        {
          "ordinal": 0,
          "name": "category",
          "type_info": "Varchar"
        }
      ],
      "parameters": {
        "Left": []
      },
      "nullable": [
        false
      ]
    }
  },
  "ed4c0b620d01cdcdd0c2b3b5727ae3485d51114ca76e17331cec0d244d7f972d": {
    "query": "\n            SELECT version FROM game_versions\n            ORDER BY created DESC\n            ",
    "describe": {
      "columns": [
        {
          "ordinal": 0,
          "name": "version",
          "type_info": "Varchar"
        }
      ],
      "parameters": {
        "Left": []
      },
      "nullable": [
        false
      ]
    }
  },
  "f0db9d8606ccc2196a9cfafe0e7090dab42bf790f25e0469b8947fac1cf043d5": {
    "query": "\n            SELECT version FROM game_versions\n            WHERE id = $1\n            ",
    "describe": {
      "columns": [
        {
          "ordinal": 0,
          "name": "version",
          "type_info": "Varchar"
        }
      ],
      "parameters": {
        "Left": [
          "Int4"
        ]
      },
      "nullable": [
        false
      ]
    }
  },
  "f0dd4e10e7c5c4c27ee84be6010919a1b23cb9438ff869c1902849874c75a4af": {
    "query": "\n                SELECT loaders.loader FROM loaders\n                INNER JOIN loaders_versions ON loaders.id = loaders_versions.loader_id\n                WHERE loaders_versions.version_id = $1\n                ",
    "describe": {
      "columns": [
        {
          "ordinal": 0,
          "name": "loader",
          "type_info": "Varchar"
        }
      ],
      "parameters": {
        "Left": [
          "Int8"
        ]
      },
      "nullable": [
        false
      ]
    }
  },
  "f12ae54acf02e06e9b8774e8c2ea95058a78f6d724645adcd02f9dea6538024f": {
    "query": "\n            INSERT INTO categories (category)\n            VALUES ($1)\n            ON CONFLICT (category) DO NOTHING\n            RETURNING id\n            ",
    "describe": {
      "columns": [
        {
          "ordinal": 0,
          "name": "id",
          "type_info": "Int4"
        }
      ],
      "parameters": {
        "Left": [
          "Varchar"
        ]
      },
      "nullable": [
        false
      ]
    }
  },
  "f433138fea5ffbb06804b29182dec2f1f12f9320097b26833708deed461f5b8d": {
    "query": "\n                DELETE FROM hashes\n                WHERE hash = $1\n                ",
    "describe": {
      "columns": [],
      "parameters": {
        "Left": [
          "Bytea"
        ]
      },
      "nullable": []
    }
  },
  "f78dac3d15be1ea0d0ed43a4beadc04ec00d8ba68be2bb68cbc3f2ebe5c93dbd": {
    "query": "\n            SELECT title, description, downloads,\n                   icon_url, body_url, published,\n                   updated, status,\n                   issues_url, source_url, wiki_url,\n                   team_id\n            FROM mods\n            WHERE id = $1\n            ",
    "describe": {
      "columns": [
        {
          "ordinal": 0,
          "name": "title",
          "type_info": "Varchar"
        },
        {
          "ordinal": 1,
          "name": "description",
          "type_info": "Varchar"
        },
        {
          "ordinal": 2,
          "name": "downloads",
          "type_info": "Int4"
        },
        {
          "ordinal": 3,
          "name": "icon_url",
          "type_info": "Varchar"
        },
        {
          "ordinal": 4,
          "name": "body_url",
          "type_info": "Varchar"
        },
        {
          "ordinal": 5,
          "name": "published",
          "type_info": "Timestamptz"
        },
        {
          "ordinal": 6,
          "name": "updated",
          "type_info": "Timestamptz"
        },
        {
          "ordinal": 7,
          "name": "status",
          "type_info": "Int4"
        },
        {
          "ordinal": 8,
          "name": "issues_url",
          "type_info": "Varchar"
        },
        {
          "ordinal": 9,
          "name": "source_url",
          "type_info": "Varchar"
        },
        {
          "ordinal": 10,
          "name": "wiki_url",
          "type_info": "Varchar"
        },
        {
          "ordinal": 11,
          "name": "team_id",
          "type_info": "Int8"
        }
      ],
      "parameters": {
        "Left": [
          "Int8"
        ]
      },
      "nullable": [
        false,
        false,
        false,
        true,
        false,
        false,
        false,
        false,
        true,
        true,
        true,
        false
      ]
    }
  },
  "f7bea04e8e279e27a24de1bdf3c413daa8677994df5131494b28691ed6611efc": {
    "query": "\n            SELECT url,expires FROM states\n            WHERE id = $1\n            ",
    "describe": {
      "columns": [
        {
          "ordinal": 0,
          "name": "url",
          "type_info": "Varchar"
        },
        {
          "ordinal": 1,
          "name": "expires",
          "type_info": "Timestamptz"
        }
      ],
      "parameters": {
        "Left": [
          "Int8"
        ]
      },
      "nullable": [
        false,
        false
      ]
    }
  },
  "f80ca292323952d10dbd26d3453ced5c12bdd1b71dcd3cb3ade4c7d4dc3590f6": {
    "query": "\n                SELECT gv.version FROM game_versions_versions gvv\n                INNER JOIN game_versions gv ON gvv.game_version_id=gv.id\n                WHERE gvv.joining_version_id = $1\n                ",
    "describe": {
      "columns": [
        {
          "ordinal": 0,
          "name": "version",
          "type_info": "Varchar"
        }
      ],
      "parameters": {
        "Left": [
          "Int8"
        ]
      },
      "nullable": [
        false
      ]
    }
  },
  "fb6178b27856ff583039a974173efe5d6be4e347b6cc1d4904cf750a40d1b77f": {
    "query": "\n            SELECT dependency_id id FROM dependencies\n            WHERE dependent_id = $1\n            ",
    "describe": {
      "columns": [
        {
          "ordinal": 0,
          "name": "id",
          "type_info": "Int8"
        }
      ],
      "parameters": {
        "Left": [
          "Int8"
        ]
      },
      "nullable": [
        false
      ]
    }
  },
  "fcb0ceeacfa2fa0f8f1f1987e744dabb73c26ac0fb8178ad9b3b9ebb3bd0acac": {
    "query": "SELECT EXISTS(SELECT 1 FROM versions WHERE (version_number=$1) AND (mod_id=$2))",
    "describe": {
      "columns": [
        {
          "ordinal": 0,
          "name": "exists",
          "type_info": "Bool"
        }
      ],
      "parameters": {
        "Left": [
          "Text",
          "Int8"
        ]
      },
      "nullable": [
        null
      ]
    }
  },
  "fdb2a6ea649bb23c69af5c756d6137e216603708ffccd4e9162fb1c9765a56aa": {
    "query": "\n            SELECT m.id FROM mods m\n            INNER JOIN team_members tm ON tm.team_id = m.team_id\n            WHERE tm.user_id = $1\n            ",
    "describe": {
      "columns": [
        {
          "ordinal": 0,
          "name": "id",
          "type_info": "Int8"
        }
      ],
      "parameters": {
        "Left": [
          "Int8"
        ]
      },
      "nullable": [
        false
      ]
    }
  }
}<|MERGE_RESOLUTION|>--- conflicted
+++ resolved
@@ -1174,12 +1174,6 @@
       "nullable": []
     }
   },
-<<<<<<< HEAD
-  "79b896b1a8ddab285294638302976b75d0d915f36036383cc21bd2fc48d4502c": {
-    "query": "\n                    DELETE FROM loaders_versions WHERE version_id = $1\n                    ",
-    "describe": {
-      "columns": [],
-=======
   "78c8b561e37e3aed48d3a4108ce7fd81866c6835ea91517ffc90c30e1284246e": {
     "query": "\n            SELECT id FROM versions\n            WHERE mod_id = $1\n            ORDER BY date_published ASC\n            ",
     "describe": {
@@ -1190,19 +1184,14 @@
           "type_info": "Int8"
         }
       ],
->>>>>>> da911bfe
-      "parameters": {
-        "Left": [
-          "Int8"
-        ]
-      },
-<<<<<<< HEAD
-      "nullable": []
-=======
-      "nullable": [
-        false
-      ]
->>>>>>> da911bfe
+      "parameters": {
+        "Left": [
+          "Int8"
+        ]
+      },
+      "nullable": [
+        false
+      ]
     }
   },
   "7bbbeecf3246a8e07ad073a07f7d057e0990a810d69ae18cec41de60b704b174": {
