--- conflicted
+++ resolved
@@ -201,33 +201,6 @@
 }
 
 #[get("side_type")]
-<<<<<<< HEAD
-pub async fn side_type_list(
-    pool: web::Data<PgPool>,
-    redis: web::Data<RedisPool>,
-) -> Result<HttpResponse, ApiError> {
-    let response = v3::tags::loader_fields_list(
-        pool,
-        web::Query(LoaderFieldsEnumQuery {
-            loader_field: "client_side".to_string(), // same as server_side
-            filters: None,
-        }),
-        redis,
-    )
-    .await
-    .or_else(v2_reroute::flatten_404_error)?;
-
-    // Convert to V2 format
-    Ok(
-        match v2_reroute::extract_ok_json::<Vec<LoaderFieldEnumValue>>(response).await {
-            Ok(fields) => {
-                let fields = fields.into_iter().map(|f| f.value).collect::<Vec<_>>();
-                HttpResponse::Ok().json(fields)
-            }
-            Err(response) => response,
-        },
-    )
-=======
 pub async fn side_type_list() -> Result<HttpResponse, ApiError> {
     // Original side types are no longer reflected in the database.
     // Therefore, we hardcode and return all the fields that are supported by our v2 conversion logic.
@@ -239,5 +212,4 @@
     ];
     let side_types = side_types.iter().map(|s| s.to_string()).collect_vec();
     Ok(HttpResponse::Ok().json(side_types))
->>>>>>> f731c108
 }