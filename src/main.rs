use actix_web::{App, HttpServer};
use actix_web_prom::PrometheusMetricsBuilder;
use env_logger::Env;
use labrinth::database::redis::RedisPool;
use labrinth::file_hosting::S3Host;
use labrinth::ratelimit::errors::ARError;
use labrinth::ratelimit::memory::{MemoryStore, MemoryStoreActor};
use labrinth::ratelimit::middleware::RateLimiter;
use labrinth::util::env::parse_var;
use labrinth::{check_env_vars, clickhouse, database, file_hosting, queue};
use log::{error, info};

use std::sync::Arc;

#[derive(Clone)]
pub struct Pepper {
    pub pepper: String,
}

#[actix_rt::main]
async fn main() -> std::io::Result<()> {
    dotenvy::dotenv().ok();
    env_logger::Builder::from_env(Env::default().default_filter_or("info")).init();

    if check_env_vars() {
        error!("Some environment variables are missing!");
    }

    // DSN is from SENTRY_DSN env variable.
    // Has no effect if not set.
    let sentry = sentry::init(sentry::ClientOptions {
        release: sentry::release_name!(),
        traces_sample_rate: 0.1,
        enable_profiling: true,
        profiles_sample_rate: 0.1,
        ..Default::default()
    });
    if sentry.is_enabled() {
        info!("Enabled Sentry integration");
        std::env::set_var("RUST_BACKTRACE", "1");
    }

    info!(
        "Starting Labrinth on {}",
        dotenvy::var("BIND_ADDR").unwrap()
    );

    database::check_for_migrations()
        .await
        .expect("An error occurred while running migrations.");

    // Database Connector
    let pool = database::connect()
        .await
        .expect("Database connection failed");

    // Redis connector
    let redis_pool = RedisPool::new(None);

    let storage_backend = dotenvy::var("STORAGE_BACKEND").unwrap_or_else(|_| "local".to_string());

    let file_host: Arc<dyn file_hosting::FileHost + Send + Sync> = match storage_backend.as_str() {
        "backblaze" => Arc::new(
            file_hosting::BackblazeHost::new(
                &dotenvy::var("BACKBLAZE_KEY_ID").unwrap(),
                &dotenvy::var("BACKBLAZE_KEY").unwrap(),
                &dotenvy::var("BACKBLAZE_BUCKET_ID").unwrap(),
            )
            .await,
        ),
        "s3" => Arc::new(
            S3Host::new(
                &dotenvy::var("S3_BUCKET_NAME").unwrap(),
                &dotenvy::var("S3_REGION").unwrap(),
                &dotenvy::var("S3_URL").unwrap(),
                &dotenvy::var("S3_ACCESS_TOKEN").unwrap(),
                &dotenvy::var("S3_SECRET").unwrap(),
            )
            .unwrap(),
        ),
        "local" => Arc::new(file_hosting::MockHost::new()),
        _ => panic!("Invalid storage backend specified. Aborting startup!"),
    };

    info!("Initializing clickhouse connection");
    let mut clickhouse = clickhouse::init_client().await.unwrap();

    let maxmind_reader = Arc::new(queue::maxmind::MaxMindIndexer::new().await.unwrap());

    let store = MemoryStore::new();

    let prometheus = PrometheusMetricsBuilder::new("labrinth")
        .endpoint("/metrics")
        .build()
        .expect("Failed to create prometheus metrics middleware");

    info!("Starting Actix HTTP server!");

    let labrinth_config = labrinth::app_setup(
        pool.clone(),
        redis_pool.clone(),
        &mut clickhouse,
        file_host.clone(),
        maxmind_reader.clone(),
    );

    // Init App
    HttpServer::new(move || {
        App::new()
            .wrap(prometheus.clone())
            .wrap(actix_web::middleware::Compress::default())
            .wrap(
                RateLimiter::new(MemoryStoreActor::from(store.clone()).start())
                    .with_identifier(|req| {
                        let connection_info = req.connection_info();
                        let ip =
                            String::from(if parse_var("CLOUDFLARE_INTEGRATION").unwrap_or(false) {
                                if let Some(header) = req.headers().get("CF-Connecting-IP") {
                                    header.to_str().map_err(|_| ARError::Identification)?
                                } else {
                                    connection_info.peer_addr().ok_or(ARError::Identification)?
                                }
                            } else {
                                connection_info.peer_addr().ok_or(ARError::Identification)?
                            });

                        Ok(ip)
                    })
                    .with_interval(std::time::Duration::from_secs(60))
                    .with_max_requests(300)
                    .with_ignore_key(dotenvy::var("RATE_LIMIT_IGNORE_KEY").ok()),
            )
            .wrap(sentry_actix::Sentry::new())
            .configure(|cfg| labrinth::app_config(cfg, labrinth_config.clone()))
    })
    .bind(dotenvy::var("BIND_ADDR").unwrap())?
    .run()
    .await
<<<<<<< HEAD
}

// This is so that env vars not used immediately don't panic at runtime
fn check_env_vars() -> bool {
    let mut failed = false;

    fn check_var<T: std::str::FromStr>(var: &'static str) -> bool {
        let check = parse_var::<T>(var).is_none();
        if check {
            warn!(
                "Variable `{}` missing in dotenv or not of type `{}`",
                var,
                std::any::type_name::<T>()
            );
        }
        check
    }

    failed |= check_var::<String>("SITE_URL");
    failed |= check_var::<String>("CDN_URL");
    failed |= check_var::<String>("LABRINTH_ADMIN_KEY");
    failed |= check_var::<String>("RATE_LIMIT_IGNORE_KEY");
    failed |= check_var::<String>("DATABASE_URL");
    failed |= check_var::<String>("MEILISEARCH_ADDR");
    failed |= check_var::<String>("MEILISEARCH_KEY");
    failed |= check_var::<String>("REDIS_URL");
    failed |= check_var::<String>("BIND_ADDR");
    failed |= check_var::<String>("SELF_ADDR");

    failed |= check_var::<String>("STORAGE_BACKEND");

    let storage_backend = dotenvy::var("STORAGE_BACKEND").ok();
    match storage_backend.as_deref() {
        Some("backblaze") => {
            failed |= check_var::<String>("BACKBLAZE_KEY_ID");
            failed |= check_var::<String>("BACKBLAZE_KEY");
            failed |= check_var::<String>("BACKBLAZE_BUCKET_ID");
        }
        Some("s3") => {
            failed |= check_var::<String>("S3_ACCESS_TOKEN");
            failed |= check_var::<String>("S3_SECRET");
            failed |= check_var::<String>("S3_URL");
            failed |= check_var::<String>("S3_REGION");
            failed |= check_var::<String>("S3_BUCKET_NAME");
        }
        Some("local") => {
            failed |= check_var::<String>("MOCK_FILE_PATH");
        }
        Some(backend) => {
            warn!("Variable `STORAGE_BACKEND` contains an invalid value: {}. Expected \"backblaze\", \"s3\", or \"local\".", backend);
            failed |= true;
        }
        _ => {
            warn!("Variable `STORAGE_BACKEND` is not set!");
            failed |= true;
        }
    }

    failed |= check_var::<usize>("LOCAL_INDEX_INTERVAL");
    failed |= check_var::<usize>("VERSION_INDEX_INTERVAL");

    if parse_strings_from_var("WHITELISTED_MODPACK_DOMAINS").is_none() {
        warn!("Variable `WHITELISTED_MODPACK_DOMAINS` missing in dotenv or not a json array of strings");
        failed |= true;
    }

    if parse_strings_from_var("ALLOWED_CALLBACK_URLS").is_none() {
        warn!("Variable `ALLOWED_CALLBACK_URLS` missing in dotenv or not a json array of strings");
        failed |= true;
    }

    failed |= check_var::<String>("TROLLEY_ACCESS_KEY");
    failed |= check_var::<String>("TROLLEY_SECRET_KEY");
    failed |= check_var::<String>("TROLLEY_WEBHOOK_SIGNATURE");

    failed |= check_var::<String>("GITHUB_CLIENT_ID");
    failed |= check_var::<String>("GITHUB_CLIENT_SECRET");
    failed |= check_var::<String>("GITLAB_CLIENT_ID");
    failed |= check_var::<String>("GITLAB_CLIENT_SECRET");
    failed |= check_var::<String>("DISCORD_CLIENT_ID");
    failed |= check_var::<String>("DISCORD_CLIENT_SECRET");
    failed |= check_var::<String>("MICROSOFT_CLIENT_ID");
    failed |= check_var::<String>("MICROSOFT_CLIENT_SECRET");
    failed |= check_var::<String>("GOOGLE_CLIENT_ID");
    failed |= check_var::<String>("GOOGLE_CLIENT_SECRET");
    failed |= check_var::<String>("STEAM_API_KEY");

    failed |= check_var::<String>("TURNSTILE_SECRET");

    failed |= check_var::<String>("SMTP_USERNAME");
    failed |= check_var::<String>("SMTP_PASSWORD");
    failed |= check_var::<String>("SMTP_HOST");

    failed |= check_var::<String>("SITE_VERIFY_EMAIL_PATH");
    failed |= check_var::<String>("SITE_RESET_PASSWORD_PATH");

    failed |= check_var::<String>("BEEHIIV_PUBLICATION_ID");
    failed |= check_var::<String>("BEEHIIV_API_KEY");

    if parse_strings_from_var("ANALYTICS_ALLOWED_ORIGINS").is_none() {
        warn!(
            "Variable `ANALYTICS_ALLOWED_ORIGINS` missing in dotenv or not a json array of strings"
        );
        failed |= true;
    }

    failed |= check_var::<String>("CLICKHOUSE_URL");
    failed |= check_var::<String>("CLICKHOUSE_USER");
    failed |= check_var::<String>("CLICKHOUSE_PASSWORD");
    failed |= check_var::<String>("CLICKHOUSE_DATABASE");

    failed |= check_var::<String>("MAXMIND_LICENSE_KEY");

    failed |= check_var::<u64>("PAYOUTS_BUDGET");

    failed
=======
>>>>>>> dfa43f3c
}<|MERGE_RESOLUTION|>--- conflicted
+++ resolved
@@ -136,123 +136,4 @@
     .bind(dotenvy::var("BIND_ADDR").unwrap())?
     .run()
     .await
-<<<<<<< HEAD
-}
-
-// This is so that env vars not used immediately don't panic at runtime
-fn check_env_vars() -> bool {
-    let mut failed = false;
-
-    fn check_var<T: std::str::FromStr>(var: &'static str) -> bool {
-        let check = parse_var::<T>(var).is_none();
-        if check {
-            warn!(
-                "Variable `{}` missing in dotenv or not of type `{}`",
-                var,
-                std::any::type_name::<T>()
-            );
-        }
-        check
-    }
-
-    failed |= check_var::<String>("SITE_URL");
-    failed |= check_var::<String>("CDN_URL");
-    failed |= check_var::<String>("LABRINTH_ADMIN_KEY");
-    failed |= check_var::<String>("RATE_LIMIT_IGNORE_KEY");
-    failed |= check_var::<String>("DATABASE_URL");
-    failed |= check_var::<String>("MEILISEARCH_ADDR");
-    failed |= check_var::<String>("MEILISEARCH_KEY");
-    failed |= check_var::<String>("REDIS_URL");
-    failed |= check_var::<String>("BIND_ADDR");
-    failed |= check_var::<String>("SELF_ADDR");
-
-    failed |= check_var::<String>("STORAGE_BACKEND");
-
-    let storage_backend = dotenvy::var("STORAGE_BACKEND").ok();
-    match storage_backend.as_deref() {
-        Some("backblaze") => {
-            failed |= check_var::<String>("BACKBLAZE_KEY_ID");
-            failed |= check_var::<String>("BACKBLAZE_KEY");
-            failed |= check_var::<String>("BACKBLAZE_BUCKET_ID");
-        }
-        Some("s3") => {
-            failed |= check_var::<String>("S3_ACCESS_TOKEN");
-            failed |= check_var::<String>("S3_SECRET");
-            failed |= check_var::<String>("S3_URL");
-            failed |= check_var::<String>("S3_REGION");
-            failed |= check_var::<String>("S3_BUCKET_NAME");
-        }
-        Some("local") => {
-            failed |= check_var::<String>("MOCK_FILE_PATH");
-        }
-        Some(backend) => {
-            warn!("Variable `STORAGE_BACKEND` contains an invalid value: {}. Expected \"backblaze\", \"s3\", or \"local\".", backend);
-            failed |= true;
-        }
-        _ => {
-            warn!("Variable `STORAGE_BACKEND` is not set!");
-            failed |= true;
-        }
-    }
-
-    failed |= check_var::<usize>("LOCAL_INDEX_INTERVAL");
-    failed |= check_var::<usize>("VERSION_INDEX_INTERVAL");
-
-    if parse_strings_from_var("WHITELISTED_MODPACK_DOMAINS").is_none() {
-        warn!("Variable `WHITELISTED_MODPACK_DOMAINS` missing in dotenv or not a json array of strings");
-        failed |= true;
-    }
-
-    if parse_strings_from_var("ALLOWED_CALLBACK_URLS").is_none() {
-        warn!("Variable `ALLOWED_CALLBACK_URLS` missing in dotenv or not a json array of strings");
-        failed |= true;
-    }
-
-    failed |= check_var::<String>("TROLLEY_ACCESS_KEY");
-    failed |= check_var::<String>("TROLLEY_SECRET_KEY");
-    failed |= check_var::<String>("TROLLEY_WEBHOOK_SIGNATURE");
-
-    failed |= check_var::<String>("GITHUB_CLIENT_ID");
-    failed |= check_var::<String>("GITHUB_CLIENT_SECRET");
-    failed |= check_var::<String>("GITLAB_CLIENT_ID");
-    failed |= check_var::<String>("GITLAB_CLIENT_SECRET");
-    failed |= check_var::<String>("DISCORD_CLIENT_ID");
-    failed |= check_var::<String>("DISCORD_CLIENT_SECRET");
-    failed |= check_var::<String>("MICROSOFT_CLIENT_ID");
-    failed |= check_var::<String>("MICROSOFT_CLIENT_SECRET");
-    failed |= check_var::<String>("GOOGLE_CLIENT_ID");
-    failed |= check_var::<String>("GOOGLE_CLIENT_SECRET");
-    failed |= check_var::<String>("STEAM_API_KEY");
-
-    failed |= check_var::<String>("TURNSTILE_SECRET");
-
-    failed |= check_var::<String>("SMTP_USERNAME");
-    failed |= check_var::<String>("SMTP_PASSWORD");
-    failed |= check_var::<String>("SMTP_HOST");
-
-    failed |= check_var::<String>("SITE_VERIFY_EMAIL_PATH");
-    failed |= check_var::<String>("SITE_RESET_PASSWORD_PATH");
-
-    failed |= check_var::<String>("BEEHIIV_PUBLICATION_ID");
-    failed |= check_var::<String>("BEEHIIV_API_KEY");
-
-    if parse_strings_from_var("ANALYTICS_ALLOWED_ORIGINS").is_none() {
-        warn!(
-            "Variable `ANALYTICS_ALLOWED_ORIGINS` missing in dotenv or not a json array of strings"
-        );
-        failed |= true;
-    }
-
-    failed |= check_var::<String>("CLICKHOUSE_URL");
-    failed |= check_var::<String>("CLICKHOUSE_USER");
-    failed |= check_var::<String>("CLICKHOUSE_PASSWORD");
-    failed |= check_var::<String>("CLICKHOUSE_DATABASE");
-
-    failed |= check_var::<String>("MAXMIND_LICENSE_KEY");
-
-    failed |= check_var::<u64>("PAYOUTS_BUDGET");
-
-    failed
-=======
->>>>>>> dfa43f3c
 }