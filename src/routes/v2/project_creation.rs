--- conflicted
+++ resolved
@@ -1,13 +1,8 @@
 use crate::database::models::version_item;
 use crate::database::redis::RedisPool;
-<<<<<<< HEAD
 use crate::file_hosting::FileHost;
 use crate::models;
-=======
-use crate::file_hosting::{FileHost, FileHostingError};
-use crate::models::error::ApiError;
 use crate::models::ids::base62_impl::parse_base62;
->>>>>>> d5594b03
 use crate::models::ids::ImageId;
 use crate::models::projects::{DonationLink, Project, ProjectStatus, SideType};
 use crate::models::v2::projects::LegacyProject;
@@ -218,17 +213,8 @@
         redis.clone(),
         file_host,
         session_queue,
+        Some(&[Scopes::PROJECT_CREATE]),
     )
-<<<<<<< HEAD
-    .await?;
-
-    // Convert response to V2 format
-    match v2_reroute::extract_ok_json::<Project>(response).await {
-        Ok(project) => {
-            let version_item = match project.versions.first() {
-                Some(vid) => version_item::Version::get((*vid).into(), &**client, &redis).await?,
-                None => None,
-=======
     .await?
     .1;
 
@@ -444,11 +430,419 @@
                 return Err(CreateError::InvalidInput(format!(
                     "File `{file_name}` (field {name}) isn't specified in the versions data"
                 )));
->>>>>>> d5594b03
             };
-            let project = LegacyProject::from(project, version_item);
-            Ok(HttpResponse::Ok().json(project))
-        }
-        Err(response) => Ok(response),
+
+            // `index` is always valid for these lists
+            let created_version = versions.get_mut(index).unwrap();
+            let version_data = project_create_data.initial_versions.get(index).unwrap();
+
+            // Upload the new jar file
+            super::version_creation::upload_file(
+                &mut field,
+                file_host,
+                version_data.file_parts.len(),
+                uploaded_files,
+                &mut created_version.files,
+                &mut created_version.dependencies,
+                &cdn_url,
+                &content_disposition,
+                project_id,
+                created_version.version_id.into(),
+                &project_create_data.project_type,
+                version_data.loaders.clone(),
+                version_data.game_versions.clone(),
+                all_game_versions.clone(),
+                version_data.primary_file.is_some(),
+                version_data.primary_file.as_deref() == Some(name),
+                None,
+                transaction,
+            )
+            .await?;
+
+            Ok(())
+        }
+        .await;
+
+        if result.is_err() {
+            error = result.err();
+        }
+    }
+
+    if let Some(error) = error {
+        return Err(error);
+    }
+
+    {
+        // Check to make sure that all specified files were uploaded
+        for (version_data, builder) in project_create_data
+            .initial_versions
+            .iter()
+            .zip(versions.iter())
+        {
+            if version_data.file_parts.len() != builder.files.len() {
+                return Err(CreateError::InvalidInput(String::from(
+                    "Some files were specified in initial_versions but not uploaded",
+                )));
+            }
+        }
+
+        // Convert the list of category names to actual categories
+        let mut categories = Vec::with_capacity(project_create_data.categories.len());
+        for category in &project_create_data.categories {
+            let id = models::categories::Category::get_id_project(
+                category,
+                project_type_id,
+                &mut **transaction,
+            )
+            .await?
+            .ok_or_else(|| CreateError::InvalidCategory(category.clone()))?;
+            categories.push(id);
+        }
+
+        let mut additional_categories =
+            Vec::with_capacity(project_create_data.additional_categories.len());
+        for category in &project_create_data.additional_categories {
+            let id = models::categories::Category::get_id_project(
+                category,
+                project_type_id,
+                &mut **transaction,
+            )
+            .await?
+            .ok_or_else(|| CreateError::InvalidCategory(category.clone()))?;
+            additional_categories.push(id);
+        }
+
+        let team = models::team_item::TeamBuilder {
+            members: vec![models::team_item::TeamMemberBuilder {
+                user_id: current_user.id.into(),
+                role: crate::models::teams::OWNER_ROLE.to_owned(),
+                // Allow all permissions for project creator, even if attached to a project
+                permissions: ProjectPermissions::all(),
+                organization_permissions: None,
+                accepted: true,
+                payouts_split: Decimal::ONE_HUNDRED,
+                ordering: 0,
+            }],
+        };
+
+        let team_id = team.insert(transaction).await?;
+
+        let status;
+        if project_create_data.is_draft.unwrap_or(false) {
+            status = ProjectStatus::Draft;
+        } else {
+            status = ProjectStatus::Processing;
+
+            if project_create_data.initial_versions.is_empty() {
+                return Err(CreateError::InvalidInput(String::from(
+                    "Project submitted for review with no initial versions",
+                )));
+            }
+        }
+
+        if !project_create_data.requested_status.can_be_requested() {
+            return Err(CreateError::InvalidInput(String::from(
+                "Specified requested status is not allowed to be requested",
+            )));
+        }
+
+        let client_side_id = models::categories::SideType::get_id(
+            project_create_data.client_side.as_str(),
+            &mut **transaction,
+        )
+        .await?
+        .ok_or_else(|| {
+            CreateError::InvalidInput("Client side type specified does not exist.".to_string())
+        })?;
+
+        let server_side_id = models::categories::SideType::get_id(
+            project_create_data.server_side.as_str(),
+            &mut **transaction,
+        )
+        .await?
+        .ok_or_else(|| {
+            CreateError::InvalidInput("Server side type specified does not exist.".to_string())
+        })?;
+
+        let license_id =
+            spdx::Expression::parse(&project_create_data.license_id).map_err(|err| {
+                CreateError::InvalidInput(format!("Invalid SPDX license identifier: {err}"))
+            })?;
+
+        let mut donation_urls = vec![];
+
+        if let Some(urls) = &project_create_data.donation_urls {
+            for url in urls {
+                let platform_id =
+                    models::categories::DonationPlatform::get_id(&url.id, &mut **transaction)
+                        .await?
+                        .ok_or_else(|| {
+                            CreateError::InvalidInput(format!(
+                                "Donation platform {} does not exist.",
+                                url.id.clone()
+                            ))
+                        })?;
+
+                donation_urls.push(models::project_item::DonationUrl {
+                    platform_id,
+                    platform_short: "".to_string(),
+                    platform_name: "".to_string(),
+                    url: url.url.clone(),
+                })
+            }
+        }
+
+        let project_builder_actual = models::project_item::ProjectBuilder {
+            project_id: project_id.into(),
+            project_type_id,
+            team_id,
+            organization_id: project_create_data.organization_id,
+            title: project_create_data.title,
+            description: project_create_data.description,
+            body: project_create_data.body,
+            icon_url: icon_data.clone().map(|x| x.0),
+            issues_url: project_create_data.issues_url,
+            source_url: project_create_data.source_url,
+            wiki_url: project_create_data.wiki_url,
+
+            license_url: project_create_data.license_url,
+            discord_url: project_create_data.discord_url,
+            categories,
+            additional_categories,
+            initial_versions: versions,
+            status,
+            requested_status: Some(project_create_data.requested_status),
+            client_side: client_side_id,
+            server_side: server_side_id,
+            license: license_id.to_string(),
+            slug: Some(project_create_data.slug),
+            donation_urls,
+            gallery_items: gallery_urls
+                .iter()
+                .map(|x| models::project_item::GalleryItem {
+                    image_url: x.url.clone(),
+                    featured: x.featured,
+                    title: x.title.clone(),
+                    description: x.description.clone(),
+                    created: x.created,
+                    ordering: x.ordering,
+                })
+                .collect(),
+            color: icon_data.and_then(|x| x.1),
+            monetization_status: MonetizationStatus::Monetized,
+        };
+        let project_builder = project_builder_actual.clone();
+
+        let now = Utc::now();
+
+        let id = project_builder_actual.insert(transaction).await?;
+        User::clear_project_cache(&[current_user.id.into()], redis).await?;
+
+        for image_id in project_create_data.uploaded_images {
+            if let Some(db_image) =
+                image_item::Image::get(image_id.into(), &mut **transaction, redis).await?
+            {
+                let image: Image = db_image.into();
+                if !matches!(image.context, ImageContext::Project { .. })
+                    || image.context.inner_id().is_some()
+                {
+                    return Err(CreateError::InvalidInput(format!(
+                        "Image {} is not unused and in the 'project' context",
+                        image_id
+                    )));
+                }
+
+                sqlx::query!(
+                    "
+                    UPDATE uploaded_images
+                    SET mod_id = $1
+                    WHERE id = $2
+                    ",
+                    id as models::ids::ProjectId,
+                    image_id.0 as i64
+                )
+                .execute(&mut **transaction)
+                .await?;
+
+                image_item::Image::clear_cache(image.id.into(), redis).await?;
+            } else {
+                return Err(CreateError::InvalidInput(format!(
+                    "Image {} does not exist",
+                    image_id
+                )));
+            }
+        }
+
+        let thread_id = ThreadBuilder {
+            type_: ThreadType::Project,
+            members: vec![],
+            project_id: Some(id),
+            report_id: None,
+        }
+        .insert(transaction)
+        .await?;
+
+        let response = crate::models::projects::Project {
+            id: project_id,
+            slug: project_builder.slug.clone(),
+            project_type: project_create_data.project_type.clone(),
+            team: team_id.into(),
+            organization: project_create_data.organization_id.map(|x| x.into()),
+            title: project_builder.title.clone(),
+            description: project_builder.description.clone(),
+            body: project_builder.body.clone(),
+            body_url: None,
+            published: now,
+            updated: now,
+            approved: None,
+            queued: None,
+            status,
+            requested_status: project_builder.requested_status,
+            moderator_message: None,
+            license: License {
+                id: project_create_data.license_id.clone(),
+                name: "".to_string(),
+                url: project_builder.license_url.clone(),
+            },
+            client_side: project_create_data.client_side,
+            server_side: project_create_data.server_side,
+            downloads: 0,
+            followers: 0,
+            categories: project_create_data.categories,
+            additional_categories: project_create_data.additional_categories,
+            game_versions: vec![],
+            loaders: vec![],
+            versions: project_builder
+                .initial_versions
+                .iter()
+                .map(|v| v.version_id.into())
+                .collect::<Vec<_>>(),
+            icon_url: project_builder.icon_url.clone(),
+            issues_url: project_builder.issues_url.clone(),
+            source_url: project_builder.source_url.clone(),
+            wiki_url: project_builder.wiki_url.clone(),
+            discord_url: project_builder.discord_url.clone(),
+            donation_urls: project_create_data.donation_urls.clone(),
+            gallery: gallery_urls,
+            color: project_builder.color,
+            thread_id: thread_id.into(),
+            monetization_status: MonetizationStatus::Monetized,
+        };
+
+        Ok(HttpResponse::Ok().json(response))
+    }
+}
+
+async fn create_initial_version(
+    version_data: &InitialVersionData,
+    project_id: ProjectId,
+    author: UserId,
+    all_game_versions: &[models::categories::GameVersion],
+    all_loaders: &[models::categories::Loader],
+    project_type: &str,
+    transaction: &mut sqlx::Transaction<'_, sqlx::Postgres>,
+) -> Result<models::version_item::VersionBuilder, CreateError> {
+    if version_data.project_id.is_some() {
+        return Err(CreateError::InvalidInput(String::from(
+            "Found project id in initial version for new project",
+        )));
+    }
+
+    version_data
+        .validate()
+        .map_err(|err| CreateError::ValidationError(validation_errors_to_string(err, None)))?;
+
+    // Randomly generate a new id to be used for the version
+    let version_id: VersionId = models::generate_version_id(transaction).await?.into();
+
+    let game_versions = version_data
+        .game_versions
+        .iter()
+        .map(|x| {
+            all_game_versions
+                .iter()
+                .find(|y| y.version == x.0)
+                .ok_or_else(|| CreateError::InvalidGameVersion(x.0.clone()))
+                .map(|y| y.id)
+        })
+        .collect::<Result<Vec<models::GameVersionId>, CreateError>>()?;
+
+    let loaders = version_data
+        .loaders
+        .iter()
+        .map(|x| {
+            all_loaders
+                .iter()
+                .find(|y| {
+                    y.loader == x.0
+                        && y.supported_project_types
+                            .contains(&project_type.to_string())
+                })
+                .ok_or_else(|| CreateError::InvalidLoader(x.0.clone()))
+                .map(|y| y.id)
+        })
+        .collect::<Result<Vec<models::LoaderId>, CreateError>>()?;
+
+    let dependencies = version_data
+        .dependencies
+        .iter()
+        .map(|d| models::version_item::DependencyBuilder {
+            version_id: d.version_id.map(|x| x.into()),
+            project_id: d.project_id.map(|x| x.into()),
+            dependency_type: d.dependency_type.to_string(),
+            file_name: None,
+        })
+        .collect::<Vec<_>>();
+
+    let version = models::version_item::VersionBuilder {
+        version_id: version_id.into(),
+        project_id: project_id.into(),
+        author_id: author.into(),
+        name: version_data.version_title.clone(),
+        version_number: version_data.version_number.clone(),
+        changelog: version_data.version_body.clone().unwrap_or_default(),
+        files: Vec::new(),
+        dependencies,
+        game_versions,
+        loaders,
+        featured: version_data.featured,
+        status: VersionStatus::Listed,
+        version_type: version_data.release_channel.to_string(),
+        requested_status: None,
+    };
+
+    Ok(version)
+}
+
+async fn process_icon_upload(
+    uploaded_files: &mut Vec<UploadedFile>,
+    id: u64,
+    file_extension: &str,
+    file_host: &dyn FileHost,
+    mut field: Field,
+    cdn_url: &str,
+) -> Result<(String, Option<u32>), CreateError> {
+    if let Some(content_type) = crate::util::ext::get_image_content_type(file_extension) {
+        let data = read_from_field(&mut field, 262144, "Icons must be smaller than 256KiB").await?;
+
+        let color = crate::util::img::get_color_from_img(&data)?;
+
+        let hash = sha1::Sha1::from(&data).hexdigest();
+        let upload_data = file_host
+            .upload_file(
+                content_type,
+                &format!("data/{id}/{hash}.{file_extension}"),
+                data.freeze(),
+            )
+            .await?;
+
+        uploaded_files.push(UploadedFile {
+            file_id: upload_data.file_id,
+            file_name: upload_data.file_name.clone(),
+        });
+
+        Ok((format!("{}/{}", cdn_url, upload_data.file_name), color))
+    } else {
+        Err(CreateError::InvalidIconFormat(file_extension.to_string()))
     }
 }