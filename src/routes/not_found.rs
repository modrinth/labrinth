--- conflicted
+++ resolved
@@ -3,23 +3,15 @@
 use axum::http::StatusCode;
 use axum::response::IntoResponse;
 
-<<<<<<< HEAD
 pub async fn not_found() -> (StatusCode, Json<ApiError<'static>>) {
     (
         StatusCode::NOT_FOUND,
         Json(ApiError {
             error: "not_found",
-            description: "the requested route does not exist",
+            description: "the requested route does not exist".to_string(),
         }),
     )
 }
-=======
-pub async fn not_found() -> impl Responder {
-    let data = ApiError {
-        error: "not_found",
-        description: "the requested route does not exist".to_string(),
-    };
->>>>>>> 0a0837ea
 
 pub async fn api_v1_gone() -> impl IntoResponse {
     (
@@ -27,7 +19,7 @@
         Json(
             ApiError {
                 error:"api_deprecated",
-                description: "You are using an application that uses an outdated version of Modrinth's API. Please either update it or switch to another application. For developers: https://docs.modrinth.com/docs/migrations/v1-to-v2/"
+                description: "You are using an application that uses an outdated version of Modrinth's API. Please either update it or switch to another application. For developers: https://docs.modrinth.com/docs/migrations/v1-to-v2/".to_string()
             }
         )
     )
